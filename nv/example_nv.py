# -*- coding: utf-8 -*-
"""
Load data and visualize results

@author: eendebakpt
"""


# coding: utf-8

#%% Load packages
import sys,os
import numpy as np
from matplotlib import pyplot as plt
import copy
import qcodes
import nvtools
from nvtools.nvtools import extract_data, remove_empty_intervals
from qtt import pgeometry

<<<<<<< HEAD
import qcodes
=======
>>>>>>> 0ab703b5
#%% Load data

os.chdir(qcodes.config['user']['nvDataDir'])
files = []
NV1 = False
if NV1:
    timestamp_list = ['033735','144747','145532','222427','234411']  
    folder = r'FrequencylogPippinSIL2//'
    gate_scaling = 1
    
    attractmV = 15 # mV
    attractFreq = 40e-3 # MHz
else:
    timestamp_list = ['115652','132333','145538','160044']
    folder = r'Frequencylog111no2SIL2//'
    gate_scaling = 1e3
    
for t in timestamp_list:
    files.append(folder+t+'_frequency_logger.dat')
    
print( files)

data = list(range(len(files)))
for i in range(len(files)):
    data[i] = extract_data(files[i], gate_scaling)
    print('data %d: length %s' % (i, data[i][0].shape))


#%% Remove empty intervals (i.e. idle time) from data and merge datasets

allData,_=remove_empty_intervals(data)
adata=np.array(allData).T

#%% Show some data

fig = plt.figure(figsize=(17,6))
ax = plt.subplot(211)
plt.plot(allData[0],allData[2])
ax.set_xlabel('elapsed time (s)')
ax.set_ylabel('Gate voltage (mV)')
ax2 = plt.subplot(212)
plt.plot(allData[0],allData[1])
ax2.set_xlabel('elapsed time (s)')
ax2.set_ylabel('Yellow frequency (GHz)')
plt.show()

<<<<<<< HEAD
#reload(nvtools.nvtools)
=======
>>>>>>> 0ab703b5
from nvtools.nvtools import plotSection, nv_plot_callback

f = lambda plotidx, **kwargs: nv_plot_callback(plotidx, adata, **kwargs)
pc = pgeometry.plotCallback(func=f, xdata=allData[0], ydata=allData[2])
pc.connect(fig)

# In[8]:

# % Analyze jumps --> create jumps from the data
time = allData[0]
yellow = allData[1]
gate = allData[2]
newfocus = allData[3]
dt = np.median(np.diff(time))

jumpSelect = (np.diff(time)>3*dt) & (np.diff(time)<30*60) # take three times the median as a qualifier for a jump
jumpIndex = np.nonzero(jumpSelect)[0]
jumpStart = time[np.append(jumpSelect, False)]
jumpEnd = time[np.append(False, jumpSelect)]
jumpGate = gate[np.append(False, jumpSelect)] - gate[np.append(jumpSelect, False)]
jumpYellow = yellow[np.append(False, jumpSelect)] - yellow[np.append(jumpSelect, False)]
jumpRelative = jumpGate / jumpYellow
jumpSelect=np.append(jumpSelect, False)

#%% Save data for other scripts

xx=np.vstack( ( time[jumpSelect], gate[jumpSelect], yellow[jumpSelect], newfocus[jumpSelect], jumpGate, jumpYellow, jumpIndex) )

if 1:                 
    # save data
    #np.save('/home/eendebakpt/tmp/jdata.npy', xx)
<<<<<<< HEAD
    np.save(os.path.join(qcodes.config['user']['nvDataDir'],'jdata2.npy'), xx)
    np.save(os.path.join(qcodes.config['user']['nvDataDir'],'jdata-alldata2.npy'), allData)
=======
    np.save('jdata.npy', xx )
    np.save('jdata-alldata.npy', allData )
>>>>>>> 0ab703b5

    plt.figure(1); plt.clf()
    plt.plot( xx[0,:], xx[5,:], '.b')

# In[9]:

fig=  plt.figure()
ax = plt.subplot(111)


plt.plot(yellow, newfocus, 'x')

fig=plt.figure()
plt.plot(newfocus, '.b'); plt.ylabel('Newfocus')

fig=plt.figure()
plt.plot(time, '.b'); plt.ylabel('Time')



#%% do we identify jumps correctly?
#
# Plot a section to look at the selected jumps
<<<<<<< HEAD
plot_range = [300,600]
x = allData[0][plot_range[0]:plot_range[1]]
y = allData[1][plot_range[0]:plot_range[1]]
y2 = allData[2][plot_range[0]:plot_range[1]]
plot_select = jumpSelect & (allData[0]<x[-1]) & (allData[0]>x[0])
=======
plot_length = 100
x = allData[0][:plot_length]
y = allData[1][:plot_length]
y2 = allData[2][:plot_length]
plot_select = jumpSelect & (allData[0]<x[-1]) #[:-1]
>>>>>>> 0ab703b5
fig = plt.figure(figsize=(17,6))
ax = plt.subplot(211)
plt.plot(x,y2,'x-')
plt.plot(allData[0][plot_select],allData[2][plot_select],'ro')
# ax.set_xlim([0,1000])
ax.set_xlabel('elapsed time (s)')
ax.set_ylabel('Gate voltage (V)')
ax2 = plt.subplot(212)
plt.plot(x,y,'x-')
plt.plot(allData[0][plot_select],allData[1][plot_select],'ro')
ax2.set_xlabel('elapsed time (s)')
# ax2.set_xlim([0,1000])
ax2.set_ylabel('Yellow frequency (GHz)')
plt.show()

#%% Plot correlations between gate and yellow jumps

from nvtools.nvtools import add_attraction_grid

fig=  plt.figure()
ax = plt.subplot(111)
add_attraction_grid(ax, attractmV, attractFreq, zorder=0)

b = jumpGate/jumpYellow
plt.plot(jumpGate, jumpYellow, '.', zorder=3)
plt.xlabel('Gate [mV]');plt.ylabel('Frequency jump [GHz]')

ax.set_xlabel('Voltage jump on gate (mV)')
ax.set_ylabel('Frequency jump on yellow (GHz)')
plt.title('Correlation between gate and yellow jumps.')



# green points

xx=np.vstack((jumpGate, jumpYellow) )

from qtt import pmatlab
from qtt.pmatlab import points_in_polygon
<<<<<<< HEAD
if 0:
    rr=np.array([[-24.2,7.25],[0.6796,.4297]])
    pmatlab.plotPoints(pmatlab.region2poly(rr), '.-g')
    pp=pmatlab.region2poly(rr)
    idx=points_in_polygon(xx.T, pp.T)==1
    pmatlab.plotPoints(xx[:, idx], '.g')
    
    print('# green: %d' % np.sum(idx==1))
=======
rr=np.array([[-24.2,7.25],[0.6796,.4297]])
pmatlab.plotPoints(pmatlab.region2poly(rr), '.-g')
pp=pmatlab.region2poly(rr)
idx=points_in_polygon(xx.T, pp.T)==1
pmatlab.plotPoints(xx[:, idx], '.g')

print('# green: %d' % np.sum(idx==1))
>>>>>>> 0ab703b5


#%% Correlation between a jump and the next jump

fig=  plt.figure()
ax = plt.subplot(211)
plt.plot(jumpYellow[0:-1], jumpYellow[1:], 'x')

ax.set_xlabel('Previous jump')
ax.set_ylabel('Frequency jump on yellow (GHz)')

ax = plt.subplot(212)
plt.plot(jumpGate[0:-1], jumpGate[1:], 'x')

ax.set_xlabel('Previous jump')
ax.set_ylabel('Frequency jump on gate')
plt.title('Correlation betweenyellow jumps.')


#%% Select small jumps 

print(jumpGate.shape)
smallIdx=np.nonzero(np.abs(np.array(jumpGate))<15 & ( np.abs(np.array(jumpYellow) ) <2) )[0]
jumpSelect
jumpIdx=np.nonzero(jumpSelect)[0]
#print(jumpIdx)
#smallIdx=jumpIdx[idx]
print(smallIdx)

si=24
jumpGate[si]


# In[14]:
from imp import reload
import nvtools
reload(nvtools)
reload(nvtools.nvtools)
from nvtools.nvtools import plotSection

       
offset=10
fig=plt.figure(figsize=(16,12))
for ii in range(16):
    ax=plt.subplot(4,4,ii+1)
    si=smallIdx[ii]
<<<<<<< HEAD
    plotSection(allData, list(range(si-offset, si-offset+100) ), jumpSelect, mode='gate')
=======
    plotSection(allData, range(si-offset, si-offset+100), jumpSelect, mode='gate')
>>>>>>> 0ab703b5
    plt.plot(allData[0][si], allData[2][si], '.y', markersize=12)

#%%
fig=plt.figure(100, figsize=(12,8)) ; plt.clf()
offset=20
ji=smallIdx[4]
si=jumpIdx[ji]
print('index %d' % si)
plt.subplot(211)
plotSection(allData, range(si-offset, si-offset+100), mode='gate')
plt.plot(allData[0][si], allData[2][si], '.y', markersize=12)
plt.title('jump %.1f mV, %.2f GHz' % (jumpGate[ji], jumpYellow[ji]))
plt.subplot(212)
plotSection(allData, range(si-offset, si-offset+100), mode='yellow')
plt.plot(allData[0][si], yellow[si], '.y', markersize=12)

print('gate: %f' % (gate[si]-gate[si+1], ))

#%% Notes

# * To correctly predict jumps we need the ground truth. The real ground truth is not available, only the results after several tries. Maybe we can extrapolate back in time?
# * What is the newfocus variable?
# * The actual number of jumps (304) is not very high for machine learning...
# * The correlation plot shows structure between the gate and yellow jumps. There are many data points near (0,0). How is this possible? These should not have been jumps?
# The plot is symmetric. Can we distinct based on the previous absolute value?
# * What is the domain of attraction? This is needed to determinate either a search strategy or a list of best locations.
# * What is our goal? E.g. number of attempts before find a correct pair of frequencies smaller then 20?
# 

# In[12]:

print(gate.shape)
print(gate[jumpSelect].shape)
print(jumpGate.shape)


# In[84]:

jgate=gate[jumpSelect]

fig=  plt.figure()
ax = plt.subplot(211)
plt.plot(jgate, jumpGate, 'xb')
ax = plt.subplot(212)
plt.plot(jgate, jumpYellow, 'xr')


# In[ ]:

<|MERGE_RESOLUTION|>--- conflicted
+++ resolved
@@ -18,22 +18,15 @@
 from nvtools.nvtools import extract_data, remove_empty_intervals
 from qtt import pgeometry
 
-<<<<<<< HEAD
-import qcodes
-=======
->>>>>>> 0ab703b5
 #%% Load data
 
 os.chdir(qcodes.config['user']['nvDataDir'])
 files = []
-NV1 = False
+NV1 = True
 if NV1:
     timestamp_list = ['033735','144747','145532','222427','234411']  
     folder = r'FrequencylogPippinSIL2//'
     gate_scaling = 1
-    
-    attractmV = 15 # mV
-    attractFreq = 40e-3 # MHz
 else:
     timestamp_list = ['115652','132333','145538','160044']
     folder = r'Frequencylog111no2SIL2//'
@@ -68,10 +61,6 @@
 ax2.set_ylabel('Yellow frequency (GHz)')
 plt.show()
 
-<<<<<<< HEAD
-#reload(nvtools.nvtools)
-=======
->>>>>>> 0ab703b5
 from nvtools.nvtools import plotSection, nv_plot_callback
 
 f = lambda plotidx, **kwargs: nv_plot_callback(plotidx, adata, **kwargs)
@@ -100,16 +89,11 @@
 
 xx=np.vstack( ( time[jumpSelect], gate[jumpSelect], yellow[jumpSelect], newfocus[jumpSelect], jumpGate, jumpYellow, jumpIndex) )
 
-if 1:                 
+if 0:                 
     # save data
     #np.save('/home/eendebakpt/tmp/jdata.npy', xx)
-<<<<<<< HEAD
-    np.save(os.path.join(qcodes.config['user']['nvDataDir'],'jdata2.npy'), xx)
-    np.save(os.path.join(qcodes.config['user']['nvDataDir'],'jdata-alldata2.npy'), allData)
-=======
     np.save('jdata.npy', xx )
     np.save('jdata-alldata.npy', allData )
->>>>>>> 0ab703b5
 
     plt.figure(1); plt.clf()
     plt.plot( xx[0,:], xx[5,:], '.b')
@@ -133,19 +117,11 @@
 #%% do we identify jumps correctly?
 #
 # Plot a section to look at the selected jumps
-<<<<<<< HEAD
-plot_range = [300,600]
-x = allData[0][plot_range[0]:plot_range[1]]
-y = allData[1][plot_range[0]:plot_range[1]]
-y2 = allData[2][plot_range[0]:plot_range[1]]
-plot_select = jumpSelect & (allData[0]<x[-1]) & (allData[0]>x[0])
-=======
 plot_length = 100
 x = allData[0][:plot_length]
 y = allData[1][:plot_length]
 y2 = allData[2][:plot_length]
 plot_select = jumpSelect & (allData[0]<x[-1]) #[:-1]
->>>>>>> 0ab703b5
 fig = plt.figure(figsize=(17,6))
 ax = plt.subplot(211)
 plt.plot(x,y2,'x-')
@@ -161,40 +137,26 @@
 ax2.set_ylabel('Yellow frequency (GHz)')
 plt.show()
 
+
+
 #%% Plot correlations between gate and yellow jumps
-
-from nvtools.nvtools import add_attraction_grid
-
 fig=  plt.figure()
 ax = plt.subplot(111)
-add_attraction_grid(ax, attractmV, attractFreq, zorder=0)
 
 b = jumpGate/jumpYellow
-plt.plot(jumpGate, jumpYellow, '.', zorder=3)
-plt.xlabel('Gate [mV]');plt.ylabel('Frequency jump [GHz]')
+
+plt.plot(jumpGate, jumpYellow, 'x')
 
 ax.set_xlabel('Voltage jump on gate (mV)')
 ax.set_ylabel('Frequency jump on yellow (GHz)')
 plt.title('Correlation between gate and yellow jumps.')
 
-
-
 # green points
 
 xx=np.vstack((jumpGate, jumpYellow) )
 
 from qtt import pmatlab
 from qtt.pmatlab import points_in_polygon
-<<<<<<< HEAD
-if 0:
-    rr=np.array([[-24.2,7.25],[0.6796,.4297]])
-    pmatlab.plotPoints(pmatlab.region2poly(rr), '.-g')
-    pp=pmatlab.region2poly(rr)
-    idx=points_in_polygon(xx.T, pp.T)==1
-    pmatlab.plotPoints(xx[:, idx], '.g')
-    
-    print('# green: %d' % np.sum(idx==1))
-=======
 rr=np.array([[-24.2,7.25],[0.6796,.4297]])
 pmatlab.plotPoints(pmatlab.region2poly(rr), '.-g')
 pp=pmatlab.region2poly(rr)
@@ -202,7 +164,6 @@
 pmatlab.plotPoints(xx[:, idx], '.g')
 
 print('# green: %d' % np.sum(idx==1))
->>>>>>> 0ab703b5
 
 
 #%% Correlation between a jump and the next jump
@@ -249,11 +210,7 @@
 for ii in range(16):
     ax=plt.subplot(4,4,ii+1)
     si=smallIdx[ii]
-<<<<<<< HEAD
-    plotSection(allData, list(range(si-offset, si-offset+100) ), jumpSelect, mode='gate')
-=======
     plotSection(allData, range(si-offset, si-offset+100), jumpSelect, mode='gate')
->>>>>>> 0ab703b5
     plt.plot(allData[0][si], allData[2][si], '.y', markersize=12)
 
 #%%
