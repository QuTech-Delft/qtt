--- conflicted
+++ resolved
@@ -16,14 +16,9 @@
 
 from nvtools.nvtools import extract_data
 
-import qcodes
 #%% Load data
 
-<<<<<<< HEAD
-os.chdir(qcodes.config['user']['nvDataDir'])
-=======
 os.chdir('C:\\Users\\Laurens\\Documents\\qtechData')
->>>>>>> 15e5a505
 files = []
 NV1 = True
 if NV1:
@@ -128,7 +123,7 @@
 if 0:                 
     # save data
     #np.save('/home/eendebakpt/tmp/jdata.npy', xx)
-    np.save(os.path.join(qcodes.config['user']['nvDataDir'],'jdata.npy'), xx)
+    np.save('jdata.npy', xx)
 
     plt.figure(1); plt.clf()
     plt.plot( xx[0,:], xx[5,:], '.b')
@@ -152,11 +147,11 @@
 #%% do we identify jumps correctly?
 #
 # Plot a section to look at the selected jumps
-plot_range = [300,600]
-x = allData[0][plot_range[0]:plot_range[1]]
-y = allData[1][plot_range[0]:plot_range[1]]
-y2 = allData[2][plot_range[0]:plot_range[1]]
-plot_select = jumpSelect & (allData[0]<x[-1])[:-1] & (allData[0]>x[0])[:-1]
+plot_length = 100
+x = allData[0][:plot_length]
+y = allData[1][:plot_length]
+y2 = allData[2][:plot_length]
+plot_select = jumpSelect & (allData[0]<x[-1])[:-1]
 fig = plt.figure(figsize=(17,6))
 ax = plt.subplot(211)
 plt.plot(x,y2,'x-')
@@ -172,6 +167,8 @@
 ax2.set_ylabel('Yellow frequency (GHz)')
 plt.show()
 
+
+
 #%% Plot correlations between gate and yellow jumps
 fig=  plt.figure()
 ax = plt.subplot(111)
@@ -189,11 +186,7 @@
 xx=np.vstack((jumpGate, jumpYellow) )
 
 from qtt import pmatlab
-<<<<<<< HEAD
-from qtt.pmatlab import points_in_polygon
-=======
 from pmatlab import points_in_polygon
->>>>>>> 15e5a505
 rr=np.array([[-24.2,7.25],[0.6796,.4297]])
 pmatlab.plotPoints(pmatlab.region2poly(rr), '.-g')
 pp=pmatlab.region2poly(rr)
