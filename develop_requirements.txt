# List of packages that can be pip installed
numpy >= 1.10
scipy >= 0.18
matplotlib >= 2.0
coverage
pandas
jupyter
scikit-image
scikit-learn
qtpy
h5py
pyvisa
slacker
simplejson
autopep8
apscheduler
spyder
urllib3
certifi
colorama
attrs
Polygon3
pyzmqrpc
redis
pandoc
<<<<<<< HEAD
wrapt
=======
wrapt
sphinx_rtd_theme
>>>>>>> 92608c7c
<|MERGE_RESOLUTION|>--- conflicted
+++ resolved
@@ -23,9 +23,5 @@
 pyzmqrpc
 redis
 pandoc
-<<<<<<< HEAD
 wrapt
-=======
-wrapt
-sphinx_rtd_theme
->>>>>>> 92608c7c
+sphinx_rtd_theme