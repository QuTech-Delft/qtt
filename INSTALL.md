--- conflicted
+++ resolved
@@ -203,16 +203,9 @@
 
 ### Manual installation:
 ```
-<<<<<<< HEAD
-> conda install numpy scipy pyqtgraph sympy spyder nose pandas pytables scikit-learn scikit-image rope jupyter matplotlib h5py pywin32 
-> cd [QTTDIR]
-> conda install -c conda-forge opencv
-> pip install dulwich --global-option="--pure"
-=======
 > conda install numpy scipy pyqtgraph dulwich sympy spyder nose pandas pytables scikit-learn scikit-image rope jupyter matplotlib h5py pywin32 
 > cd [QTTDIR]
 > conda install -c conda-forge opencv
->>>>>>> 92608c7c
 > pip install spirack
 > pip install git+https://github.com/telegraphic/hickle.git@dev
 > pip install --user -r develop_requirements.txt
@@ -230,13 +223,10 @@
 
 ### Old commands
 
-<<<<<<< HEAD
-=======
 ```
 pip install dulwich --global-option="--pure"
 ```
 
->>>>>>> 92608c7c
 There was a bug in qtconsole, see [qtconsole#145](https://github.com/jupyter/qtconsole/pull/145), so do
 ```
 > pip install git+https://github.com/jupyter/qtconsole.git
