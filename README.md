# QuTech Tuning

Qcodes is a Python-based framework developed by QuTech (TU Delft/TNO) for automated tuning of qubits.

Also see
- [QuTech](https://http://qutech.nl/)
- [TNO](https://tno.nl)

QTT is compatible with Python 3.4+.

## Structure

QTT depends on Qcodes. Other repositories are the user scripts and measurement setups.

## Installation

We recommend [Anaconda](https://www.continuum.io/downloads) as an easy way to get most of the dependencies out-of-the-box.

As the project is still private, install it directly from this repository:

- Install git: the [command-line toolset](https://git-scm.com/) is the most powerful but the [desktop GUI from github](https://desktop.github.com/) is also quite good

- Clone this repositories somewhere on your hard drive. If you're using command line git, open a terminal window in the directory where you'd like to put qcodes and type:
```
> git clone https://github.com/qdev-dk/Qcodes.git
> git clone https://github.com/VandersypenQutech/qtt.git
> git clone https://github.com/VandersypenQutech/users.git
> git clone https://github.com/VandersypenQutech/stations.git
```

- Install python dependencies. For windows with anaconda:
```
> conda install numpy scipy matplotlib pandas scikit-image
<<<<<<< HEAD
> conda install spyder qtpy
> conda install -c menpo opencv3
> conda install -c nmearl pyqtgraph
=======
> conda install spyder pyqtgraph qtpy
> conda install -c menpo opencv3
>>>>>>> 4e1836f6
> pip install pyvisa
```
For other systems
```
> pip install numpy scipy matplotlib pandas scikit-image
> pip install numpy spyder pyqtgraph qtpy
> pip install pyvisa 
> # install opencv according to platform instructions
```
(For Mac OS, follow instruction in this [blog post](http://www.pyimagesearch.com/2015/06/29/install-opencv-3-0-and-python-3-4-on-osx/) to install `openCV`)

- Register the repositories it with Python. For each of the repositories run this from the root directory:
```
> conda develop ./  (for Anaconda)
> python setup.py develop --user  (for other systems)
```

- Download `pmatlab` (provided by [Pieter Eendebak](mailto:pieter.eendebak@gmail.com)) and copy it to the site-packages directory of your Python environment.


### Updating QTT

If you registered Qcodes with Python via `setup.py develop`, all you need to do to get the latest code is open a terminal window pointing to anywhere inside the repository and run `git pull`

## Usage

See the [docs](docs) directory (to be constructed)

For a general introduction also see
* [Scientific python lectures](https://github.com/jrjohansson/scientific-python-lectures)

<<<<<<< HEAD
Use a `IPhyton` console and set the IPhython backend graphics option to `QT`. This ensures correctly displaying the `Parameter viewer` and `Dataviewer`
=======
Use a `IPhyton` console and set the IPhyton backend graphics option to `QT`. This ensures correctly displaying the `Paramter viewer` and `Dataviewer`
>>>>>>> 4e1836f6

## Contributing

See [Contributing](CONTRIBUTING.md) for information about bug/issue reports, contributing code, style, and testing


## License

See [License](LICENSE.txt)<|MERGE_RESOLUTION|>--- conflicted
+++ resolved
@@ -31,14 +31,9 @@
 - Install python dependencies. For windows with anaconda:
 ```
 > conda install numpy scipy matplotlib pandas scikit-image
-<<<<<<< HEAD
 > conda install spyder qtpy
 > conda install -c menpo opencv3
 > conda install -c nmearl pyqtgraph
-=======
-> conda install spyder pyqtgraph qtpy
-> conda install -c menpo opencv3
->>>>>>> 4e1836f6
 > pip install pyvisa
 ```
 For other systems
@@ -70,11 +65,7 @@
 For a general introduction also see
 * [Scientific python lectures](https://github.com/jrjohansson/scientific-python-lectures)
 
-<<<<<<< HEAD
-Use a `IPhyton` console and set the IPhython backend graphics option to `QT`. This ensures correctly displaying the `Parameter viewer` and `Dataviewer`
-=======
 Use a `IPhyton` console and set the IPhyton backend graphics option to `QT`. This ensures correctly displaying the `Paramter viewer` and `Dataviewer`
->>>>>>> 4e1836f6
 
 ## Contributing
 
