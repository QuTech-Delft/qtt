--- conflicted
+++ resolved
@@ -17,72 +17,25 @@
 #%%
 
 from contextlib import contextmanager
-import sys
-import os
-
+import sys, os
 
 @contextmanager
 def suppress_stdout():
     """ Suppress output 
-
+    
     Example:
        >>> with suppress_stdout():
        >>>    print("You cannot see this")
-
+    
     """
     with open(os.devnull, "w") as devnull:
         old_stdout = sys.stdout
         sys.stdout = devnull
-        try:
+        try:  
             yield
         finally:
             sys.stdout = old_stdout
-
-
-def remove_empty_intervals(data, thr=30 * 60):
-    """ Remove empty intervals 
-
-    Args:
-        data (list): each element is a list with the first element a numpy array with time
-        thr (float): time threshold in seconds
-    Returns:
-        allData (list): list with merged arrays
-        debugvar (Anything)
-    """
-    stitchIndices, stitchTimeDiff = list(range(len(data))), list(range(len(data)))
-
-    for i, d in zip(range(len(data)), data):
-        timeDiff = np.diff(d)
-        stitchTimeDiff[i] = np.append(np.array([0]), timeDiff[timeDiff > 30 * 60])
-        stitchTimeDiff[i] = np.cumsum(stitchTimeDiff[i])
-        # find times whenever we were idle for more than thr seconds
-        ind1, ind2 = np.where(timeDiff > thr)
-        stitchIndices[i] = np.append(ind2[ind1 == 0], np.array([len(d[0]) - 1]))
-        stitchIndices[i] = np.append(stitchIndices[i][0], np.diff(stitchIndices[i]))
-
-        # create an array that corrects for the idle times
-        subtraction_arr = np.array([0])
-        for j, inds, diff in zip(range(len(stitchIndices[i])), stitchIndices[i], stitchTimeDiff[i]):
-            subtraction_arr = np.append(subtraction_arr, np.ones(inds) * diff)
-
-        # manipulate the original time series by setting it initially to 0 and adjusting the idle time with the subtraction array
-        data[i][0] = np.subtract(data[i][0], subtraction_arr) - data[i][0][0]
-
-    allData = [None] * len(data)  # np.array([]),np.array([]),np.array([]),np.array([])]
-    allStitchIndices = []
-    for i in range(len(data)):
-        if i == 0:
-            allData = copy.deepcopy(data[i])
-        else:
-            for j, d in zip(range(len(data[i])), data[i]):
-                if j == 0:
-                    addtotime = allData[0][-1]
-                else:
-                    addtotime = 0
-                allData[j] = np.append(allData[j], d + addtotime)
-
-    return allData, data
-
+            
 
 def remove_empty_intervals(data, thr=30*60):   
     """ Remove empty intervals 
@@ -134,30 +87,30 @@
     y = np.array([])
     y2 = np.array([])
     y3 = np.array([])
-    ii = 0
-    with open(filename, "r") as f:
-
+    ii=0
+    with open(filename,"r") as f:
+        
         for line in f.readlines():
-            ii = ii + 1
-            # print('## line %d' %ii)
+            ii=ii+1
+            #print('## line %d' %ii)
             if line[0] in str(list(range(10))):
                 srch = "\t"
-                xapp, yapp, y2app, y3app = line.split(srch)
+                xapp,yapp,y2app,y3app = line.split(srch)
                 #print('%.1f,%.1f,%.1f,%.1f' % ( float(xapp), float(yapp), float(y2app), float(y3app)) )
-                x = np.append(x, float(xapp))    # corresponds to elapsed time
-                y = np.append(y, float(yapp))    # yellow frequency
-                y2 = np.append(y2, float(y2app))  # gate voltage
-                y3 = np.append(y3, float(y3app))  # newfocus frequency --> mostly ignored for the moment
+                x = np.append(x,float(xapp))    # corresponds to elapsed time
+                y = np.append(y,float(yapp))    # yellow frequency
+                y2 = np.append(y2,float(y2app)) # gate voltage
+                y3 = np.append(y3,float(y3app)) # newfocus frequency --> mostly ignored for the moment    
             else:
                 pass
                 #print('funny line: |%s|' % line)
                 #print(' |%s|' % line[0])
-
-    # need to clean data up in case 'wrong value' was recorded. this can happen with the laser freuqencies if the Wavemeter has got no signal
-    filter_cond = (-2000 < y2 * gate_scaling) & (12 < y)
-    filter_cond = filter_cond & (2000 > y2 * gate_scaling) & (y < 100)
-
-    return [x[filter_cond], y[filter_cond], gate_scaling * y2[filter_cond], y3[filter_cond]]
+            
+    ### need to clean data up in case 'wrong value' was recorded. this can happen with the laser freuqencies if the Wavemeter has got no signal
+    filter_cond =  (-2000 <y2*gate_scaling) & (12<y) 
+    filter_cond = filter_cond & (2000 >y2*gate_scaling) & (y<100)
+    
+    return [x[filter_cond],y[filter_cond],gate_scaling*y2[filter_cond],y3[filter_cond]]
 
 
 #%%
@@ -165,7 +118,7 @@
     ''' That the Theano package '''
     vlen = 10 * 30 * 768  # 10 x #cores x # threads per core
     iters = 10
-
+    
     rng = numpy.random.RandomState(22)
     x = shared(numpy.asarray(rng.rand(vlen), config.floatX))
     f = function([], tensor.exp(x))
@@ -185,44 +138,41 @@
 
 #%%
 
-
 class Trainer:
-
-    def __init__(self, model, X, Y, loss=None, batch_size=20, verbose=1):
+    def __init__(self,  model, X, Y, loss=None, batch_size=20, verbose=1):
         """ Helper class for training a Keras model """
         if loss is None:
             loss = []
-        self.loss = loss
-        self.verbose = verbose
-        self.batch_size = batch_size
+        self.loss=loss
+        self.verbose=verbose
+        self.batch_size=batch_size
         self.X = X
         self.Y = Y
         self.model = model
-
+        
     def train(self, epochs=20):
         """ Train the model for a specified number of epochs """
-
+        
         if self.verbose:
             print('Training')
         for i in range(epochs):
             if self.verbose:
                 print('Trainer: epoch', i, '/', epochs)
             l = self.model.fit(self.X,
-                               self.Y,
-                               batch_size=self.batch_size,
-                               verbose=1,
-                               nb_epoch=1,
-                               shuffle=False)
+                          self.Y,
+                          batch_size=self.batch_size,
+                          verbose=1,
+                          nb_epoch=1,
+                          shuffle=False)
             self.model.reset_states()
             self.loss.append(l.history['loss'][-1])
         return self.loss
-
+        
     def plotLoss(self, fig=None):
         """ Plot the loss function during training """
         if fig is not None:
-            plt.figure(fig)
-            plt.clf()
-        plt.plot(self.loss, '.b')
+            plt.figure(fig); plt.clf()
+        plt.plot(self.loss, '.b') 
         plt.title(self.model.name)
         plt.xlabel('Epoch')
 
@@ -232,31 +182,31 @@
 
 
 class BinaryEmbedding(Dense):
-
     def build(self, input_shape):
         super(BinaryEmbedding, self).build(input_shape)
         self.trainable_weights = [self.W]
 
     def call(self, x, mask=None):
         return self.activation(K.dot(x, self.W))
+        
 
 
 #%%
 
 def clusterCenters(db, X, labels=None):
     ''' Calculate cluster centres from a sklearn clustering '''
-    l = db.labels_
-
+    l=db.labels_
+    
     if labels is None:
-        ss = set(db.labels_)
-    else:
-        ss = labels
-    # X=db.components_
-
-    cc = np.zeros((len(ss), 2))
+        ss=set(db.labels_)
+    else:
+        ss=labels
+    #X=db.components_
+    
+    cc=np.zeros( (len(ss), 2))
     for i, s in enumerate(ss):
-        ii = (l == s).flatten()
-        cc[i, :] = X[ii, :].mean(0).reshape((-1, 1)).flatten()
+        ii=(l==s).flatten()
+        cc[ i,:]=X[ii,:].mean(0).reshape( (-1,1)).flatten()
         #plt.plot(Y_train[ii,0], Y_train[ii,1], '.', linewidth=5 )
     return cc
 
@@ -268,7 +218,6 @@
     indices_char = dict((i, c) for i, c in enumerate(chars))
 
     return chars, char_indices, indices_char
-
 
 def showModel(model, fig=10):
     """ Show keras model """
@@ -277,13 +226,13 @@
     import tempfile
     from IPython.display import SVG
     from keras.utils.visualize_util import model_to_dot
-
+    
     #SVG(model_to_dot(model).create(prog='dot', format='svg'))
     from keras.utils.visualize_util import plot
-    mfile = tempfile.mktemp(suffix='.png')
+    mfile=tempfile.mktemp(suffix='.png')
     plot(model, to_file=mfile)
-
-    im = cv2.imread(mfile)
+    
+    im=cv2.imread(mfile)
     plt.figure(fig)
     plt.clf()
     plt.imshow(im)
@@ -294,43 +243,20 @@
 def showTSNE(X, labels=None, fig=400):
     """ Visualize a dataset using t-SNE """
     sklearn.manifold.TSNE(n_components=2)
-
+        
     model = TSNE(n_components=2, random_state=0)
     np.set_printoptions(suppress=True)
-    qq = model.fit_transform(X)
-
-    plt.figure(fig)
-    plt.clf()
+    qq=model.fit_transform(X)
+    
+    plt.figure(fig); plt.clf();
     if labels is None:
-        plt.scatter(qq[:, 0], qq[:, 1])
-    else:
-        plt.scatter(qq[:, 0], qq[:, 1], c=labels)
+        plt.scatter(qq[:,0], qq[:,1])
+    else:
+        plt.scatter(qq[:,0], qq[:,1], c=labels)
     plt.title('t-SNE plot')
 
 #%%
 
-<<<<<<< HEAD
-
-def fmt(x, ndigits=3):
-    """ Format numbers """
-    v = [('%%.%df' % ndigits) % p for p in x]
-    return ', '.join(v)
-
-
-def avg_steps(y_true, y_pred, verbose=0):
-    """ Calculate average number of steps needed for finding the correct cluster """
-    A = 0.
-    for i, g in enumerate(y_true):
-        v = y_pred[i]
-        idx = np.argsort(v)[::-1]
-        j = int((idx == g).nonzero()[0])
-        A += j + 1
-
-        if verbose:
-            print('i %d: gt %d: %d' % (i, g, j))
-    if verbose:
-        print('A: %.3f' % A)
-=======
 def fmt(x, ndigits=3):
     """ Format numbers """
     v=[('%%.%df' % ndigits) % p for p in x]
@@ -349,98 +275,10 @@
            print('i %d: gt %d: %d' % (i,g, j))
     if verbose:
        print('A: %.3f' % A)
->>>>>>> 0ab703b5
     A /= len(y_true)
     return A
 
     
-<<<<<<< HEAD
-#%% Visualization
-import matplotlib.ticker as plticker
-
-def add_attraction_grid(ax, attractmV, attractFreq, zorder=0):
-    minorLocator = plticker.MultipleLocator(attractFreq)
-    ax.yaxis.set_minor_locator(minorLocator)
-    minorLocator = plticker.MultipleLocator(attractmV)
-    ax.xaxis.set_minor_locator(minorLocator)
-    # Set grid to use minor tick locations. 
-    ax.grid(which = 'minor', linestyle='-', color=(.9,.9,.9), zorder=zorder)
-
-    
-def nv_plot_callback(plotidx, adata, fig=100, singlefig=True, *args, **kwargs):
-    """ Callback function to plot NV centre data """
-    verbose = kwargs.get('verbose', 1)
-    if verbose:
-        print('plotidx = %s' % plotidx)
-    plt.figure(fig)
-    plt.clf()
-    if singlefig:
-        plt.subplot(1, 2, 1)
-    #dataidx = int(jumpdata[plotidx, 6])
-    dataidx = plotidx
-    plotSection(adata, list(range(dataidx - 60, dataidx + 100)), jumps=None, si=dataidx)
-    if singlefig:
-        plt.subplot(1, 2, 2)
-    else:
-        plt.pause(1e-4)
-        plt.figure(fig + 1)
-        plt.clf()
-    plotSection(adata, list(range(dataidx - 60, dataidx + 100)), jumps=None, mode='freq', si=dataidx)
-    plt.pause(1e-4)
-
-
-def plotSection(allData, idx, jumps=None, mode='gate', si=None):
-    """ Helper function to plot a section of data
-
-    Args:
-        allData (list of numpy arrays or numpy array): data with time in first element
-        idx (array): indices to plot
-        jumps (None or boolean array): positions of jumps
-        mode (str): 'gate' or 'freq'
-        si (index): index of special point
-    """
-    
-    idx=np.array(idx)
-    idx=idx[idx>=0]
-    if isinstance(allData, list):
-        pdata = np.array(allData).T
-    else:
-        pdata=allData
-    idx=idx[idx<len(pdata)]
-    
-    x = pdata[idx,0]
-    y = pdata[idx,1]
-    y2 = pdata[idx,2]
-    v=np.zeros( len(pdata) ).astype(bool); v[idx]=1
-    if jumps is not None:
-        plot_select = jumps & v  # [:-1]
-    else:
-        plot_select = []
-    ax = plt.gca()
-    if mode == 'gate':
-        plt.plot(x, y2, 'x-', label='data')
-        plt.plot(pdata[plot_select, 0], pdata[plot_select, 2], 'ro', label='jump')
-        ax.set_xlabel('elapsed time (s)')
-        ax.set_ylabel('Gate voltage (V)')
-    else:
-        plt.plot(x, y, 'x-', label='data')
-        plt.plot(pdata[plot_select, 0], pdata[plot_select, 1], 'ro', label='freq')
-        ax.set_xlabel('elapsed time (s)')
-        # ax2.set_xlim([0,1000])
-        ax.set_ylabel('Yellow frequency (GHz)')
-    if si is not None:
-        if mode == 'gate':
-            plt.plot(pdata[si, 0], pdata[si, 2], '.y', markersize=12, label='special point')
-        else:
-            plt.plot(pdata[si, 0], pdata[si, 1], '.y', markersize=12, label='special point')
-
-if __name__ == '__main__' and 0:
-    plotSection(allData, range(si - offset, si - offset + 100), jumpSelect, mode='gate')
-
-#%%
-if __name__ == '__main__' and 0:
-    testTheano()
-=======
     #%%
 def nv_plot_callback(plotidx, adata, fig=100, *args, **kwargs):
     verbose = kwargs.get('verbose', 1)
@@ -507,5 +345,4 @@
 #%%        
 if __name__=='__main__' and 0:
     testTheano()
-        
->>>>>>> 0ab703b5
+        