# Changelog
All notable changes to the Quantum Tuning Toolkit will be documented in this file.

The format is based on [Keep a Changelog](https://keepachangelog.com/en/1.0.0/),
and this project adheres to [Semantic Versioning](https://semver.org/spec/v2.0.0.html).


## [Unreleased]

### Added
- Added boxcar filter to algorithms (#597).
- Added a changelog to QTT (#591).
- Added load example dataset method (#586).
- Added chirp signal to QuPulse templates (#582).
- Made QTT python 3.7 compatible and Travis now runs a python 3.7 build (#578).
- Allow json files in the DataBrowser (#557).
- Added plot_dataset from spin-projects repo (#565).
- New post processing functionality is added (#563, #564).
- Added a lock-in amplifier interface for the Zurich instruments UHFLI (#560).
- A JSON encoding for qcodes.DataSet is added to the serialized (#558).
- Added scope reader for the Zurich Instruments UHFLI. (#554, #980).
- Add option to compensate for re-arm time of M4i trigger.
- Add methods for performing operations on datasets. (#593)
- The new virtual AWG can now also be used with the turbo scan. (#618)
- Add re-arm compensation. (#614)

### Changed
- makeDataSetxxx methods generic functionality split off. Added a warning for data shape differences (#598, #602). 
- Allow plotCallback to operate on datetime axis (#584).
- VirtualDAC now has an option to set gate_map and instruments on VirtualDAC (#583).
- All unittests are moved to a tests folder (#574).
- Legacy code now throws exceptions (#551).
- VideoMode tool was restructured to clean up the interface (#594)
- Updates requirements on QCoDeS version (#614)
<<<<<<< HEAD
- Removed plunger argument functionality from tunnelrates_RTS (#625)
=======
- qtt.data.dataset_labels works for 1D scans now (#629)
>>>>>>> 05d2e205

### Deprecated
- loadExperimentData and saveExperimentData are now deprecated functions (#581).

### Removed
...

### Fixed
- Fixed virtual AWG marker on the same channel (#599).
- Fixed the readthedocs build (#590).
- Fixed issue with HDAWG8 sampling rate (#589).
- Fixed Travis warnings and tests instrument_drivers (#569).
- Fixed Travis build related to Qcodes version numbering (#604, #606).

### Security
...

## [1.1.2] - 2019-04-12

### Added
- Added normalization function to virtual gate matrix (#465).
- Improved simulated digitizer (#464).
- Improved documentation for virtual gates object (#456).

### Changed
- Moved QC toolkit references to QuPulse (#455).
- Updated Fermi fit example (#451).

### Removed
- Removed old reference hints to spin-projects (#458).

### Fixed
- Fixed the installation instructions (#546, #547).
- Fixed the parameter viewer (#449).


## [1.1.0] - 2018-09-08

### Added
- Added example notebook for awg_to_plunger (#424).
- Added QTT to readthedocs (#419, #409).
- Added Autofit to anti-crossing example notebook (#422).
- Added QTT to Travis continues integration (#409, #411, #413, #414).
- Added option to save additional metadata to scan functions (#402).
- Added Zurich Instruments UHFLI to measure segment and video mode (#396).
- Added new virtual AWG with similar functionality (#366).
- Added the parameter invert to the fast_Tune function for RF readout (#312).

### Changed
- Improved algorithm documentation (#436).
- Updated fit Ramsey scan example notebook (#442).
- Updated polynomial fit example notebook (#441).
- Updated Spin qubit measurement example notebook (#433).
- Updated simple measurement example notebook (#432).
- Changed Fermi-linear fitting function (#428).
- Updated PAT analysis notebook (#421).
- Updated extracting lever arm and charging energy example notebook (#427).
- Updated RTS example notebook (#425).
- Moved plotPoints to qgeometry Removed save_instrument_json (#418).
- Moved scans to the measurements folder (#397).

### Removed
- Removed save_instrument_json (#418).
- Removed parameter scaler. Use QCoDeS version instead (#398).
- Removed reports and create double dot jobs (#397).

### Fixed
- Fixed units in pinchoff data (#443).
- Fixed some units in datasets (#440).
- Make sure units are saved and loaded with GNUPlotFormatter (#434).
- Fixed problems with the scan2Dturbo function (#423).
- Fixed parameter in widget (#384).


[Unreleased]: https://github.com/QuTech-Delft/qtt/compare/1.1.2...HEAD
[1.1.2]: https://github.com/QuTech-Delft/qtt/compare/v1.1.0...1.1.2
[1.1.0]: https://github.com/QuTech-Delft/qtt/releases/v1.1.0<|MERGE_RESOLUTION|>--- conflicted
+++ resolved
@@ -32,11 +32,8 @@
 - Legacy code now throws exceptions (#551).
 - VideoMode tool was restructured to clean up the interface (#594)
 - Updates requirements on QCoDeS version (#614)
-<<<<<<< HEAD
+- qtt.data.dataset_labels works for 1D scans now (#629)
 - Removed plunger argument functionality from tunnelrates_RTS (#625)
-=======
-- qtt.data.dataset_labels works for 1D scans now (#629)
->>>>>>> 05d2e205
 
 ### Deprecated
 - loadExperimentData and saveExperimentData are now deprecated functions (#581).
