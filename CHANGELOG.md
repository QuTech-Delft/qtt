# Changelog
All notable changes to the Quantum Technology Toolbox will be documented in this file.

The format is based on [Keep a Changelog](https://keepachangelog.com/en/1.0.0/),
and this project adheres to [Semantic Versioning](https://semver.org/spec/v2.0.0.html).

## \[1.2.2] - Unreleased
### Added
- Add analysis results to notes (#712)

### Changed
- Prevent tests from writing data to the user directory (#710)
- Implement functionality for print_matrix argument (#714)
- Bump bleach from 3.1.0 to 3.1.1 (#717)
- scanjob_t uses SweepFixedValues (including 'end') instead of slices (excluding 'end') (#722)

### Removed

### Deprecated
- Moved the deprecated loadOneDotPinchvalues to legacy.py (#722)

### Fixed
<<<<<<< HEAD
- Fix bug in HDAWG8 driver where the gain was set to the range, whereas it should be gain = range/2 (#720)
=======
- Fix bug in generation of stepvalues for vector scans
>>>>>>> f3876e7c

### Security


## \[1.2.1] - 15-1-2020
### Added
- add representation method for virtual awg (#697)

### Changed
- Cleanup result selection of sensingdot_t (#694)
- Update dataset processing (#701)
- derive calibration exception from normal exception (#704)
- use bionic as build env (#705)

### Removed
- Removed the QCoDeS StandardParameter from QTT (#700).

### Deprecated
- Deprecated live.py, live_plotting.py and tools.py removed

### Fixed
- Fixed the import of M4i driver in function get_sampling_frequency (#700).
- fix for period argument of sensingdot_t (#696)
- Fix create_vectorscan for the new virtual awg  (#702)
- fix deprecation warnings (#703)

## \[1.2.0] - 2019-12-17

## \[1.1.3] - Unreleased

### Added
- Added boxcar filter to algorithms (#597).
- Added a changelog to QTT (#591).
- Added load example dataset method (#586).
- Added chirp signal to QuPulse templates (#582).
- Made QTT python 3.7 compatible and Travis now runs a python 3.7 build (#578).
- Allow json files in the DataBrowser (#557).
- Added plot_dataset from spin-projects repo (#565).
- New post processing functionality is added (#563, #564).
- Added a lock-in amplifier interface for the Zurich instruments UHFLI (#560).
- A JSON encoding for qcodes.DataSet is added to the serialized (#558).
- Added scope reader for the Zurich Instruments UHFLI. (#554, #980).
- Add method to fit AllXY experiment (#664)
- Added more example datasets (#670)
- Add method to improve double gaussian fit by initialization based on large-small gaussian (#680)
- Add option to compensate for re-arm time of M4i trigger (#607).
- Add methods for performing operations on datasets (#593).
- The new virtual AWG can now also be used with the turbo scan (#618).
- Add re-arm compensation (#614).
- Add restrict_boundaries method to the VirtualDAC (#631).
- Add option to set dataset record label through scanjob (#655).
- Add calibration exception (#585).
- Add dataclasses to setup.py (#628).
- Add fraction up and down as output of rts (#623).
- Add integration tests back to automated testing (#603).
- Add integration tests for dataset (#567).
- Add option to perform filtering (#645).
- Add pyqt5 to setup.py; remove pandas (#621).
- Add unit field to parameter viewer (#566).
- Add unittest on loading a json and hdf5 format dataset (#647).
- Add smoothing to derivative of signal in Coulomb peak fitting (#641).
- Added option to enlargelims to set x and y independently (#646).
- Measurement according to Elzerman readout (#562).
- Added UHFLI integration (#573).
- Added example for scan1D with UHFLI (#561).
- Added VirtualAwgInstrumentAdapter (#588).
- Add update model for markov chains (#592).
- Implement signal processor and signal processor interface (#556).
- Virtual gate scans with overlapping gates (#626).
- Fitting of Gaussian using lmfit (#686)
- Method to convert lmfit fitting result to dictionary (#686)

### Changed
- makeDataSetxxx methods generic functionality split off. Added a warning for data shape differences (#598, #602). 
- Allow plotCallback to operate on datetime axis (#584).
- VirtualDAC now has an option to set gate_map and instruments on VirtualDAC (#583).
- All unit tests/integration tests are moved to a separated tests folder (#574, #600).
- Legacy code now throws exceptions (#551).
- Name of chirp template is passed to QuPulse template (#668)
- VideoMode tool was restructured to clean up the interface (#594).
- Updates requirements on QCoDeS version (#614).
- qtt.data.dataset_labels works for 1D scans now (#629).
- Removed plunger argument functionality from tunnelrates_RTS (#625).
- Improved initial fit of Gauss Ramsey (#643, #661, #678)
- Double Gaussian fitting is faster (using lmfit) and has better initial estimates (#648).
- Updated json serialization code to use qilib (#630).
- Autodetect notebooks for Travis testing (#627).
- Improved installation procedure (#613).
- Updated docs of PPT methods (#550).
- Updated documentation (#555).
- Updated to upstream QCoDeS: import from plot packages instead of main module (#649).
- Raise exception when diffImageSmooth is called with incorrect arguments (#608).
- Move mock imports to unittest.mock (#620).
- Enable all output channels for virtual awg in videomode (#644).
- Refactor parameterviewer; remove default min max values for parameters (#570).
- Refactor part of the RTS code (#577).
- Moved fit_gaussian to fitting module (#686)

### Deprecated
- loadExperimentData and saveExperimentData are now deprecated functions (#581).

### Fixed
- Fixed virtual AWG marker on the same channel (#599).
- Fixed the readthedocs build (#590).
- Fixed issue with HDAWG8 sampling rate (#589).
- Fixed Travis warnings and tests instrument_drivers (#569).
- Fixed Travis build related to Qcodes version numbering (#604, #606).
- Fixed incorrect initial estimate of fit_gaussian (#671)
- Fixed issue with setSingleStep (#633).
- QCodes 0.6.0 fix (#660).
- Fix matplotlib callback for NaN entries (#662).
- Fixed time axis for m4i acquire segments (#638).
- Fixed Travis build for VideoMode (#637).
- Resolved circular dependency problem in qtt and qilib (#609).
- Fix bug in awg_to_plunger method (#658).
- Fix default_parameter_name in scan method; fix issue with delete argument in scans1Dfast (#568).
- Fix definition of chirp signal (#622).
- Fix to acquire_segments (#575).
- Fixes to cc measurements (#572).
- Fix qilib for readthedocs build (#624).
- Fix coulomb example notebook (#619).
- VirtualDacInstrumentAdapter needs to set instead of append instruments (#605).
- Fixes for transition of m4i to qcodes contrib (#692). 

## \[1.1.2] - 2019-04-12

### Added
- Added normalization function to virtual gate matrix (#465).
- Improved simulated digitizer (#464).
- Improved documentation for virtual gates object (#456).

### Changed
- Moved QC toolkit references to QuPulse (#455).
- Updated Fermi fit example (#451).

### Removed
- Removed old reference hints to spin-projects (#458).

### Fixed
- Fixed the installation instructions (#546, #547).
- Fixed the parameter viewer (#449).

## \[1.1.0] - 2018-09-08

### Added
- Added example notebook for awg_to_plunger (#424).
- Added QTT to readthedocs (#419, #409).
- Added Autofit to anti-crossing example notebook (#422).
- Added QTT to Travis continues integration (#409, #411, #413, #414).
- Added option to save additional metadata to scan functions (#402).
- Added Zurich Instruments UHFLI to measure segment and video mode (#396).
- Added new virtual AWG with similar functionality (#366).
- Added the parameter invert to the fast_Tune function for RF readout (#312).

### Changed
- Improved algorithm documentation (#436).
- Updated fit Ramsey scan example notebook (#442).
- Updated polynomial fit example notebook (#441).
- Updated Spin qubit measurement example notebook (#433).
- Updated simple measurement example notebook (#432).
- Changed Fermi-linear fitting function (#428).
- Updated PAT analysis notebook (#421).
- Updated extracting lever arm and charging energy example notebook (#427).
- Updated RTS example notebook (#425).
- Moved plotPoints to qgeometry Removed save_instrument_json (#418).
- Moved scans to the measurements folder (#397).

### Removed
- Removed save_instrument_json (#418).
- Removed parameter scaler. Use QCoDeS version instead (#398).
- Removed reports and create double dot jobs (#397).

### Fixed
- Fixed units in pinchoff data (#443).
- Fixed some units in datasets (#440).
- Make sure units are saved and loaded with GNUPlotFormatter (#434).
- Fixed problems with the scan2Dturbo function (#423).
- Fixed parameter in widget (#384).

[Unreleased]: https://github.com/QuTech-Delft/qtt/compare/1.2.1...HEAD
[1.2.1]: https://github.com/QuTech-Delft/qtt/compare/1.2.0...1.2.1
[1.2.0]: https://github.com/QuTech-Delft/qtt/compare/1.1.2...1.2.0
[1.1.2]: https://github.com/QuTech-Delft/qtt/compare/v1.1.0...1.1.2
[1.1.0]: https://github.com/QuTech-Delft/qtt/releases/v1.1.0<|MERGE_RESOLUTION|>--- conflicted
+++ resolved
@@ -20,11 +20,8 @@
 - Moved the deprecated loadOneDotPinchvalues to legacy.py (#722)
 
 ### Fixed
-<<<<<<< HEAD
 - Fix bug in HDAWG8 driver where the gain was set to the range, whereas it should be gain = range/2 (#720)
-=======
 - Fix bug in generation of stepvalues for vector scans
->>>>>>> f3876e7c
 
 ### Security
 
