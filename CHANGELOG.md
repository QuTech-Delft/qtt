# Changelog
All notable changes to the Quantum Technology Toolbox will be documented in this file.

The format is based on [Keep a Changelog](https://keepachangelog.com/en/1.0.0/),
and this project adheres to [Semantic Versioning](https://semver.org/spec/v2.0.0.html).

## \[x.y.z] Unreleased

### Added

- Add measure_time context for measuring exection time (#765)

### Changed

- Improve sine fitting (#762)
- The 'dataset_labels' method can handle both DataSet's DataArray's (#771)

### Removed

- Removed deprecated code (#764)

### Deprecated

- Deprecated instrument adapters. Deprecated post-processing tools in qtt.measurements.post_processing (#777)
<<<<<<< HEAD
- Deprecated functionality to store system states with h5py (#780)
=======
- Deprecated methods in qtt.instrument_storage (#783)
>>>>>>> 9e41030a

### Fixed

## \[1.2.3] - 22-3-2021

### Added
- Support for python 3.8 added (#672)
- Add virtual awg settings to snapshot (#739)

### Changed
- Replaced implementation of polyintersection from Polygon3 to shapely (#744)
- Included exampledata in distribution (#715)
- Changed names of exampledata sets (#721, #750)
  - '17-57-24' renamed to 'addition_line_scan'
  - '2017-01-10/09-45-15' renamed to 'charge_stability_diagram_anti_crossing'
  - '2017-02-21/15-59-56' renamed to 'polarization_line'
  - '2017-09-04/11-04-14_qtt_scan2Dturbovec' renamed to 'charge_stability_diagram_anti_crossing_virtual_gates'
  - '2017-09-04/11-04-45_qtt_scan1Dfastvec' renamed to 'PAT_scan_background'
  - '2017-09-04/11-05-17_qtt_scan2Dfastvec' renamed to 'PAT_scan'
  - 'misc/13-13-16_qtt_sensingdot_t.fastTune' renamed to 'coulomb_peak'
  - 'misc/Lever_arm_Charging_energy/10-06-59_qtt_scan2Dfast' renamed to 'charge_stability_diagram_double_dot_system'
  - 'misc/Lever_arm_Charging_energy/14-28-52_qtt_scan2Dfast' renamed to 'charge_stability_diagram_double_dot_system_detail'
  - 'misc/Lever_arm_Charging_energy/14-33-26_qtt_scan2Dfast' renamed to 'charge_stability_diagram_double_dot_system_bias_triangle'
  - 'misc/pinchoff/2018-06-28/13-24-22_qtt_scan1D' renamed to 'pinchoff_scan_barrier_gate'
  - 'misc/2electron_pat_26102017' renamed to '2electron_pat'
  - 'elzerman_detuning_scan/2019-05-28_11-39-39_qtt_generic.json' renamed to 'elzerman_detuning_scan'
  - 'misc/P5_y_P5_x.dat' renamed to 'charge_stability_diagram_dac_vs_awg'
  - '2018-08-31/19-05-18_qtt_save_segments' renamed to 'rts_signal'
- Update installation notes to use virtualenv (#738)
- The decay time in the Gauss-Ramsey fit is now always positive (#754)

### Removed
- Support for python 3.6 and lower is removed.
- Removed dependency on Polygon3 (#579) to shapely solved by (#744)
- Remove legacy requirement for scipy (#752)

### Fixed
- Prevent warnings when loading M4i driver (#737)
- Fix Python 3.8 warnings (#745)
- Update qtt to qcodes 0.23.0 (#746)
- Fix for numpy deprecation (#747)
- Fix ppt notes size (#748)
- Bump notebook from 6.0.3 to 6.1.5
- Bump bleach from 3.1.5 to 3.3.0 (#751)
- Fix deprecation warnings (#753)

## \[1.2.2] - 14-5-2020
### Added
- Add example notebook for mongodb (#679)
- Add analysis results to notes (#712)
- Update docstrings (#718)
- Add numdifftools to requirements (#726)
- Add fitting of sine wave (#731)

### Changed
- Prevent tests from writing data to the user directory (#710)
- Implement functionality for print_matrix argument (#714)
- Bump bleach from 3.1.0 to 3.1.1 (#717)
- scanjob_t uses SweepFixedValues (including 'end') instead of slices (excluding 'end') (#722)
- Bump bleach from 3.1.1 to 3.1.2 (#727)
- Allow plotting arguments to be passed in drawCrosshair (#728)
- Use lmfit in fit_gauss_ramsey. The first point of the data is now also used for fitting (#729)
- Bump bleach from 3.1.2 to 3.1.4 (#730)
- Update to sine fitting (#734)
- Replaced chi_squared with reduced chi_squared in allxy fit (#736)

### Removed
- The ttrace code has been deprecated and is removed in this release (#709)

### Deprecated
- Moved the deprecated loadOneDotPinchvalues to legacy.py (#722)

### Fixed
- Prevent tests from writing data to the user directory (#710)
- Disable all output channels when restarting the videomode (#711)
- Fix bug in HDAWG8 driver where the gain was set to the range, whereas it should be gain = range/2 (#720)
- Fix bug in generation of step values for vector scans (#723)
- Packages 'tests' are not installed anymore. These packages gave problems with loading similar named modules in other packages (#724)
- Fix for deprecated old style qupulse Sequencer test (#733)
- Update qtt to qcodes 0.13.0 (#735)
- Improved calculation of covariances (#736)
- Fixed failing unit test depending on order of peak_local_max (#741)

## \[1.2.1] - 15-1-2020
### Added
- add representation method for virtual awg (#697)

### Changed
- Cleanup result selection of sensingdot_t (#694)
- Update dataset processing (#701)
- derive calibration exception from normal exception (#704)
- use bionic as build env (#705)

### Removed
- Removed the QCoDeS StandardParameter from QTT (#700).

### Deprecated
- Deprecated live.py, live_plotting.py and tools.py removed

### Fixed
- Fixed the import of M4i driver in function get_sampling_frequency (#700).
- fix for period argument of sensingdot_t (#696)
- Fix create_vectorscan for the new virtual awg  (#702)
- fix deprecation warnings (#703)

## \[1.2.0] - 2019-12-17

## \[1.1.3] - Unreleased

### Added
- Added boxcar filter to algorithms (#597).
- Added a changelog to QTT (#591).
- Added load example dataset method (#586).
- Added chirp signal to QuPulse templates (#582).
- Made QTT python 3.7 compatible and Travis now runs a python 3.7 build (#578).
- Allow json files in the DataBrowser (#557).
- Added plot_dataset from spin-projects repo (#565).
- New post processing functionality is added (#563, #564).
- Added a lock-in amplifier interface for the Zurich instruments UHFLI (#560).
- A JSON encoding for qcodes.DataSet is added to the serialized (#558).
- Added scope reader for the Zurich Instruments UHFLI. (#554, #980).
- Add method to fit AllXY experiment (#664)
- Added more example datasets (#670)
- Add method to improve double gaussian fit by initialization based on large-small gaussian (#680)
- Add option to compensate for re-arm time of M4i trigger (#607).
- Add methods for performing operations on datasets (#593).
- The new virtual AWG can now also be used with the turbo scan (#618).
- Add re-arm compensation (#614).
- Add restrict_boundaries method to the VirtualDAC (#631).
- Add option to set dataset record label through scanjob (#655).
- Add calibration exception (#585).
- Add dataclasses to setup.py (#628).
- Add fraction up and down as output of rts (#623).
- Add integration tests back to automated testing (#603).
- Add integration tests for dataset (#567).
- Add option to perform filtering (#645).
- Add pyqt5 to setup.py; remove pandas (#621).
- Add unit field to parameter viewer (#566).
- Add unittest on loading a json and hdf5 format dataset (#647).
- Add smoothing to derivative of signal in Coulomb peak fitting (#641).
- Added option to enlargelims to set x and y independently (#646).
- Measurement according to Elzerman readout (#562).
- Added UHFLI integration (#573).
- Added example for scan1D with UHFLI (#561).
- Added VirtualAwgInstrumentAdapter (#588).
- Add update model for markov chains (#592).
- Implement signal processor and signal processor interface (#556).
- Virtual gate scans with overlapping gates (#626).
- Fitting of Gaussian using lmfit (#686)
- Method to convert lmfit fitting result to dictionary (#686)

### Changed
- makeDataSetxxx methods generic functionality split off. Added a warning for data shape differences (#598, #602).
- Allow plotCallback to operate on datetime axis (#584).
- VirtualDAC now has an option to set gate_map and instruments on VirtualDAC (#583).
- All unit tests/integration tests are moved to a separated tests folder (#574, #600).
- Legacy code now throws exceptions (#551).
- Name of chirp template is passed to QuPulse template (#668)
- VideoMode tool was restructured to clean up the interface (#594).
- Updates requirements on QCoDeS version (#614).
- qtt.data.dataset_labels works for 1D scans now (#629).
- Removed plunger argument functionality from tunnelrates_RTS (#625).
- Improved initial fit of Gauss Ramsey (#643, #661, #678)
- Double Gaussian fitting is faster (using lmfit) and has better initial estimates (#648).
- Updated json serialization code to use qilib (#630).
- Autodetect notebooks for Travis testing (#627).
- Improved installation procedure (#613).
- Updated docs of PPT methods (#550).
- Updated documentation (#555).
- Updated to upstream QCoDeS: import from plot packages instead of main module (#649).
- Raise exception when diffImageSmooth is called with incorrect arguments (#608).
- Move mock imports to unittest.mock (#620).
- Enable all output channels for virtual awg in videomode (#644).
- Refactor parameterviewer; remove default min max values for parameters (#570).
- Refactor part of the RTS code (#577).
- Moved fit_gaussian to fitting module (#686)

### Deprecated
- loadExperimentData and saveExperimentData are now deprecated functions (#581).

### Fixed
- Fixed virtual AWG marker on the same channel (#599).
- Fixed the readthedocs build (#590).
- Fixed issue with HDAWG8 sampling rate (#589).
- Fixed Travis warnings and tests instrument_drivers (#569).
- Fixed Travis build related to Qcodes version numbering (#604, #606).
- Fixed incorrect initial estimate of fit_gaussian (#671)
- Fixed issue with setSingleStep (#633).
- QCodes 0.6.0 fix (#660).
- Fix matplotlib callback for NaN entries (#662).
- Fixed time axis for m4i acquire segments (#638).
- Fixed Travis build for VideoMode (#637).
- Resolved circular dependency problem in qtt and qilib (#609).
- Fix bug in awg_to_plunger method (#658).
- Fix default_parameter_name in scan method; fix issue with delete argument in scans1Dfast (#568).
- Fix definition of chirp signal (#622).
- Fix to acquire_segments (#575).
- Fixes to cc measurements (#572).
- Fix qilib for readthedocs build (#624).
- Fix coulomb example notebook (#619).
- VirtualDacInstrumentAdapter needs to set instead of append instruments (#605).
- Fixes for transition of m4i to qcodes contrib (#692).

## \[1.1.2] - 2019-04-12

### Added
- Added normalization function to virtual gate matrix (#465).
- Improved simulated digitizer (#464).
- Improved documentation for virtual gates object (#456).

### Changed
- Moved QC toolkit references to QuPulse (#455).
- Updated Fermi fit example (#451).

### Removed
- Removed old reference hints to spin-projects (#458).

### Fixed
- Fixed the installation instructions (#546, #547).
- Fixed the parameter viewer (#449).

## \[1.1.0] - 2018-09-08

### Added
- Added example notebook for awg_to_plunger (#424).
- Added QTT to readthedocs (#419, #409).
- Added Autofit to anti-crossing example notebook (#422).
- Added QTT to Travis continues integration (#409, #411, #413, #414).
- Added option to save additional metadata to scan functions (#402).
- Added Zurich Instruments UHFLI to measure segment and video mode (#396).
- Added new virtual AWG with similar functionality (#366).
- Added the parameter invert to the fast_Tune function for RF readout (#312).

### Changed
- Improved algorithm documentation (#436).
- Updated fit Ramsey scan example notebook (#442).
- Updated polynomial fit example notebook (#441).
- Updated Spin qubit measurement example notebook (#433).
- Updated simple measurement example notebook (#432).
- Changed Fermi-linear fitting function (#428).
- Updated PAT analysis notebook (#421).
- Updated extracting lever arm and charging energy example notebook (#427).
- Updated RTS example notebook (#425).
- Moved plotPoints to qgeometry Removed save_instrument_json (#418).
- Moved scans to the measurements folder (#397).

### Removed
- Removed save_instrument_json (#418).
- Removed parameter scaler. Use QCoDeS version instead (#398).
- Removed reports and create double dot jobs (#397).

### Fixed
- Fixed units in pinchoff data (#443).
- Fixed some units in datasets (#440).
- Make sure units are saved and loaded with GNUPlotFormatter (#434).
- Fixed problems with the scan2Dturbo function (#423).
- Fixed parameter in widget (#384).

[Unreleased]: https://github.com/QuTech-Delft/qtt/compare/1.2.3...HEAD
[1.2.3]: https://github.com/QuTech-Delft/qtt/compare/1.2.2...1.2.3
[1.2.2]: https://github.com/QuTech-Delft/qtt/compare/1.2.1...1.2.2
[1.2.1]: https://github.com/QuTech-Delft/qtt/compare/1.2.0...1.2.1
[1.2.0]: https://github.com/QuTech-Delft/qtt/compare/1.1.2...1.2.0
[1.1.2]: https://github.com/QuTech-Delft/qtt/compare/v1.1.0...1.1.2
[1.1.0]: https://github.com/QuTech-Delft/qtt/releases/v1.1.0<|MERGE_RESOLUTION|>--- conflicted
+++ resolved
@@ -22,11 +22,8 @@
 ### Deprecated
 
 - Deprecated instrument adapters. Deprecated post-processing tools in qtt.measurements.post_processing (#777)
-<<<<<<< HEAD
 - Deprecated functionality to store system states with h5py (#780)
-=======
 - Deprecated methods in qtt.instrument_storage (#783)
->>>>>>> 9e41030a
 
 ### Fixed
 
