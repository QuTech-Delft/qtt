# Changelog
All notable changes to the Quantum Technology Toolbox will be documented in this file.

The format is based on [Keep a Changelog](https://keepachangelog.com/en/1.0.0/),
and this project adheres to [Semantic Versioning](https://semver.org/spec/v2.0.0.html).

## \[x.y.z] Unreleased

### Added

- Add measure_time context for measuring exection time (#765)
- Add method to combine legends of multiple matplotlib axes (#782)
- Functionality plot onto a matplotlib Axes object (#785)
- Context manager 'restore_at_exit' in the 'VirtualDAC' object (#792)
<<<<<<< HEAD
- Passes for Qiskit (##784)
=======
- Added python 3.9 support (#773)
>>>>>>> 02d189ff

### Changed

- Improve sine fitting (#762)
- The 'dataset_labels' method can handle both DataSet's DataArray's (#771)
- Hickle is now optional for installation (#773)

### Removed

- Removed deprecated code (#764)

### Deprecated

- Deprecated instrument adapters. Deprecated post-processing tools in qtt.measurements.post_processing (#777)
- Deprecated functionality to store system states with h5py (#780)
- Deprecated methods in qtt.instrument_storage (#783)

### Fixed

## \[1.2.3] - 22-3-2021

### Added
- Support for python 3.8 added (#672)
- Add virtual awg settings to snapshot (#739)

### Changed
- Replaced implementation of polyintersection from Polygon3 to shapely (#744)
- Included exampledata in distribution (#715)
- Changed names of exampledata sets (#721, #750)
  - '17-57-24' renamed to 'addition_line_scan'
  - '2017-01-10/09-45-15' renamed to 'charge_stability_diagram_anti_crossing'
  - '2017-02-21/15-59-56' renamed to 'polarization_line'
  - '2017-09-04/11-04-14_qtt_scan2Dturbovec' renamed to 'charge_stability_diagram_anti_crossing_virtual_gates'
  - '2017-09-04/11-04-45_qtt_scan1Dfastvec' renamed to 'PAT_scan_background'
  - '2017-09-04/11-05-17_qtt_scan2Dfastvec' renamed to 'PAT_scan'
  - 'misc/13-13-16_qtt_sensingdot_t.fastTune' renamed to 'coulomb_peak'
  - 'misc/Lever_arm_Charging_energy/10-06-59_qtt_scan2Dfast' renamed to 'charge_stability_diagram_double_dot_system'
  - 'misc/Lever_arm_Charging_energy/14-28-52_qtt_scan2Dfast' renamed to 'charge_stability_diagram_double_dot_system_detail'
  - 'misc/Lever_arm_Charging_energy/14-33-26_qtt_scan2Dfast' renamed to 'charge_stability_diagram_double_dot_system_bias_triangle'
  - 'misc/pinchoff/2018-06-28/13-24-22_qtt_scan1D' renamed to 'pinchoff_scan_barrier_gate'
  - 'misc/2electron_pat_26102017' renamed to '2electron_pat'
  - 'elzerman_detuning_scan/2019-05-28_11-39-39_qtt_generic.json' renamed to 'elzerman_detuning_scan'
  - 'misc/P5_y_P5_x.dat' renamed to 'charge_stability_diagram_dac_vs_awg'
  - '2018-08-31/19-05-18_qtt_save_segments' renamed to 'rts_signal'
- Update installation notes to use virtualenv (#738)
- The decay time in the Gauss-Ramsey fit is now always positive (#754)

### Removed
- Support for python 3.6 and lower is removed.
- Removed dependency on Polygon3 (#579) to shapely solved by (#744)
- Remove legacy requirement for scipy (#752)

### Fixed
- Prevent warnings when loading M4i driver (#737)
- Fix Python 3.8 warnings (#745)
- Update qtt to qcodes 0.23.0 (#746)
- Fix for numpy deprecation (#747)
- Fix ppt notes size (#748)
- Bump notebook from 6.0.3 to 6.1.5
- Bump bleach from 3.1.5 to 3.3.0 (#751)
- Fix deprecation warnings (#753)

## \[1.2.2] - 14-5-2020
### Added
- Add example notebook for mongodb (#679)
- Add analysis results to notes (#712)
- Update docstrings (#718)
- Add numdifftools to requirements (#726)
- Add fitting of sine wave (#731)

### Changed
- Prevent tests from writing data to the user directory (#710)
- Implement functionality for print_matrix argument (#714)
- Bump bleach from 3.1.0 to 3.1.1 (#717)
- scanjob_t uses SweepFixedValues (including 'end') instead of slices (excluding 'end') (#722)
- Bump bleach from 3.1.1 to 3.1.2 (#727)
- Allow plotting arguments to be passed in drawCrosshair (#728)
- Use lmfit in fit_gauss_ramsey. The first point of the data is now also used for fitting (#729)
- Bump bleach from 3.1.2 to 3.1.4 (#730)
- Update to sine fitting (#734)
- Replaced chi_squared with reduced chi_squared in allxy fit (#736)

### Removed
- The ttrace code has been deprecated and is removed in this release (#709)

### Deprecated
- Moved the deprecated loadOneDotPinchvalues to legacy.py (#722)

### Fixed
- Prevent tests from writing data to the user directory (#710)
- Disable all output channels when restarting the videomode (#711)
- Fix bug in HDAWG8 driver where the gain was set to the range, whereas it should be gain = range/2 (#720)
- Fix bug in generation of step values for vector scans (#723)
- Packages 'tests' are not installed anymore. These packages gave problems with loading similar named modules in other packages (#724)
- Fix for deprecated old style qupulse Sequencer test (#733)
- Update qtt to qcodes 0.13.0 (#735)
- Improved calculation of covariances (#736)
- Fixed failing unit test depending on order of peak_local_max (#741)

## \[1.2.1] - 15-1-2020
### Added
- add representation method for virtual awg (#697)

### Changed
- Cleanup result selection of sensingdot_t (#694)
- Update dataset processing (#701)
- derive calibration exception from normal exception (#704)
- use bionic as build env (#705)

### Removed
- Removed the QCoDeS StandardParameter from QTT (#700).

### Deprecated
- Deprecated live.py, live_plotting.py and tools.py removed

### Fixed
- Fixed the import of M4i driver in function get_sampling_frequency (#700).
- fix for period argument of sensingdot_t (#696)
- Fix create_vectorscan for the new virtual awg  (#702)
- fix deprecation warnings (#703)

## \[1.2.0] - 2019-12-17

## \[1.1.3] - Unreleased

### Added
- Added boxcar filter to algorithms (#597).
- Added a changelog to QTT (#591).
- Added load example dataset method (#586).
- Added chirp signal to QuPulse templates (#582).
- Made QTT python 3.7 compatible and Travis now runs a python 3.7 build (#578).
- Allow json files in the DataBrowser (#557).
- Added plot_dataset from spin-projects repo (#565).
- New post processing functionality is added (#563, #564).
- Added a lock-in amplifier interface for the Zurich instruments UHFLI (#560).
- A JSON encoding for qcodes.DataSet is added to the serialized (#558).
- Added scope reader for the Zurich Instruments UHFLI. (#554, #980).
- Add method to fit AllXY experiment (#664)
- Added more example datasets (#670)
- Add method to improve double gaussian fit by initialization based on large-small gaussian (#680)
- Add option to compensate for re-arm time of M4i trigger (#607).
- Add methods for performing operations on datasets (#593).
- The new virtual AWG can now also be used with the turbo scan (#618).
- Add re-arm compensation (#614).
- Add restrict_boundaries method to the VirtualDAC (#631).
- Add option to set dataset record label through scanjob (#655).
- Add calibration exception (#585).
- Add dataclasses to setup.py (#628).
- Add fraction up and down as output of rts (#623).
- Add integration tests back to automated testing (#603).
- Add integration tests for dataset (#567).
- Add option to perform filtering (#645).
- Add pyqt5 to setup.py; remove pandas (#621).
- Add unit field to parameter viewer (#566).
- Add unittest on loading a json and hdf5 format dataset (#647).
- Add smoothing to derivative of signal in Coulomb peak fitting (#641).
- Added option to enlargelims to set x and y independently (#646).
- Measurement according to Elzerman readout (#562).
- Added UHFLI integration (#573).
- Added example for scan1D with UHFLI (#561).
- Added VirtualAwgInstrumentAdapter (#588).
- Add update model for markov chains (#592).
- Implement signal processor and signal processor interface (#556).
- Virtual gate scans with overlapping gates (#626).
- Fitting of Gaussian using lmfit (#686)
- Method to convert lmfit fitting result to dictionary (#686)

### Changed
- makeDataSetxxx methods generic functionality split off. Added a warning for data shape differences (#598, #602).
- Allow plotCallback to operate on datetime axis (#584).
- VirtualDAC now has an option to set gate_map and instruments on VirtualDAC (#583).
- All unit tests/integration tests are moved to a separated tests folder (#574, #600).
- Legacy code now throws exceptions (#551).
- Name of chirp template is passed to QuPulse template (#668)
- VideoMode tool was restructured to clean up the interface (#594).
- Updates requirements on QCoDeS version (#614).
- qtt.data.dataset_labels works for 1D scans now (#629).
- Removed plunger argument functionality from tunnelrates_RTS (#625).
- Improved initial fit of Gauss Ramsey (#643, #661, #678)
- Double Gaussian fitting is faster (using lmfit) and has better initial estimates (#648).
- Updated json serialization code to use qilib (#630).
- Autodetect notebooks for Travis testing (#627).
- Improved installation procedure (#613).
- Updated docs of PPT methods (#550).
- Updated documentation (#555).
- Updated to upstream QCoDeS: import from plot packages instead of main module (#649).
- Raise exception when diffImageSmooth is called with incorrect arguments (#608).
- Move mock imports to unittest.mock (#620).
- Enable all output channels for virtual awg in videomode (#644).
- Refactor parameterviewer; remove default min max values for parameters (#570).
- Refactor part of the RTS code (#577).
- Moved fit_gaussian to fitting module (#686)

### Deprecated
- loadExperimentData and saveExperimentData are now deprecated functions (#581).

### Fixed
- Fixed virtual AWG marker on the same channel (#599).
- Fixed the readthedocs build (#590).
- Fixed issue with HDAWG8 sampling rate (#589).
- Fixed Travis warnings and tests instrument_drivers (#569).
- Fixed Travis build related to Qcodes version numbering (#604, #606).
- Fixed incorrect initial estimate of fit_gaussian (#671)
- Fixed issue with setSingleStep (#633).
- QCodes 0.6.0 fix (#660).
- Fix matplotlib callback for NaN entries (#662).
- Fixed time axis for m4i acquire segments (#638).
- Fixed Travis build for VideoMode (#637).
- Resolved circular dependency problem in qtt and qilib (#609).
- Fix bug in awg_to_plunger method (#658).
- Fix default_parameter_name in scan method; fix issue with delete argument in scans1Dfast (#568).
- Fix definition of chirp signal (#622).
- Fix to acquire_segments (#575).
- Fixes to cc measurements (#572).
- Fix qilib for readthedocs build (#624).
- Fix coulomb example notebook (#619).
- VirtualDacInstrumentAdapter needs to set instead of append instruments (#605).
- Fixes for transition of m4i to qcodes contrib (#692).

## \[1.1.2] - 2019-04-12

### Added
- Added normalization function to virtual gate matrix (#465).
- Improved simulated digitizer (#464).
- Improved documentation for virtual gates object (#456).

### Changed
- Moved QC toolkit references to QuPulse (#455).
- Updated Fermi fit example (#451).

### Removed
- Removed old reference hints to spin-projects (#458).

### Fixed
- Fixed the installation instructions (#546, #547).
- Fixed the parameter viewer (#449).

## \[1.1.0] - 2018-09-08

### Added
- Added example notebook for awg_to_plunger (#424).
- Added QTT to readthedocs (#419, #409).
- Added Autofit to anti-crossing example notebook (#422).
- Added QTT to Travis continues integration (#409, #411, #413, #414).
- Added option to save additional metadata to scan functions (#402).
- Added Zurich Instruments UHFLI to measure segment and video mode (#396).
- Added new virtual AWG with similar functionality (#366).
- Added the parameter invert to the fast_Tune function for RF readout (#312).

### Changed
- Improved algorithm documentation (#436).
- Updated fit Ramsey scan example notebook (#442).
- Updated polynomial fit example notebook (#441).
- Updated Spin qubit measurement example notebook (#433).
- Updated simple measurement example notebook (#432).
- Changed Fermi-linear fitting function (#428).
- Updated PAT analysis notebook (#421).
- Updated extracting lever arm and charging energy example notebook (#427).
- Updated RTS example notebook (#425).
- Moved plotPoints to qgeometry Removed save_instrument_json (#418).
- Moved scans to the measurements folder (#397).

### Removed
- Removed save_instrument_json (#418).
- Removed parameter scaler. Use QCoDeS version instead (#398).
- Removed reports and create double dot jobs (#397).

### Fixed
- Fixed units in pinchoff data (#443).
- Fixed some units in datasets (#440).
- Make sure units are saved and loaded with GNUPlotFormatter (#434).
- Fixed problems with the scan2Dturbo function (#423).
- Fixed parameter in widget (#384).

[Unreleased]: https://github.com/QuTech-Delft/qtt/compare/1.2.3...HEAD
[1.2.3]: https://github.com/QuTech-Delft/qtt/compare/1.2.2...1.2.3
[1.2.2]: https://github.com/QuTech-Delft/qtt/compare/1.2.1...1.2.2
[1.2.1]: https://github.com/QuTech-Delft/qtt/compare/1.2.0...1.2.1
[1.2.0]: https://github.com/QuTech-Delft/qtt/compare/1.1.2...1.2.0
[1.1.2]: https://github.com/QuTech-Delft/qtt/compare/v1.1.0...1.1.2
[1.1.0]: https://github.com/QuTech-Delft/qtt/releases/v1.1.0<|MERGE_RESOLUTION|>--- conflicted
+++ resolved
@@ -12,11 +12,8 @@
 - Add method to combine legends of multiple matplotlib axes (#782)
 - Functionality plot onto a matplotlib Axes object (#785)
 - Context manager 'restore_at_exit' in the 'VirtualDAC' object (#792)
-<<<<<<< HEAD
+- Added python 3.9 support (#773)
 - Passes for Qiskit (##784)
-=======
-- Added python 3.9 support (#773)
->>>>>>> 02d189ff
 
 ### Changed
 
