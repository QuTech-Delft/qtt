import os
from inspect import getsourcefile
from os.path import abspath
import platform
import re
import glob

from setuptools import find_packages, setup


def readme():
    with open('README.md', encoding='utf-8') as f:
        return f.read()


def get_version(verbose=1, filename='src/qtt/version.py'):
    """ Extract version information from source code """

    with open(filename, 'r') as f:
        ln = f.readline()
        m = re.search('.* ''(.*)''', ln)
        version = (m.group(1)).strip('\'')
    if verbose:
        print('get_version: %s' % version)
    return version


tests_require = ['coverage', 'jupyter', 'mypy', 'pytest']

install_requires = [
    'apscheduler', 'attrs', 'dulwich', 'h5py', 'hickle', 'IPython>=0.1', 'lmfit', 'matplotlib>=3.0',
    'numpy>=1.15', 'opencv-python', 'PyQt5', 'pyqtgraph', 'pyvisa', 'pyzmqrpc', 'qcodes>=0.8.0',
    'qcodes-contrib-drivers', 'qilib', 'qtpy', 'qupulse', 'redis', 'scipy>=0.18', 'scikit-image', 'jupyter',
    'coverage', 'sympy', 'numdifftools', 'shapely'
] + tests_require

if platform.system() == 'Windows':
    install_requires.append('pywin32')

rtd_requires = [
    'sphinx>=1.7', 'sphinx_rtd_theme', 'nbsphinx', 'sphinx-automodapi'
]

extras_require = {"rtd": rtd_requires}

setup(name='qtt',
      version=get_version(),
      use_2to3=False,
      author='Pieter Eendebak',
      author_email='pieter.eendebak@tno.nl',
      maintainer='Pieter Eendebak',
      maintainer_email='pieter.eendebak@tno.nl',
      description='Python-based framework for analysis and tuning of quantum dots',
      long_description=readme(),
      long_description_content_type='text/markdown',
      url='http://qutech.nl',
      classifiers=[
          'Development Status :: 3 - Alpha',
          'Intended Audience :: Science/Research',
          'Programming Language :: Python :: 3',
          'Programming Language :: Python :: 3.6',
          'Programming Language :: Python :: 3.7',
          'Programming Language :: Python :: 3.8',
          'Topic :: Scientific/Engineering'
      ],
      license='MIT',
      package_dir={'': 'src'},
<<<<<<< HEAD
      packages=find_packages(where='./src'),
#      package_data={'': ['exampledata/*.*', 'exampledata/*/*.*', 'exampledata/*/*/*.*', 'exampledata/*/*/*/*.*']},
      include_package_data = True,
      data_files=[('bin',
                  ['bin/Polygon3-3.0.8-cp37-cp37m-win_amd64.whl'])],
=======
      packages=find_packages(where='./src', exclude=["*tests*"]),
      data_files=[],
>>>>>>> c2893354
      install_requires=install_requires,
      tests_require=tests_require,
      extras_require=extras_require,
      zip_safe=False,
      )<|MERGE_RESOLUTION|>--- conflicted
+++ resolved
@@ -65,16 +65,10 @@
       ],
       license='MIT',
       package_dir={'': 'src'},
-<<<<<<< HEAD
       packages=find_packages(where='./src'),
-#      package_data={'': ['exampledata/*.*', 'exampledata/*/*.*', 'exampledata/*/*/*.*', 'exampledata/*/*/*/*.*']},
       include_package_data = True,
-      data_files=[('bin',
-                  ['bin/Polygon3-3.0.8-cp37-cp37m-win_amd64.whl'])],
-=======
       packages=find_packages(where='./src', exclude=["*tests*"]),
       data_files=[],
->>>>>>> c2893354
       install_requires=install_requires,
       tests_require=tests_require,
       extras_require=extras_require,
