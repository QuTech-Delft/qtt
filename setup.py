from setuptools import setup, find_packages
from distutils.version import StrictVersion
from importlib import import_module
import platform
import re

def readme():
    with open('README.md', encoding='utf-8') as f:
        return f.read()

def get_version(verbose=1):
    """ Extract version information from source code """

    try:
        with open('qtt/version.py', 'r') as f:
            ln = f.readline()
            # print(ln)
            m = re.search('.* ''(.*)''', ln)
            version = (m.group(1)).strip('\'')
    except Exception as E:
        print(E)
        version = 'none'
    if verbose:
        print('get_version: %s' % version)
    return version

extras = {
    # name: (module_name, minversion, pip_name)
    'Numpy': ('numpy', '1.9', None),
    'MatPlot': ('matplotlib', '1.5', None),
    'SciPi': ('scipy', '0.19', None),
    'qcodes': ('qcodes', '0.1.5', None),
    'scikit-image': ('skimage', '0.11', 'scikit-image'),
    'pandas': ('pandas', '0.15', None),
    'attrs': ('attr', '16.2.0', 'attrs'),
    'h5py': ('h5py', '0.1', None),
    'slacker': ('slacker', '0.1', None),
    'pyzmqrpc': ('zmqrpc', '1.5', None),
    'pytables': ('tables', '3.2', None),    
    'colorama': ('colorama', '0.1', None),    
    'apscheduler': ('apscheduler', '3.4', None),    
    'Polygon3': ('Polygon', '0.1', None),    
    'pyqtgraph': ('pyqtgraph', '0.11', None),    
    'pyqt5': ('PyQt5', '0.11', 'pyqt5'),    
}

if platform.system()=='Windows':
    extras['pywin32'] =  ('win32', '0.1', None)

extras_require = {k: '>='.join(v[0:2]) for k, v in extras.items()}

print('packages: %s' % find_packages())

try:
	import qcodes
except ImportError as ex:
	raise Exception('please install qcodes before running setup.py')
	
setup(name='qtt',
      version=get_version(),
      use_2to3=False,
      author='Pieter Eendebak',
      author_email='pieter.eendebak@tno.nl',
      maintainer='Pieter Eendebak',
      maintainer_email='pieter.eendebak@tno.nl',
      description='Python-based framework for analysis and tuning of quantum dots',
      long_description=readme(),
      url='http://qutech.nl',
      classifiers=[
          'Development Status :: 3 - Alpha',
          'Intended Audience :: Science/Research',
          'Programming Language :: Python :: 3',
          'Programming Language :: Python :: 3.5',
          'Programming Language :: Python :: 3.6',
          'Programming Language :: Python :: 3.7',
          'Topic :: Scientific/Engineering'
      ],
      license='Private',
      # if we want to install without tests:
      # packages=find_packages(exclude=["*.tests", "tests"]),
      packages=find_packages(),
      #requires=['numpy', 'matplotlib', 'scipy', 'qcodes', 'pandas', 'attrs', 'qtpy', 'slacker', 'nose', 'hickle'],
      install_requires=[
<<<<<<< HEAD
          'matplotlib', 'pandas', 'attrs', 'dulwich', 'pyqt5', 'nose', 'slacker', 'hickle', 'pyzmqrpc',
          'numpy>=1.10',
=======
          'matplotlib', 'pandas', 'attrs', 'dulwich', 'qtpy', 'nose', 'slacker', 'hickle', 'pyzmqrpc',
          'numpy>=1.10', 'scikit-image', 
>>>>>>> 14846408
          'IPython>=0.1',
          'qcodes>=0.1.5',
          'Polygon3',
          'scipy'
          # nose is only for tests, but we'd like to encourage people to run tests!
          #'nose>=1.3',
      ],
      extras_require=extras_require,
      zip_safe=False,
      )

version_template = '''
*****
***** package {0} must be at least version {1}.
***** Please upgrade it (pip install -U {0}) in order to use {2}
*****
'''

missing_template = '''
*****
***** package {} not found
***** Please install it in order to use {}
*****
'''

# now test the versions of extras
for extra, (module_name, min_version, pip_name) in extras.items():
    try:
        module = import_module(module_name)
        if StrictVersion(module.__version__) < StrictVersion(min_version):
            print(version_template.format(module_name, min_version, extra))
    except AttributeError:
        # probably a package not providing the __version__ attribute
        pass
    except ImportError:
        print(missing_template.format(module_name, extra))<|MERGE_RESOLUTION|>--- conflicted
+++ resolved
@@ -81,13 +81,8 @@
       packages=find_packages(),
       #requires=['numpy', 'matplotlib', 'scipy', 'qcodes', 'pandas', 'attrs', 'qtpy', 'slacker', 'nose', 'hickle'],
       install_requires=[
-<<<<<<< HEAD
-          'matplotlib', 'pandas', 'attrs', 'dulwich', 'pyqt5', 'nose', 'slacker', 'hickle', 'pyzmqrpc',
-          'numpy>=1.10',
-=======
           'matplotlib', 'pandas', 'attrs', 'dulwich', 'qtpy', 'nose', 'slacker', 'hickle', 'pyzmqrpc',
           'numpy>=1.10', 'scikit-image', 
->>>>>>> 14846408
           'IPython>=0.1',
           'qcodes>=0.1.5',
           'Polygon3',
