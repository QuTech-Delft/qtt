# -*- coding: utf-8 -*-
""" Toy model to test TNO algorithms with Qcodes

@author: eendebakpt
"""

#%% Load packages
from imp import reload
import math
import sys,os
import numpy as np
#import dill
import time
import pdb
import multiprocessing as mp


import logging
logging.basicConfig(level=logging.INFO, format='%(asctime)s %(levelname)-8s: %(message)s  (%(filename)s:%(lineno)d)', )

import qcodes
import qcodes as qc
from qcodes import Instrument, MockInstrument, Parameter, Loop, DataArray
from qcodes.utils.validators import Numbers

#import matplotlib.pyplot

l = logging.getLogger()
l.setLevel(logging.INFO)
formatter = logging.Formatter('%(asctime)s %(levelname)-8s: %(message)s (%(filename)s:%(lineno)d)')
l.handlers[0].setFormatter(formatter)

import matplotlib
matplotlib.use('Qt4Agg')
import matplotlib.pyplot
matplotlib.pyplot.ion()

import pyqtgraph
import qtt

[ x.terminate() for x in qc.active_children() if x.name in ['dummymodel', 'ivvi1', 'ivvi2', 'AMockInsts'] ]

import virtualV2; # reload(virtualV2)
import qtt.qtt_toymodel
from qtt.qtt_toymodel import DummyModel, VirtualIVVI, MockMeter, MockSource, logTest

#%% Create a virtual model for testing
#
# The model resembles the 4-dot setup. The hardware consists of a virtual
# keithley, 2 virtual IVVI racks

if __name__=='__main__':


    server_name='testv%d' % np.random.randint(1000) # needs to be set for background loops to work
    server_name=None
    virtualV2.initialize(server_name=server_name)
    #virtualV2.initialize(server_name='virtualV2'+time.strftime("%H.%M.%S"))
    
    
    keithley1 = virtualV2.keithley1
    keithley2 = virtualV2.keithley2
    keithley3 = virtualV2.keithley3
    ivvi1 = virtualV2.ivvi1
    
    # virtual gates for the model
    gates=virtualV2.gates
    
    model=virtualV2.model
    
    #%%
    logging.warning('test IVVI...')
    virtualV2.ivvi1.c1.set(300)
    print('get P1: %f'  % (virtualV2.ivvi1.c1.get(), ) )
    
#%%
    try:
        dot = gates.visualize()    
        #dot.view()
        qtt.showDotGraph(dot, fig=12)
        qtt.tilefigs(12, [1,2])
    except:
        pass
    
    #%%
    
    gate_boundaries=virtualV2.V2boundaries()
    
    #%%
    #l.setLevel(logging.DEBUG)
    
    for v in [-20, 0, 20, 40, 60]:
        gates.set_R(v)
        w = keithley3.readnext()
        print('v %f: w %f' % (v, w))
    

#%%
#import qcodes.instrument_drivers.QuTech.TimeStamp
from qtt.instrument_drivers.TimeStamp import TimeStampInstrument
if __name__=='__main__':

    ts = TimeStampInstrument(name='TimeStamp')
    
    
    station = virtualV2.getStation()
    station.set_measurement(keithley3.amplitude, ts.timestamp)



#%%
if __name__=='__main__':

    dd = station.snapshot()
    print(dd)

#%%

import qtt.scans
import platform

if __name__=='__main__':
    import pyqtgraph as pg
    qtapp=pg.mkQApp()
    
    qtt.pythonVersion()
    
    qdatadir = os.path.join(os.path.expanduser('~'), 'tmp', 'qdata')
    qcodes.DataSet.default_io = qcodes.DiskIO(qdatadir)
    #qcodes.DataSet.default_io = qcodes.DiskIO('/home/eendebakpt/tmp/qdata')
    mwindows=qtt.setupMeasurementWindows(station)
    mwindows['parameterviewer'].callbacklist.append( mwindows['plotwindow'].update )
    plotQ=mwindows['plotwindow']
    
    qtt.live.mwindows=mwindows

#%%
if __name__=='__main__':


    print('value: %f'  % keithley3.readnext() )
    
    #%%
    snapshotdata = station.snapshot()


#%%

import inspect

def showCaller(offset=1):
    st=inspect.stack()
    print('function %s: caller: %s:%s name: %s' % (st[offset][3], st[offset+1][1], st[offset+1][2], st[offset+1][3] ) )



#%% Simple 1D scan loop


from qtt.scans import scan1D



        
#%%
if 0:
    import h5py
    
    qcodes.DataSet.default_io
    
    import qcodes.tests
    import qcodes.tests.data_mocks
    data=qcodes.tests.data_mocks.DataSet1D()
    
    data.formatter
    
    from qcodes.data.hdf5_format import HDF5Format
    from qcodes.data.gnuplot_format import GNUPlotFormat
    
    formatter = HDF5Format()
    formatter = GNUPlotFormat()
    
    formatter.write(data)

#%%
#FIXME: set everything under __name__

if __name__=='__main__':
    scanjob = dict( {'sweepdata': dict({'gate': 'R', 'start': -500, 'end': 1, 'step': .5}), 'instrument': [keithley3.amplitude], 'delay': .000})
    data = scan1D(scanjob, station, location=None, background=True)


    data.sync(); data.arrays


#data = scan1D(scanjob, station, location='testsweep3', background=True)

#%

#reload(qcodes); reload(qc); plotQ=None

if __name__=='__main__':

    #plotQ = qc.MatPlot(data.amplitude)
    if plotQ is None:
        plotQ = qc.QtPlot(data.amplitude, windowTitle='Live plot', remote=False)
        #plotQ.win.setGeometry(1920+360, 100, 800, 600)
        data.sync()    
        plotQ.update()
        mwindows['parameterviewer'].callbacklist.append( plotQ.update )
    else:
        data.sync()    
        plotQ.clear(); plotQ.add(data.amplitude)
        

#%%
from imp import reload
if __name__=='__main__':
    reload(qcodes.plots)
    reload(qtt.scans)
    
    scanjob = dict( {'sweepdata': dict({'gate': 'P1', 'start': -230, 'end': 160, 'step': 6.}), 'instrument': [keithley1.amplitude, keithley3.amplitude], 'delay': 0.})
    scanjob = dict( {'sweepdata': dict({'gate': 'P1', 'start': -230, 'end': 160, 'step': 6.}), 'instrument': [keithley1.amplitude], 'delay': 0.})
    #scanjob = dict( {'sweepdata': dict({'gate': 'P1', 'start': -230, 'end': 160, 'step': 6.}), 'instrument': [gates.L], 'delay': 0.})
    scanjob['stepdata']=dict({'gate': 'P3', 'start': -190, 'end': 120, 'step': 6.})
    data = qtt.scans.scan2D(station, scanjob, background=False)

    plotQ.clear(); plotQ.add(data.amplitude)

#%%

if __name__=='__main__':
    
    STOP


#%% Extend model

if __name__=='__main__':

    model=virtualV2.model
    
    import qtt.simulation.dotsystem
    reload(qtt.simulation.dotsystem)
    from qtt.simulation.dotsystem import DotSystem, FourDot, GateTransform
    
    ds=FourDot()
    
    
    for ii in range(ds.ndots):
        setattr(ds, 'osC%d' % ( ii+1), 35)
    for ii in range(ds.ndots-1):
        setattr(ds, 'isC%d' % (ii+1), 3)
    
    targetnames=['det%d' % (i+1) for i in range(4)]
    sourcenames=['P%d' % (i+1) for i in range(4)]
    
    Vmatrix = qtt.simulation.dotsystem.defaultVmatrix(n=4)
    
    
    gate_transform = GateTransform(Vmatrix, sourcenames, targetnames)
    
    # fixme: does NOT work, we need to delegate the function to the network...
    
    model.fourdot = ds
    model.gate_transform=gate_transform
    
    self=model
    def computeSD(self, usediag=True, verbose=0):
        gv=[gates.get(g) for g in sourcenames ] 
        tv=gate_transform.transformGateScan(gv)
        for k, val in tv.items():
            if verbose:
                print('compudateSD: %d, %f'  % (k,val) )
            setattr(ds, k, val)
        ds.makeH()
        ds.solveH(usediag=usediag)
        ret = ds.OCC
    
        return ret
    
    
    tmp=computeSD(self)
    print(tmp)

    model._data=model.get_attribute('_data')
    
#%%  

model._data = model.get_attribute('_data')
#%timeit model.computeSD()

#FIXME: check overhead of ivvi1.c1 
#TEST: server_name=None, different instrument (not connected to model)

t0=time.time()
#scanjob = dict( {'sweepdata': dict({'gate': 'R', 'start': -500, 'end': 1, 'step': .5}), 'instrument': [keithley3.amplitude], 'delay': .000})
#data = scan1D(scanjob, station, location=None, background=True)
#stepvalues = gates.P1[0:10:.01]
stepvalues = ivvi1.c1[0:10:.01]
innerloop = qc.Loop(stepvalues, delay=0, progress_interval=2).run(background=False)
dt=time.time()-t0
print('dt %.2f'  % dt)

steps=ivvi1.c1[0:50:.1]
t0=time.time()
data = qc.Loop(steps, 0.0).run(data_manager=False, background=False)
dt=time.time()-t0
print('dt %.2f'  % dt)

    
#%%

<<<<<<< HEAD
stepvalues=gates.R[0:100:1]
data = qc.Loop(stepvalues, delay=.01, progress_interval=1).run(background=False, quiet=True)

=======
    
>>>>>>> 13a8b19c
#%%
if __name__=='__main__':

    stepvalues=gates.R[0:100:1]
    data = qc.Loop(stepvalues, delay=.01, progress_interval=1).run(background=False)



#qc.active_children()
#qc.halt_bg()
#plotQ.win.setGeometry(1920, 100, 800, 600)


#%%

if __name__=='__main__':

    plotQ=qc.QtPlot(data.amplitude_0)
    plotQ.win.setGeometry(1920, 10, 800,600)
    plotQ=qc.QtPlot(data.amplitude_1)
    plotQ.win.setGeometry(1920+800, 10, 800,600)


#%% Go!
if __name__=='__main__':

    for ii in range(1):
        print('progress: fraction %.2f, %.1f seconds remaining' %
              qtt.timeProgress(data))
        plotQ.update()
        time.sleep(.1)


#%%
if 0:
    scanjob = dict({'sweepdata': dict({'gate': 'R', 'start': -420, 'end': 220, 'step': 2.5}), 'delay': .01})
    data = scan1D(scanjob, station, location='testsweep4')
    plotQ.add(data.amplitude)
    
    #%%
    plotQ.add(np.array(data.amplitude) + .2)
    
    
    #%%
    
    datax = qc.DataSet('testsweep3', mode=qcodes.DataMode.LOCAL)
    
    fig = qc.MatPlot(datax.amplitude)
    
    import pmatlab
    pmatlab.tilefigs([fig.fig], [2, 2])


#%%


if __name__=='__main__':

    scanjob = dict({'sweepdata': dict({'gate': 'R', 'start': -220, 'end': 220, 'step': 2.5}), 'delay': .01})
    #scanjob = dict({'sweepdata': dict({'gate': 'R', 'start': 220, 'end': -220, 'step': -2.5}), 'delay': .01})

#%% Log file viewer
if __name__=='__main__':

    dd=os.listdir(qcodes.DataSet.default_io.base_location)

    
    


#%%

if __name__=='__main__':
    STOP

#%%
if __name__=='__main__':

    scanjob = dict({'sweepdata': dict({'gate': 'R', 'start': 220, 'end': -220, 'step': 3.5}), 'delay': .01})
    data = scan1D(scanjob, station, location=None, qcodesplot=plotQ)
    print(data)



if __name__=='__main__':

    dd=data
    adata=qtt.analyseGateSweep(dd, fig=10, verbose=2)
    qtt.tilefigs(10, [2,2])


#%% ########################################################################

#%% Load and analyse data

if 0:
    def load_data(location=None, **kwargs):
           if isinstance(location, int):
               dd=os.listdir(qcodes.DataSet.default_io.base_location)
               lastdate=sorted(dd)[-1]
               dd=sorted(os.listdir(os.path.join(qcodes.DataSet.default_io.base_location, lastdate) ))[::-1]
               location=os.path.join(lastdate, dd[location])
               #location=location.replace('.dat', '')
               logging.info('location: %s' % location)
           return qc.load_data(location, **kwargs)
           
           
    data=load_data(location=0)
    
    #qc.MatPlot(data.amplitude, fig=10)
    
    import pmatlab
    
    qc.MatPlot(data.amplitude, subplots=dict({'num':10}) )
    pmatlab.tilefigs(10,[2,2])

<|MERGE_RESOLUTION|>--- conflicted
+++ resolved
@@ -310,19 +310,10 @@
 
     
 #%%
-
-<<<<<<< HEAD
-stepvalues=gates.R[0:100:1]
-data = qc.Loop(stepvalues, delay=.01, progress_interval=1).run(background=False, quiet=True)
-
-=======
-    
->>>>>>> 13a8b19c
-#%%
 if __name__=='__main__':
 
     stepvalues=gates.R[0:100:1]
-    data = qc.Loop(stepvalues, delay=.01, progress_interval=1).run(background=False)
+    data = qc.Loop(stepvalues, delay=.01, progress_interval=1).run(background=False, quiet=True)
 
 
 
