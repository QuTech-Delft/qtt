--- conflicted
+++ resolved
@@ -138,13 +138,6 @@
 
 #%%
 if __name__=='__main__':
-<<<<<<< HEAD
-
-
-=======
-
-
->>>>>>> af447c02
     print('value: %f'  % keithley3.readnext() )
     
     #%%
@@ -165,10 +158,6 @@
 
 
 from qtt.scans import scan1D
-<<<<<<< HEAD
-
-
-=======
 
 
 
@@ -192,31 +181,11 @@
     formatter = GNUPlotFormat()
     
     formatter.write(data)
->>>>>>> af447c02
 
         
-#%%
-<<<<<<< HEAD
-if 0:
-    import h5py
-    
-    qcodes.DataSet.default_io
-    
-    import qcodes.tests
-    import qcodes.tests.data_mocks
-    data=qcodes.tests.data_mocks.DataSet1D()
-    
-    data.formatter
-    
-    from qcodes.data.hdf5_format import HDF5Format
-    from qcodes.data.gnuplot_format import GNUPlotFormat
-    
-    formatter = HDF5Format()
-    formatter = GNUPlotFormat()
-    
-    formatter.write(data)
-
-#%%
+
+#%%
+
 #FIXME: set everything under __name__
 
 if __name__=='__main__':
@@ -260,70 +229,14 @@
     data = qtt.scans.scan2D(station, scanjob, background=False)
 
     plotQ.clear(); plotQ.add(qtt.scans.getDefaultParameter(data))
-=======
-#FIXME: set everything under __name__
-
-if __name__=='__main__':
-    scanjob = dict( {'sweepdata': dict({'gate': 'R', 'start': -500, 'end': 1, 'step': .5}), 'instrument': [keithley3.amplitude], 'delay': .000})
-    data = scan1D(scanjob, station, location=None, background=False)
-
-
-    data.sync(); data.arrays
-
-
-#data = scan1D(scanjob, station, location='testsweep3', background=True)
-
-#%
-
-#reload(qcodes); reload(qc); plotQ=None
-
-if __name__=='__main__':
-
-    #plotQ = qc.MatPlot(data.amplitude)
-    if plotQ is None:
-        plotQ = qc.QtPlot(qtt.scans.getDefaultParameter(data), windowTitle='Live plot', remote=False)
-        #plotQ.win.setGeometry(1920+360, 100, 800, 600)
-        data.sync()    
-        plotQ.update()
-        mwindows['parameterviewer'].callbacklist.append( plotQ.update )
-    else:
-        data.sync()    
-        plotQ.clear(); plotQ.add(qtt.scans.getDefaultParameter(data))
-        
-
-#%%
-from imp import reload
-if __name__=='__main__':
-    reload(qcodes.plots)
-    reload(qtt.scans)
-    
-    scanjob = dict( {'sweepdata': dict({'gate': 'P1', 'start': -230, 'end': 160, 'step': 3.}), 'instrument': [keithley1.amplitude, keithley3.amplitude], 'delay': 0.})
-    scanjob = dict( {'sweepdata': dict({'gate': 'P1', 'start': -230, 'end': 160, 'step': 2.}), 'instrument': [keithley1.amplitude], 'delay': 0.})
-    #scanjob = dict( {'sweepdata': dict({'gate': 'P1', 'start': -230, 'end': 160, 'step': 6.}), 'instrument': [gates.L], 'delay': 0.})
-    scanjob['stepdata']=dict({'gate': 'P3', 'start': -190, 'end': 120, 'step': 2.})
-    data = qtt.scans.scan2D(station, scanjob, background=False)
-
-    plotQ.clear(); plotQ.add(qtt.scans.getDefaultParameter(data))
 
 #%%
 
 if __name__=='__main__':
     
     STOP
->>>>>>> af447c02
-
-
-<<<<<<< HEAD
-if __name__=='__main__':
-    
-    STOP
-=======
-#%% Check live plotting
->>>>>>> af447c02
-
-data = scan1D(scanjob, station, location=None, background=False)
-
-<<<<<<< HEAD
+
+
 #%% Check live plotting
 
 data = scan1D(scanjob, station, location=None, background=False)
@@ -415,106 +328,8 @@
     data = qc.Loop(stepvalues, delay=.01, progress_interval=1).run(background=False)
 
 
-=======
-#%% Extend model
-
-if __name__=='__main__':
-
-    model=virtualV2.model
-    
-    import qtt.simulation.dotsystem
-    reload(qtt.simulation.dotsystem)
-    from qtt.simulation.dotsystem import DotSystem, FourDot, GateTransform
-    
-    ds=FourDot()
-    
-    
-    for ii in range(ds.ndots):
-        setattr(ds, 'osC%d' % ( ii+1), 35)
-    for ii in range(ds.ndots-1):
-        setattr(ds, 'isC%d' % (ii+1), 3)
-    
-    targetnames=['det%d' % (i+1) for i in range(4)]
-    sourcenames=['P%d' % (i+1) for i in range(4)]
-    
-    Vmatrix = qtt.simulation.dotsystem.defaultVmatrix(n=4)
-    
-    
-    gate_transform = GateTransform(Vmatrix, sourcenames, targetnames)
-    
-    # fixme: does NOT work, we need to delegate the function to the network...
-    
-    model.fourdot = ds
-    model.gate_transform=gate_transform
-    
-    self=model
-    def computeSD(self, usediag=True, verbose=0):
-        gv=[gates.get(g) for g in sourcenames ] 
-        tv=gate_transform.transformGateScan(gv)
-        for k, val in tv.items():
-            if verbose:
-                print('compudateSD: %d, %f'  % (k,val) )
-            setattr(ds, k, val)
-        ds.makeH()
-        ds.solveH(usediag=usediag)
-        ret = ds.OCC
-    
-        return ret
-    
-    
-    tmp=computeSD(self)
-    print(tmp)
-
-    model._data=model.get_attribute('_data')
-    
-#%%  
-
-if __name__=='__main__':
-
-    model._data = model.get_attribute('_data')
-    #%timeit model.computeSD()
-    
-    #FIXME: check overhead of ivvi1.c1 
-    #TEST: server_name=None, different instrument (not connected to model)
-    
-    t0=time.time()
-    #scanjob = dict( {'sweepdata': dict({'gate': 'R', 'start': -500, 'end': 1, 'step': .5}), 'instrument': [keithley3.amplitude], 'delay': .000})
-    #data = scan1D(scanjob, station, location=None, background=True)
-    #stepvalues = gates.P1[0:10:.01]
-    stepvalues = ivvi1.c1[0:10:.01]
-    innerloop = qc.Loop(stepvalues, delay=0, progress_interval=2).run(background=False)
-    dt=time.time()-t0
-    print('dt %.2f'  % dt)
-    
-    steps=ivvi1.c1[0:50:.1]
-    t0=time.time()
-    data = qc.Loop(steps, 0.0).run(data_manager=False, background=False)
-    dt=time.time()-t0
-    print('dt %.2f'  % dt)
-
-    
-#%%
-if __name__=='__main__':
-
-    stepvalues=gates.R[0:100:1]
-    data = qc.Loop(stepvalues, delay=.01, progress_interval=1).run(background=False, quiet=True)
-
-
->>>>>>> af447c02
-
-#qc.active_children()
-#qc.halt_bg()
-#plotQ.win.setGeometry(1920, 100, 800, 600)
-
-<<<<<<< HEAD
-
-#%%
-
-=======
-
-#%%
-
->>>>>>> af447c02
+
+
 if __name__=='__main__':
 
     plotQ=qc.QtPlot(data.amplitude_0)
