# -*- coding: utf-8 -*-
import scipy.ndimage.morphology as morphology
import scipy.ndimage.filters as filters
import Polygon as polygon3
"""

pgeometry
---------

A collection of usefull functions.

For additional options also see
`numpy <http://numpy.scipy.org/>`_ and `matplotlib <http://matplotlib.sourceforge.net/>`_.

:platform: Unix, Windows


Additions:
    Copyright 2012-2016   TNO
Original code:
    Copyright 2011 Pieter Eendebak <pieter.eendebak@gmail.com>

@author: eendebakpt
"""

# %% Load necessary packages
import os
import sys
import tempfile
import math
import numpy as np
import time
import warnings
import pickle
import re
import logging
import pkgutil
import scipy.io
import numpy
import subprocess

from functools import wraps

__version__ = '0.7.0'

# %% Load qt functionality


def qtModules(verbose=0):
    """ Return list of Qt modules loaded """
    _ll = sys.modules.keys()
    qq = [x for x in _ll if x.startswith('Py')]
    if verbose:
        print('qt modules: %s' % str(qq))
    return qq


try:
    _applocalqt = None

    try:
        # by default use qtpy to import Qt
        import qtpy
        _haveqtpy = True

        import qtpy.QtCore as QtCore
        import qtpy.QtGui as QtGui
        import qtpy.QtWidgets as QtWidgets
        from qtpy.QtCore import QObject
        from qtpy.QtCore import Slot
        from qtpy.QtCore import Signal
    except ImportError:
        _haveqtpy = False
        warnings.warn('could not import qtpy, not all functionality available')
        pass

    _ll = sys.modules.keys()
    _pyside = len([_x for _x in _ll if _x.startswith('PySide.QtGui')]) > 0
    _pyqt4 = len([_x for _x in _ll if _x.startswith('PyQt4.QtGui')]) > 0
    _pyqt5 = len([_x for _x in _ll if _x.startswith('PyQt5.QtGui')]) > 0

    def slotTest(txt):
        """ Helper function for Qt slots """
        class slotObject(QtCore.QObject):

            def __init__(self, txt):
                QObject.__init__(self)
                self.txt = txt

            @Slot()
            def slot(self, v=None):
                if v is None:
                    print('slotTest: %s' % self.txt)
                else:
                    print('slotTest: %s: %s' % (self.txt, str(v)))
        s = slotObject(txt)
        return s.slot

    class signalTest(QObject):

        """ Helper function for Qt signals """
        s = Signal()

        def __init__(self):
            QObject.__init__(self)

        def go(self):
            self.s.emit()

except Exception as ex:
    logging.info('pgeometry: load qt: %s' % ex)
    print(ex)
    print('pgeometry: no Qt found')

# %% Load other modules
try:
    import pylab
    import pylab as p

except Exception as inst:
    print(inst)
    print('could not import pylab, not all functionality available...')
    pass

try:
    import matplotlib.pyplot as plt
    import matplotlib
    # needed for 3d plot points, do not remove!
    try:
        from mpl_toolkits.mplot3d import Axes3D
    except BaseException:
        pass
except ModuleNotFoundError as ex:
    warnings.warn(
        'could not find matplotlib, not all functionality available...')
    plt = None
    pass

try:
    import skimage.filters
except ModuleNotFoundError as ex:
    warnings.warn(
        'could not find skimage.filters, not all functionality is available')
    pass


try:
    import cv2
    _haveOpenCV = True
except ModuleNotFoundError:
    _haveOpenCV = False
    warnings.warn('could not find OpenCV, not all functionality is available')
    pass

# %% Utils

try:
    import resource

    def memUsage():
        """ Prints the memory usage in MB

        Uses the resource module

        """
        # http://chase-seibert.github.io/blog/2013/08/03/diagnosing-memory-leaks-python.html
        print('Memory usage: %s (mb)' %
              ((resource.getrusage(resource.RUSAGE_SELF).ru_maxrss) / 1024., ))
except BaseException:
    def memUsage():
        print('Memory usage: ? (mb)')


def memory():
    """ Return the memory usage in MB

    Returns:
            float: memory usage in mb
    """
    import psutil
    import os
    process = psutil.Process(os.getpid())
    mem = process.memory_info().rss / (1024. * 1024.)
    return mem


def list_objects(objectype=None, objectclassname='__123', verbose=1):
    """ List all objects in memory of a specific type or with a specific class name

    Args:
        objectype (None or class)
        objectclassname (str)
    Returns:
        ll (list): list of objects found
    """
    import gc
    ll = []
    for ii, obj in enumerate(gc.get_objects()):
        if ii > 1000000:
            break
        valid = False
        if hasattr(obj, '__class__'):
            valid = getattr(obj.__class__, '__name__', 'none').startswith(objectclassname)
        if objectype is not None and not valid:
            if isinstance(obj, objectype):
                valid = True
        if valid:
            if verbose:
                print('list_objects: object %s' % (obj, ))
            ll.append(obj)
    return ll


def package_versions(verbose=1):
    """ Report package versions installed """
    print('numpy.__version__ %s' % numpy.__version__)
    print('scipy.__version__ %s' % scipy.__version__)
    print('matplotlib.__version__ %s' % matplotlib.__version__)
    try:
        import cv2
        print('cv2.__version__ %s' % cv2.__version__)
    except BaseException:
        pass
    try:
        import qtpy
        import qtpy.QtCore
        print('qtpy.API_NAME %s' % (qtpy.API_NAME))
        print('qtpy.QtCore %s' % (qtpy.QtCore))
        print('qtpy.QtCore.__version__ %s' % (qtpy.QtCore.__version__))
    except BaseException:
        pass
    try:
        import sip
        print('sip %s' % sip.SIP_VERSION_STR)
    except BaseException:
        pass


def freezeclass(cls):
    """ Decorator to freeze a class

    This means that no attributes can be added to the class after instantiation.
    """
    cls.__frozen = False

    def frozensetattr(self, key, value):
        if self.__frozen and not hasattr(self, key):
            print("Class {} is frozen. Cannot set {} = {}"
                  .format(cls.__name__, key, value))
        else:
            object.__setattr__(self, key, value)

    def init_decorator(func):
        @wraps(func)
        def wrapper(self, *args, **kwargs):
            func(self, *args, **kwargs)
            self.__frozen = True
        return wrapper

    cls.__setattr__ = frozensetattr
    cls.__init__ = init_decorator(cls.__init__)

    return cls


def static_var(varname, value):
    """ Helper function to create a static variable

    Args:
        varname (str)
        value (anything)
    """
    def decorate(func):
        setattr(func, varname, value)
        return func
    return decorate


@static_var("time", {'default': 0})
def tprint(string, dt=1, output=False, tag='default'):
    """ Print progress of a loop every dt seconds

    Args:
        string (str): text to print
        dt (float): delta time in seconds
        output (bool): if True return whether output was printed or not
        tag (str): optional tag for time
    Returns:
        output (bool)

    """
    if (time.time() - tprint.time.get(tag, 0)) > dt:
        print(string)
        tprint.time[tag] = time.time()
        if output:
            return True
        else:
            return
    else:
        if output:
            return False
        else:
            return


def partiala(method, **kwargs):
    """ Function to perform functools.partial on named arguments """
    raise Exception('Use functools.partial instead')

    def t(x):
        return method(x, **kwargs)
    return t


def setFontSizes(labelsize=20, fsize=17, titlesize=None, ax=None,):
    """ Update font sizes for a matplotlib plot """
    if ax is None:
        ax = plt.gca()
    for tick in ax.xaxis.get_major_ticks():
        tick.label.set_fontsize(fsize)
    for tick in ax.yaxis.get_major_ticks():
        tick.label.set_fontsize(fsize)

    for x in [ax.xaxis.label, ax.yaxis.label]:  # ax.title,
        x.set_fontsize(labelsize)

    plt.tick_params(axis='both', which='major', labelsize=fsize)

    if titlesize is not None:
        ax.title.set_fontsize(titlesize)

    plt.draw()


def plotCostFunction(fun, x0, fig=None, marker='.', scale=1, c=None):
    """ Plot a cost function on specified data points

    Example with variation of Booth's function:

    >>> fun = lambda x: 2*(x[0]+2*x[1]-7)**2 + (2*x[0]+x[1]-5)**2
    >>> plotCostFunction(fun, np.array([1,3]), fig=100, marker='-')

    """
    x0 = np.array(x0).astype(float)
    nn = x0.size
    if fig is not None:
        plt.figure(fig)

    scale = np.array(scale)
    if scale.size == 1:
        scale = scale * np.ones(x0.size)
    tt = np.arange(-1, 1, 5e-2)

    for ii in range(nn):
        val = np.zeros(tt.size)
        for jj in range(tt.size):
            x = x0.copy()
            x[ii] += scale[ii] * tt[jj]
            val[jj] = fun(x)
        if c is None:
            plt.plot(tt, val, marker)
        else:
            plt.plot(tt, val, marker, color=c[ii])
    plt.xlabel('Scaled variables')
    plt.ylabel('Value of cost function')


class fps_t:

    def __init__(self, nn=40):
        """ Class for framerate measurements

        Args:
            nn (int): number of time measurements to store
        Example usage:

        >>> fps = fps_t(nn=8)
        >>> for kk in range(12):
        ...       fps.addtime(.2*kk )
        >>> fps.show()
        framerate: 5.000
        """
        self.n = nn
        self.tt = np.zeros(self.n)
        self.x = np.zeros(self.n)
        self.ii = 0

    def __repr__(self):
        ss = 'fps_t: buffer size %d, framerate %.3f [fps]' % (
            self.n, self.framerate())
        return ss

    def addtime(self, t, x=0):
        """ Add a timestamp to the object """
        self.ii = self.ii + 1
        iim = self.ii % self.n
        self.tt[iim] = t
        self.x[iim] = x

    def value(self):
        """ Return mean of current values """
        return self.x.mean()

    def iim(self):
        """ Return index modulo number of elements """
        return self.ii % self.n

    def framerate(self):
        """ Return the current framerate """
        iim = self.ii % self.n
        iimn = (self.ii + 1) % self.n
        dt = self.tt[iim] - self.tt[iimn]
        if dt == 0:
            return np.NaN
        fps = float(self.n - 1) / dt
        return fps

    def loop(self, s=''):
        """ Helper function """
        self.addtime(time.time())
        self.showloop(s='')

    def showloop(self, dt=2, s=''):
        """ Print current framerate """
        fps = self.framerate()
        if len(s) == 0:
            tprint('loop %d: framerate: %.1f [fps]' % (self.ii, fps), dt=dt)
        else:
            tprint(
                '%s: loop %d: framerate: %.1f [fps]' % (s, self.ii, fps), dt=dt)

    def show(self):
        """ Print the current framerate """
        fps = self.framerate()
        print('framerate: %.3f' % fps)


def mkdirc(d):
    """ Similar to mkdir, but no warnings if the directory already exists """
    try:
        os.mkdir(d)
    except BaseException:
        pass
    return d


def projectiveTransformation(H, x):
    """ Apply a projective transformation to a kxN array

    >>> y = projectiveTransformation( np.eye(3), np.random.rand( 2, 10 ))
    """
    k = x.shape[0]
    kout = H.shape[0] - 1
    xx = x.transpose().reshape((-1, 1, k))

    if (xx.dtype is np.integer or xx.dtype == 'int64'):
        xx = xx.astype(np.float32)
    if xx.size > 0:
        ww = cv2.perspectiveTransform(xx, H)
        ww = ww.reshape((-1, kout)).transpose()
        return ww
    else:
        return copy.copy(x)


def rottra2mat(rot, tra):
    """ create 4x4 matrix from 3x3 rot and 1x3 tra """
    out = np.eye(4)
    out[0:3, 0:3] = rot
    out[0:3, 3] = tra.transpose()
    return out


def breakLoop(wk=None, dt=0.001, verbose=0):
    """ Break a loop using OpenCV image feedback """
    if wk is None:
        wk = cv2.waitKey(1)
    time.sleep(dt)

    wkm = wk % 256
    if wkm == 27 or wkm == ord('q') or wk == 1048689:
        if verbose:
            print('breakLoop: key q pressed, quitting loop')
        return True
    return False


def hom(x):
    """ Create affine to homogeneous coordinates

    Args:
        x (kxN array): affine coordinates
    Returns:
        h ( (k+1xN) array): homogeneous coordinates
    """
    nx = x.shape[1]
    return np.vstack((x, np.ones(nx)))


def dehom(x):
    """ Convert homogeneous points to affine coordinates """
    return x[0:-1, :] / x[-1, :]


def null(a, rtol=1e-5):
    """ Calculate null space of a matrix """
    u, s, v = np.linalg.svd(a)
    rank = (s > rtol * s[0]).sum()
    return rank, v[rank:].T.copy()


def intersect2lines(l1, l2):
    """ Calculate intersection between 2 lines

    Args:
        l1 (array): first line in homogeneous format
        l2 (array): first line in homogeneous format
    Returns:
        array: intersection in homogeneous format. To convert to affine coordinates use `dehom`
    """
    r = null(np.vstack((l1, l2)))
    return r[1]


def runcmd(cmd, verbose=0):
    """ Run command and return output """
    output = subprocess.check_output(cmd, shell=True)
    return output

# %% Geometry functions


def angleDiff(x, y):
    """ Return difference between two angles in radians modulo 2* pi

    >>> d=angleDiff( 0.01, np.pi+0.02)
    >>> d=angleDiff( 0.01, 2*np.pi+0.02)
    """
    return np.abs(((x - y + np.pi) % (2 * np.pi)) - np.pi)


def angleDiffOri(x, y):
    """ Return difference between two angles in radians modulo pi

    >>> d=angleDiff( 0.01, np.pi+0.02)
    >>> d=angleDiff( 0.01, 2*np.pi+0.02)
    """
    return np.abs(((x - y + np.pi / 2) % (np.pi)) - np.pi / 2)


def opencvpose2attpos(rvecs, tvecs):
    tvec = np.array(tvecs).flatten()
    rvec = np.array(rvecs).flatten()
    R, tmp = cv2.Rodrigues(rvec)
    att = RBE2euler(R)
    pos = -R.transpose().dot(np.array(tvec.reshape((3, 1))))
    return att, pos


def opencv2TX(rvecs, tvecs):
    """ Convert OpenCV pose to homogenous transform """
    T = np.array(np.eye(4))
    R = cv2.Rodrigues(rvecs)[0]
    T[0:3, 0:3] = R
    T[0:3, 3:4] = tvecs
    return T


def opencv2T(rvec, tvec):
    """ Convert OpenCV pose to homogenous transform """
    T = np.array(np.eye(4))
    T[0:3, 0:3] = cv2.Rodrigues(rvec)[0]
    T[0:3, 3] = tvec
    return T


def T2opencv(T):
    """ Convert transformation to OpenCV rvec, tvec pair

    Example
    -------
    >>> rvec, tvec = T2opencv(np.eye(4))

    """
    rvec = cv2.Rodrigues(T[0:3, 0:3])[0]
    tvec = T[0:3, 3]
    return rvec, tvec


def euler2RBE(theta):
    """ Convert Euler angles to rotation matrix

      Example
      -------
      >>> np.set_printoptions(precision=4, suppress=True)
      >>> euler2RBE( [0,0,np.pi/2] )
      array([[ 0., -1.,  0.],
             [ 1.,  0.,  0.],
             [-0.,  0.,  1.]])

    """
    cr = math.cos(theta[0])
    sr = math.sin(theta[0])
    cp = math.cos(theta[1])
    sp = math.sin(theta[1])
    cy = math.cos(theta[2])
    sy = math.sin(theta[2])

    out = np.array([cp * cy, sr * sp * cy - cr * sy, cr * sp * cy + sr * sy,
                    cp * sy, sr * sp * sy + cr * cy, cr * sp * sy - sr * cy, -sp, sr * cp, cr * cp])
    return out.reshape((3, 3))


def RBE2euler(Rbe):
    """ Convert rotation matrix to Euler angles """
    out = np.zeros([3, 1])
    out[0, 0] = math.atan2(Rbe[2, 1], Rbe[2, 2])
    out[1, 0] = -math.asin(Rbe[2, 0])
    out[2, 0] = math.atan2(Rbe[1, 0], Rbe[0, 0])
    return out

# %% Helper functions


def pg_rotation2H(R):
    """ Convert rotation matrix to homogenous transform matrix """
    X = np.array(np.eye((R.shape[0] + 1)))
    X[0:-1, 0:-1] = R
    return X


def directionMean(vec):
    """ Calculate the mean of a set of directions

    The initial direction is determined using the oriented direction. Then a non-linear optimization is done.

    >>> vv=np.array( [[1,0],[1,0.1], [-1,.1]])
    >>> a=directionMean(vv)

    """
    def dist(a, vec):
        phi = np.arctan2(vec[:, 0], vec[:, 1])
        x = a - phi
        x = np.mod(x + np.pi / 2, np.pi) - np.pi / 2
        cost = np.linalg.norm(x)
        return cost
    Nfeval = 1

    def callbackF(Xi):
        global Nfeval
        print(Xi)
        print('{0:4d}   {1: 3.6f}'.format(Nfeval, Xi[0], dist(Xi[0], vec)))
        Nfeval += 1

    m = vec.mean(axis=0)
    a0 = np.arctan2(m[0], m[1])

    def ff(a): return dist(a, vec)

    r = scipy.optimize.minimize(
        ff, a0, callback=None, options=dict({'disp': False}))
    a = r.x
    return a


def circular_mean(weights, angles):
    """ Calculate circular mean of a set of 2D vectors """
    x = y = 0.
    for angle, weight in zip(angles, weights):
        x += math.cos(math.radians(angle)) * weight
        y += math.sin(math.radians(angle)) * weight

    mean = math.degrees(math.atan2(y, x))
    return mean


def dir2R(d, a=None):
    """ Convert direction to rotation matrix

    Note: numerically not stable near singular points!

    Arguments:
        d (numpy array of size 3): direction to rotation to a
        a (numpy array of size 3): target direction
    Returns:
        R (3x3 numpy array): matrix R such that R*a = d

    Example:

    >>> d = np.array([0, 1, 0]); a = np.array([0, -1, 0])
    >>> R = dir2R(d, a)

    Pieter Eendebak <pieter.eendebak@tno.nl>
    """

    # set target vector
    if a is None:
        a = np.array([0, 0, 1])

    # normalize
    b = d.reshape((3, 1)) / np.linalg.norm(d)
    a = a.reshape((3, 1))

    c = np.cross(a.flat, b.flat)

    if np.linalg.norm(c) < 1e-12 and a.T.dot(b) < .01:
        #  deal with singular case
        if(np.linalg.norm(a[1:]) < 1e-4):
            R0 = np.array([[0, 1, 0], [-1, 0, 0], [0, 0, 1]])
        else:
            R0 = np.array([[1, 0, 0], [0, 0, 1], [0, -1, 0]])
        a = R0.dot(a)
        bt = (a + b) / np.linalg.norm(a + b)
        R = np.eye(3) - 2 * a.dot(a.T) - 2 * \
            (bt.dot(bt.T)).dot(np.eye(3) - 2 * a.dot(a.T))
        R = R.dot(R0)
    else:
        bt = (a + b) / np.linalg.norm(a + b)

        R = np.eye(3) - 2 * a.dot(a.T) - 2 * \
            (bt.dot(bt.T)).dot(np.eye(3) - 2 * a.dot(a.T))

    return R


def frame2T(f):
    """ Convert frame into 4x4 transformation matrix """
    T = np.array(np.eye(4))
    T[0:3, 0:3] = euler2RBE(f[3:7])
    T[0:3, 3] = f[0:3].reshape(3, 1)
    return T


@static_var("b", np.array(np.zeros((2, 2))))
def rot2D(phi):
    """ Return 2x2 rotation matrix from angle

    Arguments
    ---------
    phi : float
        Angle in radians
    Returns
    -------
        R : array
            The 2x2 rotation matrix

    Examples
    --------
    >>> R = rot2D(np.pi)

    """
    r = rot2D.b.copy()
    c = math.cos(phi)
    s = math.sin(phi)
    r.itemset(0, c)
    r.itemset(1, -s)
    r.itemset(2, s)
    r.itemset(3, c)
    return r


def pg_rotx(phi):
    """ Rotate around the x-axis with angle """
    c = math.cos(phi)
    s = math.sin(phi)
    R = np.zeros((3, 3))
    R.flat = [1, 0, 0, 0, c, -s, 0, s, c]
    return R


def pcolormesh_centre(x, y, im, *args, **kwargs):
    """ Wrapper for pcolormesh to plot pixel centres at data points """
    dx = np.diff(x)
    dy = np.diff(y)
    dx = np.hstack((dx[0], dx, dx[-1]))
    dy = np.hstack((dy[0], dy, dy[-1]))
    xx = np.hstack((x, x[-1] + dx[-1])) - dx / 2
    yy = np.hstack((y, y[-1] + dy[-1])) - dy / 2
    plt.pcolormesh(xx, yy, im, *args, **kwargs)


def imshowz(im, *args, **kwargs):
    """ Show image with interactive z-values """
    plt.imshow(im, *args, **kwargs)

    sz = im.shape
    numrows, numcols = sz[0], sz[1]

    def format_coord(x, y):
        col = int(x + 0.5)
        row = int(y + 0.5)
        if col >= 0 and col < numcols and row >= 0 and row < numrows:
            z = im[row, col]
            try:
                if len(z) == 1:
                    return 'x=%1.4f, y=%1.4f, z=%1.4f' % (x, y, z)
                else:
                    return 'x=%1.4f, y=%1.4f, z=%s' % (x, y, str(z))
            except BaseException:
                return 'x=%1.4f, y=%1.4f, z=%s' % (x, y, str(z))
        else:
            return 'x=%1.4f, y=%1.4f' % (x, y)

    ax = plt.gca()
    ax.format_coord = format_coord


def pg_scaling(scale, cc=None):
    """ Create scaling with specified centre


    Example
    -------
    >>> pg_scaling( [1.,2])
    array([[ 1.,  0.,  0.],
           [ 0.,  2.,  0.],
           [ 0.,  0.,  1.]])

    """
    scale = np.array(scale)
    scale = np.hstack((scale, 1))
    H = np.diag(scale)
    if cc is not None:
        cc = np.array(cc).flatten()
        H = pg_transl2H(cc).dot(H).dot(pg_transl2H(-cc))

    return H


def pg_transl2H(tr):
    """ Convert translation to homogeneous transform matrix

    >>> pg_transl2H( [1,2])
    array([[ 1.,  0.,  1.],
            [ 0.,  1.,  2.],
            [ 0.,  0.,  1.]])

    """
    sh = np.array(tr)
    H = np.eye(sh.size + 1)
    H[0:-1, -1] = sh.flatten()
    H = np.array(H)
    return H


def setregion(im, subim, pos, mask=None, clip=False):
    """ Set region in Numpy image

    Arguments
    ---------
        im : Numpy array
            image to fill region in
        subim : Numpy array
            subimage
        pos: array
            position to place image
        mask (None or array): mask to use for the subimage
        clip (bool): if True clip the subimage where necessary to fit
    """
    h = subim.shape[0]
    w = subim.shape[1]
    x1 = int(pos[0])
    y1 = int(pos[1])
    x2 = int(pos[0]) + w
    y2 = int(pos[1]) + h
    if clip:
        x1 = max(x1, 0)
        y1 = max(y1, 0)
        x2 = min(x2, im.shape[1])
        y2 = min(y2, im.shape[0])
        w = max(0, x2 - x1)
        h = max(0, y2 - y1)
    if mask is None:
        if len(im.shape) == len(subim.shape):
            im[y1:y2, x1:x2, ...] = subim[0:h, 0:w]
        else:
            im[y1:y2, x1:x2, ...] = subim[0:h, 0:w, np.newaxis]
    else:

        if len(im.shape) > len(mask.shape):
            im[y1:y2, x1:x2] = im[y1:y2, x1:x2] * \
                (1 - mask[:, :, np.newaxis]) + (subim * mask[:, :, np.newaxis])
        else:
            if len(im.shape) == len(subim.shape):
                im[y1:y2, x1:x2, ...] = im[y1:y2, x1:x2, ...] * \
                    (1 - mask[:, :]) + (subim * mask[:, :])
            else:
                im[y1:y2, x1:x2, ...] = im[y1:y2, x1:x2, ...] * \
                    (1 - mask[:, :]) + (subim[:, :, np.newaxis] * mask[:, :])

    return im


def region2poly(rr):
    """ Convert a region (bounding box xxyy) to polygon """
    if isinstance(rr, tuple) or isinstance(rr, list):
        # x,y,x2,y2 format
        rr = np.array(rr).reshape((2, 2)).transpose()
        poly = np.array([rr[:, 0:1], np.array([[rr[0, 1]], [rr[1, 0]]]), rr[
                        :, 1:2], np.array([[rr[0, 0]], [rr[1, 1]]]), rr[:, 0:1]]).reshape((5, 2)).T
        return poly
    poly = rr.flat[[0, 1, 1, 0, 0, 2, 2, 3, 3, 2]].reshape((2, 5))

    return poly


def plotLabels(xx, *args, **kwargs):
    """ Plot labels next to points

    Args:
        xx (2xN array): points to plot
        *kwargs: arguments past to plotting function
    Example:
    >>> xx=np.random.rand(2, 10)
    >>> fig=plt.figure(10); plt.clf()
    >>> _ = plotPoints(xx, '.b'); _ = plotLabels(xx)
    """

    if len(np.array(xx).shape) == 1 and xx.shape[0] == 2:
        xx = xx.reshape((2, 1))
    if xx.shape[0] > 2 and xx.shape[1] == 2:
        xx = xx.T
    if len(args) == 0:
        v = range(0, xx.shape[1])
        lbl = ['%d' % i for i in v]
    else:
        lbl = args[0]
        if isinstance(lbl, int):
            lbl = [str(lbl)]
        elif isinstance(lbl, str):
            lbl = [str(lbl)]
    nn = xx.shape[1]
    ax = plt.gca()
    th = [None] * nn
    for ii in range(nn):
        lbltxt = str(lbl[ii])
        th[ii] = ax.annotate(lbltxt, xx[:, ii], **kwargs)
    return th


def plotPoints(xx, *args, **kwargs):
    """ Plot 2D or 3D points

    Args:
        xx (array): array of points to plot
        *args: arguments passed to the plot function of matplotlib
        **kwargs:  arguments passed to the plot function of matplotlib
    Example:
    >>> plotPoints(np.random.rand(2,10), '.-b')

    """
    if xx.shape[0] == 2:
        h = plt.plot(xx[0, :], xx[1, :], *args, **kwargs)
    elif xx.shape[0] == 3:
        h = plt.plot(xx[0, :], xx[1, :], xx[2, :], *args, **kwargs)
    if xx.shape[0] == 1:
        h = plt.plot(xx[0, :], *args, **kwargs)
    else:
        h = None
    return h


def plot2Dline(line, *args, **kwargs):
    """ Plot a 2D line in a matplotlib figure

    Args:
        line (3x1 array): line to plot

    >>> plot2Dline([-1,1,0], 'b')
    """
    if np.abs(line[1]) > .001:
        xx = plt.xlim()
        xx = np.array(xx)
        yy = (-line[2] - line[0] * xx) / line[1]
        plt.plot(xx, yy, *args, **kwargs)
    else:
        yy = np.array(plt.ylim())
        xx = (-line[2] - line[1] * yy) / line[0]
        plt.plot(xx, yy, *args, **kwargs)


# %%

def scaleImage(image, display_min=None, display_max=None):
    """ Scale any image into uint8 range

    Args:
        image (numpy array): input image
        display_min (float): value to map to min output range
        display_max (float): value to map to max output range
    Returns:
        image (numpy array): the scaled image

    Example:
        >>> im=scaleImage(255*np.random.rand( 30,40), 40, 100)

    Code modified from: https://stackoverflow.com/questions/14464449/using-numpy-to-efficiently-convert-16-bit-image-data-to-8-bit-for-display-with?noredirect=1&lq=1
    """
    image = np.array(image, copy=True)

    if display_min is None:
        display_min = np.percentile(image, .15)
    if display_max is None:
        display_max = np.percentile(image, 99.85)
        if display_max == display_min:
            display_max = np.max(image)
    image.clip(display_min, display_max, out=image)
    if image.dtype == np.uint8:
        image -= int(display_min)
        image = image.astype(np.float)
        image //= (display_max - display_min) / 255.
    else:
        image -= display_min
        image //= (display_max - display_min) / 255.
    image = image.astype(np.uint8)
    return image


def auto_canny(image, sigma=0.33):
    """ Canny edge detection with automatic parameter detection

    >>> imc=auto_canny(np.zeros( (200,300)).astype(np.uint8))

    Arguments
    ---------
        image : array
            input image
    Returns
    -------
        edged : array
            detected edges

    Code from: http://www.pyimagesearch.com/2015/04/06/zero-parameter-automatic-canny-edge-detection-with-python-and-opencv/
    """
    # compute the median of the single channel pixel intensities
    v = np.median(image)
    # apply automatic Canny edge detection using the computed median
    lower = int(max(0, (1.0 - sigma) * v))
    upper = int(min(255, (1.0 + sigma) * v))
    edged = cv2.Canny(image, lower, upper)
    return edged

# %% Plotting functions


def orthogonal_proj(zfront, zback):
    """ see http://stackoverflow.com/questions/23840756/how-to-disable-perspective-in-mplot3d """
    a = (zfront + zback) / (zfront - zback)
    b = -2 * (zfront * zback) / (zfront - zback)
    return numpy.array([[1, 0, 0, 0],
                        [0, 1, 0, 0],
                        [0, 0, a, b],
                        [0, 0, -1e-9, zback]])


def plotPoints3D(xx, *args, **kwargs):
    """ Plot 3D points

    Arguments
    ---------
    xx: 3xN array
        the 3D data points

    Example
    -------
    >> ax=plotPoints3D(np.random.rand(3, 1) ,'.r', markersize=10, fig=12)

    """

    fig = kwargs.get('fig', None)
    verbose = kwargs.get('verbose', 0)
    if 'fig' in kwargs.keys():
        kwargs.pop('fig')
    if 'verbose' in kwargs.keys():
        kwargs.pop('verbose')

    if verbose:
        print('plotPoints3D: using fig %s' % fig)
        print('plotPoints3D: using args %s' % args)
    if fig is None:
        ax = p.gca()
    else:
        fig = p.figure(fig)
        ax = fig.gca(projection='3d')
    r = ax.plot(np.ravel(xx[0, :]), np.ravel(xx[1, :]),
                np.ravel(xx[2, :]), *args, **kwargs)
    p.draw()
    return ax

# %%


def polyarea(p):
    """ Return signed area of polygon

    Arguments
    ---------
        p : Nx2 numpy array or list of vertices
            vertices of polygon
    Returns
    -------
        area : float
            area of polygon

    >>> polyarea( [ [0,0], [1,0], [1,1], [0,2]] )
    1.5
    """
    if len(p) <= 1:
        return 0
    if isinstance(p, numpy.ndarray):
        val = 0
        for x in range(len(p)):
            x0 = p[x, 0]
            y0 = p[x, 1]
            xp = x + 1
            if xp >= len(p):
                xp = 0
            x1 = p[xp, 0]
            y1 = p[xp, 1]
            val += 0.5 * (x0 * y1 - x1 * y0)
        return val

    def polysegments(p):
        """ Helper functions """
        if isinstance(p, list):
            return zip(p, p[1:] + [p[0]])
        else:
            return zip(p, np.vstack((p[1:], p[0:1])))
    return 0.5 * abs(sum(x0 * y1 - x1 * y0 for ((x0, y0), (x1, y1)) in polysegments(p)))


def polyintersect(x1, x2):
    """ Intersection of two polygons

    >>> x1=np.array([(0, 0), (1, 1), (1, 0)] )
    >>> x2=np.array([(1, 0), (1.5, 1.5), (.5, 0.5)])
    >>> x=polyintersect(x1, x2)
    >>> _=plt.figure(10); plt.clf()
    >>> plotPoints(x1.T, '.-r' )
    >>> plotPoints(x2.T, '.-b' )
    >>> plotPoints(x.T, '.-g' , linewidth=2)

    """

    p1 = polygon3.Polygon(x1)
    p2 = polygon3.Polygon(x2)
    p = p1 & p2
    x = np.array(p)
    x = x.reshape((-1, 2))
    return x

# %%


def opencv_draw_points(bgr, imgpts, drawlabel=True, radius=3, color=(255, 0, 0), thickness=-1, copyimage=True):
    """ Draw points on image with opencv

    Arguments
    ---------
        bgr : numpy array
            image to draw points into
        impts : array
            locations of points to plot

    """
    if copyimage:
        out = bgr.copy()
    else:
        out = bgr
    fscale = .5 + .5 * (radius * 0.2)
    fthickness = int(fscale + 1)
    for i, pnt in enumerate(imgpts):
        tpnt = tuple(pnt.ravel())
        cv2.circle(out, tpnt, radius, color, thickness)
        if(drawlabel):
            cv2.putText(
                out, '%d' % (i + 1), tpnt, cv2.FONT_HERSHEY_SIMPLEX, fscale, color, fthickness)
    return out


def enlargelims(factor=1.05):
    """ Enlarge the limits of a plot
    Example:
      >>> enlargelims(1.1)

    """
    xl = plt.xlim()
    d = (factor - 1) * (xl[1] - xl[0]) / 2
    xl = (xl[0] - d, xl[1] + d)
    plt.xlim(xl)
    yl = plt.ylim()
    d = (factor - 1) * (yl[1] - yl[0]) / 2
    yl = (yl[0] - d, yl[1] + d)
    plt.ylim(yl)


def finddirectories(p, patt):
    """ Get a list of files """
    lst = os.listdir(p)
    rr = re.compile(patt)
    lst = [l for l in lst if re.match(rr, l)]
    lst = [l for l in lst if os.path.isdir(os.path.join(p, l))]
    return lst


def _walk_calc_progress(progress, root, dirs):
    """ Helper function """
    prog_start, prog_end, prog_slice = 0.0, 1.0, 1.0

    current_progress = 0.0
    parent_path, current_name = os.path.split(root)
    data = progress.get(parent_path)
    if data:
        prog_start, prog_end, subdirs = data
        i = subdirs.index(current_name)
        prog_slice = (prog_end - prog_start) / len(subdirs)
        current_progress = prog_slice * i + prog_start

        if i == (len(subdirs) - 1):
            del progress[parent_path]

    if dirs:
        progress[root] = (current_progress, current_progress + prog_slice, dirs)

    return current_progress


def findfilesR(p, patt, show_progress=False):
    """ Get a list of files (recursive)

    Args:

        p (string): directory
        patt (string): pattern to match
        show_progress (bool)
    Returns:
        lst (list of str)
    """
    lst = []
    rr = re.compile(patt)
    progress = {}
    for root, dirs, files in os.walk(p, topdown=True):
        frac = _walk_calc_progress(progress, root, dirs)
        if show_progress:
            tprint('findfilesR: %s: %.1f%%' % (p, 100 * frac))
        lst += [os.path.join(root, f) for f in files if re.match(rr, f)]
    return lst


def signedsqrt(val):
    """ Signed square root function

    >>> signedsqrt([-4.,4,0])
    array([-2.,  2.,  0.])
    >>> signedmin(-10, 5)
    -5
    """
    val = np.sign(val) * np.sqrt(np.abs(val))
    return val


def signedmin(val, w):
    """ Signed minimum value function

    >>> signedmin(-3, 5)
    -3
    >>> signedmin(-10, 5)
    -5
    """
    val = np.minimum(val, abs(w))
    val = np.maximum(val, -abs(w))
    return val


def smoothstep(x, x0=0, alpha=1):
    """ Smooth step function

    >>> t=np.arange(0,600,1.)
    >>> _ = plt.plot(t, smoothstep(t, 300, alpha=1./100),'.b')

    """
    x = alpha * (x - x0)
    f = ((x / np.sqrt(1 + x * x)) + 1) / 2
    return f


def logistic(x, x0=0, alpha=1):
    """ Simple logistic function

    Args:
        x (float or array)

    >>> t=np.arange(0,600,1.)
    >>> _ = plt.plot(t, logistic(t, 300, alpha=1./100),'.b')

    """
    f = 1 / (1 + np.exp(-2 * alpha * (x - x0)))
    return f


def findfiles(p, patt, recursive=False):
    """ Get a list of files """
    if recursive:
        return findfilesR(p, patt)
    lst = os.listdir(p)
    rr = re.compile(patt)
    lst = [l for l in lst if re.match(rr, l)]
    return lst

# %%


def blur_measure(im, verbose=0):
    """ Calculate bluriness for an image

    Args:
        im (array): input image
    """

    gray = cv2.cvtColor(im, cv2.COLOR_BGR2GRAY)
    # compute the variance of laplacian
    fm = cv2.Laplacian(gray, cv2.CV_64F).var()
    if verbose:
        print('calculate_blur: %.3f' % fm)
    return fm


def gaborFilter(ksize, sigma, theta, Lambda=1, psi=0, gamma=1, cut=None):
    """ Create a Gabor filter of specified size

    Parameters
    -----
    ksize : integer
        kernel size in pixels
    sigma, theta, Lambda, psi: float
        parameters of Gabor function
    cut: boolean
        if True cut off the angular component after specified distance (in radians)

    Returns
    ------

    g : array
        constructed kernel

    Example
    -------

    >>> g = gaborFilter(ksize=15, sigma=2,theta=2,Lambda=1, gamma=1)

    """
    h = ((ksize - 1) // 2)
    x, y = np.meshgrid(range(-h, h + 1), range(-h, h + 1))
    sigma_x = sigma
    # print('gamma %s' % gamma)
    sigma_y = float(sigma) / gamma
    # Rotation
    x_theta = x * np.cos(theta) + y * np.sin(theta)
    y_theta = -x * np.sin(theta) + y * np.cos(theta)

    xt = 2 * np.pi / Lambda * x_theta
    if cut is not None:
        pass
        xt = np.minimum(xt, cut)
        xt = np.maximum(xt, -cut)

    gb = np.exp(-.5 * (x_theta**2 / sigma_x**2 + y_theta**2 / sigma_y**2)) * np.cos(xt + psi)
    return gb

# %%


def detect_local_minima(arr, thr=None):
    """
    Takes an array and detects the troughs using the local maximum filter.
    Returns a boolean mask of the troughs (i.e. 1 when
    the pixel's value is the neighborhood maximum, 0 otherwise)

    Args:
        arr (array): input array

    """
    # http://stackoverflow.com/questions/3684484/peak-detection-in-a-2d-array/3689710#3689710

    # define an connected neighborhood
    # http://www.scipy.org/doc/api_docs/SciPy.ndimage.morphology.html#generate_binary_structure
    neighborhood = morphology.generate_binary_structure(len(arr.shape), 2)
    # apply the local minimum filter; all locations of minimum value
    # in their neighborhood are set to 1
    # http://www.scipy.org/doc/api_docs/SciPy.ndimage.filters.html#minimum_filter
    local_min = (filters.minimum_filter(arr, footprint=neighborhood) == arr)
    # local_min is a mask that contains the peaks we are
    # looking for, but also the background.
    # In order to isolate the peaks we must remove the background from the mask.
    #
    # we create the mask of the background
    background = (arr == 0)
    #
    # a little technicality: we must erode the background in order to
    # successfully subtract it from local_min, otherwise a line will
    # appear along the background border (artifact of the local minimum filter)
    # http://www.scipy.org/doc/api_docs/SciPy.ndimage.morphology.html#binary_erosion
    eroded_background = morphology.binary_erosion(
        background, structure=neighborhood, border_value=1)
    #
    # we obtain the final mask, containing only peaks,
    # by removing the background from the local_min mask
    detected_minima = local_min - eroded_background
    if thr is not None:
        detected_minima[arr > thr] = 0
    return np.where(detected_minima)


# %% Matlab compatibility functions

def fullpath(*args):
    """ Return full path from a list """
    p = os.path.join(*args)
    return p


def ginput(n=1, drawmode='', **kwargs):
    """ Select points from figure

    Press middle mouse button to stop selection

    Arguments:
        n - number of points to select
        drawmode - style to plot selected points
        kwargs : arguments passed to plot function
    """
    xx = np.zeros((2, 0))
    for ii in range(0, n):
        x = pylab.ginput(1)
        if len(x) == 0:
            break
        x = np.array(x).T
        xx = np.hstack((xx, x))
        if drawmode is not None:
            plt.plot(xx[0, :].T, xx[1, :].T, drawmode, **kwargs)
            plt.draw()
    plt.pause(1e-3)
    return xx


def save(pkl_file, *args):
    """ Save objects to file

    Arguments
    ---------
    pkl_file : string
         filename
    *args : anything
         Python objects to save
    """

    # save data to disk
    # pdb.set_trace()
    output = open(pkl_file, 'wb')
    pickle.dump(args, output, protocol=2)
    output.close()


def load(pkl_file):
    """ Load objects from file """
    try:
        output = open(pkl_file, 'rb')
        data2 = pickle.load(output)
        output.close()
    except BaseException:
        if sys.version_info.major >= 3:
            # if pickle file was saved in python2 we might fix issues with a different encoding
            output = open(pkl_file, 'rb')
            data2 = pickle.load(output, encoding='latin')
            # pickle.load(pkl_file, fix_imports=True, encoding="ASCII", errors="strict")
            output.close()
        else:
            data2 = None
    return data2


def cd(dd=''):
    """ Change current working directory """
    w = os.getcwd()
    if len(dd) < 1:
        return w
    os.chdir(dd)
    return


def choose(n, k):
    """ Binomial coefficients
    Return the n!/((n-k)!k!)

    Arguments:
        n -- Integer
        k -- Integer

    Returns:
        The bionomial coefficient n choose k

    Example:
      >>> choose(6,2)
      15

    """
    ntok = 1
    for t in range(min(k, n - k)):
        ntok = ntok * (n - t) // (t + 1)
    return ntok


# %%


def deprecation(message):
    """ Issue a deprecation warning message """
    raise Exception('Method has been removed from this module. Use the warnings package directly.')
    warnings.warn(message, DeprecationWarning, stacklevel=2)


# %%
try:
    import PIL
    from PIL import ImageFont
    from PIL import Image
    from PIL import ImageDraw

    def writeTxt(im, txt, pos=(10, 10), fontsize=25, color=(0, 0, 0), fonttype=None):
        """ Write text on image using PIL """
        if fonttype is None:
            try:
                fonttype = r'c:\Windows\Fonts\Verdana.ttf'
                font = ImageFont.truetype(fonttype, fontsize)
            except BaseException:
                fonttype = '/usr/share/fonts/truetype/msttcorefonts/Arial.ttf'
                font = ImageFont.truetype(fonttype, fontsize)
        else:
            font = ImageFont.truetype(fonttype, fontsize)
        im1 = Image.fromarray(im)
        # Drawing the text on the picture
        draw = ImageDraw.Draw(im1)
        draw.text(pos, txt, fill=color, font=font)
        return np.array(im1)
except BaseException:
    def writeTxt(im, txt, pos=(10, 10), fontsize=25, color=(0, 0, 0), fonttype=None):
        """ Dummy function """
        warnings.warn('writeTxt: could not find PIL')
        return None
    pass


# %% Copy mplimage to clipboard

try:
    _usegtk = 0
    try:
        import matplotlib.pyplot
        _usegtk = 0
    except BaseException:
        import pygtk
        pygtk.require('2.0')
        import gtk
        _usegtk = 1
        pass

    def mpl2clipboard(event=None, verbose=1, fig=None):
        """ Copy current Matplotlib figure to clipboard """
        if verbose:
            print('copy current Matplotlib figure to clipboard')
        if fig is None:
            fig = matplotlib.pyplot.gcf()
        else:
            print('mpl2clipboard: figure %s' % fig)
        w, h = fig.canvas.get_width_height()
        buf = np.fromstring(fig.canvas.tostring_argb(), dtype=np.uint8)
        buf.shape = (h, w, 4)
        im = np.roll(buf, 3, axis=2)
        im = cv2.cvtColor(im, cv2.COLOR_RGB2BGR)

        if _usegtk:
            r, tmpfile = tempfile.mkstemp(suffix='.png')
            cv2.imwrite(tmpfile, im)
            image = gtk.gdk.pixbuf_new_from_file(tmpfile)
            clipboard = gtk.clipboard_get()
            clipboard.set_image(image)
            clipboard.store()
        else:
            cb = QtWidgets.QApplication.clipboard()
            r, tmpfile = tempfile.mkstemp(suffix='.bmp')
            cv2.imwrite(tmpfile, im)
            qim = QtGui.QPixmap(tmpfile)
            cb.setPixmap(qim)

except BaseException:
    def mpl2clipboard(event=None, verbose=1, fig=None):
        """ Copy current Matplotlib figure to clipboard

        Dummy implementation
        """
        if verbose:
            print('copy current Matplotlib figure to clipboard not available')

    pass


def addfigurecopy(fig=None):
    """ Add callback to figure window

    By pressing the 'c' key figure is copied to the clipboard

    """
    if fig is None:
        Fig = plt.gcf()
    else:
        Fig = plt.figure(fig)

    def ff(xx, figx=Fig): return mpl2clipboard(fig=figx)
    Fig.canvas.mpl_connect('key_press_event', ff)  # mpl2clipboard)

# %%


class plotCallback:

    def __init__(self, func=None, xdata=None, ydata=None, scale=[1, 1], verbose=0):
        """ Object to facilitate matplotlib figure callbacks

        Args:
            func (function): function to be called
            xdata, ydata (arrays): datapoints to respond to
            verbose (int): output level
        Returns:
            pc (object): plot callback

        Example:
            >>> xdata=np.arange(4); ydata = np.random.rand( xdata.size)/2 + xdata
            >>> f = lambda plotidx, *args, **kwargs: print('point %d clicked' % plotidx)
            >>> pc = plotCallback(func=f, xdata=xdata, ydata=ydata)
            >>> fig = plt.figure(1); plt.clf(); _ = plt.plot(xdata, ydata, '.-b')
            >>> cid = fig.canvas.mpl_connect('button_press_event', pc)

        """

        self.func = func
        self.xdata = xdata
        self.ydata = ydata
        self.verbose = verbose
        if scale is None:
            # automatically determine scale
            scale = [1 / (1e-8 + np.ptp(xdata)), 1 / (1e-8 + np.ptp(ydata))]
        self.scale = scale

    def __call__(self, event):
        if self.verbose:
            print('button=%d, x=%d, y=%d, xdata=%f, ydata=%f' %
                  (event.button, event.x, event.y, event.xdata, event.ydata))
            print('callback function: %s' % self.func)

        # pick data point
        idx = None
        self._last_event = event

        try:
            if self.xdata is not None:
                xdata = np.array(self.xdata)
<<<<<<< HEAD

                if isinstance(xdata[0], numpy.datetime64):
                    xdata = matplotlib.dates.date2num(xdata)
=======
                
                if isinstance(xdata[0], numpy.datetime64):
                    xdata=matplotlib.dates.date2num(xdata)
>>>>>>> 36558a74

                ydata = np.array(self.ydata)
                pt = np.array([event.xdata, event.ydata])
                xx = np.vstack((xdata.flat, ydata.flat)).T
                dd = xx - pt
                dd = np.multiply(np.array(self.scale).reshape((1, 2)), dd)
                d = np.linalg.norm(dd, axis=1)
                idx = np.argmin(d)
                distance = d[idx]
                if self.verbose:
                    print('point %d: distance %.3f' % (idx, distance))
            else:
                if self.verbose:
                    print('no xdata')

            # call the function
            self.func(plotidx=idx, button=event.button)
        except Exception as ex:
            print(ex)
        if self.verbose:
            print('plot callback complete')

    def connect(self, fig):
        if isinstance(fig, int):
            fig = plt.figure(fig)
        cid = fig.canvas.mpl_connect('button_press_event', self)


def cfigure(*args, **kwargs):
    """ Create Matplotlib figure with copy to clipboard functionality

    By pressing the 'c' key figure is copied to the clipboard

    """
    if 'facecolor' in kwargs:
        fig = plt.figure(*args, **kwargs)
    else:
        fig = plt.figure(*args, facecolor='w', **kwargs)

    def ff(xx, figx=fig): return mpl2clipboard(fig=figx)
    fig.canvas.mpl_connect('key_press_event', ff)  # mpl2clipboard)
    return fig

# %%


try:
    def monitorSizes(verbose=0):
        """ Return monitor sizes """
        _qd = QtWidgets.QDesktopWidget()
        if sys.platform == 'win32' and _qd is None:
            import ctypes
            user32 = ctypes.windll.user32
            wa = [
                [0, 0, user32.GetSystemMetrics(0), user32.GetSystemMetrics(1)]]
        else:
            _applocalqt = QtWidgets.QApplication.instance()

            if _applocalqt is None:
                _applocalqt = QtWidgets.QApplication([])
                _qd = QtWidgets.QDesktopWidget()
            else:
                _qd = QtWidgets.QDesktopWidget()

            nmon = _qd.screenCount()
            wa = [_qd.screenGeometry(ii) for ii in range(nmon)]
            wa = [[w.x(), w.y(), w.width(), w.height()] for w in wa]

        if verbose:
            for ii, w in enumerate(wa):
                print('monitor %d: %s' % (ii, str(w)))
        return wa
except BaseException:
    def monitorSizes(verbose=0):
        """ Dummy function for monitor sizes """
        return [[0, 0, 1600, 1200]]
    pass

# %%


def getWindowRectangle():
    """ Return current matplotlib window rectangle """
    x, y, w, h = None, None, None, None
    mngr = plt.get_current_fig_manager()
    be = matplotlib.get_backend()
    if be == 'WXAgg':
        (x, y) = mngr.canvas.manager.window.GetPosition(x, y)
        (w, h) = mngr.canvas.manager.window.GetSize()
    elif be == 'TkAgg':
        print('getWindowRectangle: not implemented...')
        #_=mngr.canvas.manager.window.wm_geometry("%dx%d+%d+%d" % (w,h,x,y))
    elif be == 'module://IPython.kernel.zmq.pylab.backend_inline':
        pass
    else:
        # assume Qt canvas
        g = mngr.canvas.manager.window.geometry()
        x, y, w, h = g.left(), g.top(), g.width(), g.height()
        # mngr.window.setGeometry(x,y,w,h)
    return (x, y, w, h)


def setWindowRectangle(x, y=None, w=None, h=None, fig=None, mngr=None):
    """ Position the current Matplotlib figure at the specified position

    Args:
        x: position in format (x,y,w,h)
        fig (None or int): specification of figure window. Use None for the current active window

    Usage: setWindowRectangle([x,y,w,h])
    """
    if y is None:
        y = x[1]
        w = x[2]
        h = x[3]
        x = x[0]
    if mngr is None:
        mngr = plt.get_current_fig_manager()
    be = matplotlib.get_backend()
    if be == 'WXAgg':
        mngr.canvas.manager.window.SetPosition((x, y))
        mngr.canvas.manager.window.SetSize((w, h))
    elif be == 'TkAgg':
        _ = mngr.canvas.manager.window.wm_geometry("%dx%d+%d+%d" % (w, h, x, y))
    elif be == 'module://IPython.kernel.zmq.pylab.backend_inline':
        pass
    else:
        # assume Qt canvas
        mngr.canvas.manager.window.move(x, y)
        mngr.canvas.manager.window.resize(w, h)
        mngr.canvas.manager.window.setGeometry(x, y, w, h)


try:
    # http://forums.xkcd.com/viewtopic.php?f=11&t=99890
    import msvcrt

    def getkey():
        """ Cross-platform get key function """
        if msvcrt.kbhit():
            k = msvcrt.getch()
            return k
        return None
except BaseException:
    pass


def raiseWindow(fig):
    """ Raise a matplotlib window to to front """
    plt.figure(fig)  # plt.show()
    w = pylab.get_current_fig_manager().window
    w.setWindowFlags(QtCore.Qt.WindowStaysOnTopHint)
    w.show()


# %%


@static_var('monitorindex', -1)
def tilefigs(lst, geometry=[2, 2], ww=None, raisewindows=False, tofront=False,
             verbose=0, monitorindex=None):
    """ Tile figure windows on a specified area

    Arguments
    ---------
        lst : list
                list of figure handles or integers
        geometry : 2x1 array
                layout of windows
        monitorindex (None or int): index of monitor to use for output
        ww (None or list): monitor sizes

    """
    mngr = plt.get_current_fig_manager()
    be = matplotlib.get_backend()
    if monitorindex is None:
        monitorindex = tilefigs.monitorindex

    if ww is None:
        ww = monitorSizes()[monitorindex]

    w = ww[2] / geometry[0]
    h = ww[3] / geometry[1]

    # wm=plt.get_current_fig_manager()

    if isinstance(lst, int):
        lst = [lst]
    if isinstance(lst, numpy.ndarray):
        lst = lst.flatten().astype(int)

    if verbose:
        print('tilefigs: ww %s, w %d h %d' % (str(ww), w, h))
    for ii, f in enumerate(lst):
        if isinstance(f, matplotlib.figure.Figure):
            fignum = f.number
        elif isinstance(f, (int, numpy.int32, numpy.int64)):
            fignum = f
        else:
            # try
            try:
                fignum = f.fig.number
            except BaseException:
                fignum = -1
        if not plt.fignum_exists(fignum):
            if verbose >= 2:
                print('tilefigs: f %s fignum: %s' % (f, str(fignum)))
            continue
        fig = plt.figure(fignum)
        iim = ii % np.prod(geometry)
        ix = iim % geometry[0]
        iy = np.floor(float(iim) / geometry[0])
        x = ww[0] + ix * w
        y = ww[1] + iy * h
        if verbose:
            print('ii %d: %d %d: f %d: %d %d %d %d' %
                  (ii, ix, iy, fignum, x, y, w, h))
            if verbose >= 2:
                print('  window %s' % mngr.get_window_title())
        if be == 'WXAgg':
            fig.canvas.manager.window.SetPosition((x, y))
            fig.canvas.manager.window.SetSize((w, h))
        if be == 'WX':
            fig.canvas.manager.window.SetPosition((x, y))
            fig.canvas.manager.window.SetSize((w, h))
        if be == 'agg':
            fig.canvas.manager.window.SetPosition((x, y))
            fig.canvas.manager.window.resize(w, h)
        if be == 'Qt4Agg' or be == 'QT4' or be == 'QT5Agg' or be == 'Qt5Agg':
            # assume Qt canvas
            try:
                fig.canvas.manager.window.move(x, y)
                fig.canvas.manager.window.resize(w, h)
                fig.canvas.manager.window.setGeometry(x, y, w, h)
                # mngr.window.setGeometry(x,y,w,h)
            except Exception as e:
                print('problem with window manager: ', )
                print(be)
                print(e)
                pass
        if raisewindows:
            mngr.window.raise_()
        if tofront:
            plt.figure(f)

# %%


def robustCost(x, thr, method='L1'):
    """ Robust cost function

    Args:
       x (array): data to be transformed
       thr (float or 'auto' or None): threshold. If None then the input x is returned unmodified. If 'auto' then use automatic detection (at 95th percentile)
       method (str): method to be used. use 'show' to show the options

    Example
    -------
    >>> robustCost([2,3,4],thr=2.5)
    array([ 2. ,  2.5,  2.5])
    >>> robustCost(2, thr=1)
    1
    >>> methods=robustCost(np.arange(-5,5,.2), thr=2, method='show')
    """
    if thr is None:
        return x
    if thr is 'auto':
        ax = np.abs(x)
        thr = np.percentile(ax, 95.)
        p50 = np.percentile(ax, 50)
        if thr == p50:
            thr = np.percentile(ax, 99.)
        if thr <= 0:
            warnings.warn('estimation of robust cost threshold failed (p50 %f, thr %f' % (p50, thr))

        if method == 'L2' or method == 'square':
            thr = thr * thr

    if method == 'L1':
        y = np.minimum(np.abs(x), thr)
    elif method == 'L2' or method == 'square':
        y = np.minimum(x * x, thr)
    elif method == 'BZ':
        alpha = thr * thr
        epsilon = np.exp(-alpha)
        y = -np.log(np.exp(-x * x) + epsilon)
    elif method == 'BZ0':
        # print('BZ0')
        alpha = thr * thr
        epsilon = np.exp(-alpha)
        y = -np.log(np.exp(-x * x) + epsilon) + np.log(1 + epsilon)
    elif method == 'cauchy':
        b2 = thr * thr
        d2 = x * x
        y = np.log(1 + d2 / b2)
    elif method == 'cg':
        delta = x
        delta2 = delta * delta
        w = 1 / thr  # ratio of std.dev
        w2 = w * w
        A = .1  # fraction of outliers
        y = -np.log(A * np.exp(-delta2) + (1 - A) * np.exp(-delta2 / w2) / w)
        y = y + np.log(A + (1 - A) * 1 / w)
    elif method == 'huber':
        d2 = x * x
        d = 2 * thr * np.abs(x) - thr * thr
        y = d2
        idx = np.abs(y) >= thr * thr
        y[idx] = d[idx]
    elif method == 'show':
        plt.figure(10)
        plt.clf()
        mm = ['L1', 'L2', 'BZ', 'cauchy', 'huber', 'cg']
        for m in mm:
            plt.plot(x, robustCost(x, thr, m), label=m)
        plt.legend()
        # print('robustCost: %s'  % mm)
        y = mm
    else:
        raise Exception('no such method')
    return y


def findImageHandle(fig, verbose=0, otype=matplotlib.image.AxesImage):
    """ Search for specific type of object in Matplotlib figure """
    cc = fig.get_children()
    if verbose:
        print('findImageHandle: %s: %d children' % (str(fig), len(cc)))
    for c in cc:
        if isinstance(c, otype):
            return c
        p = findImageHandle(c, verbose=verbose, otype=otype)
        if p is not None:
            return p
        if verbose >= 2:
            print(type(c))
    return None


def otsu(im, fig=None):
    """ Calculate threshold on data using Otsu's method

    Arguments
    ---------
    im : array
        data to be processed
    fig : number, optional
        If set to a number show results in a histogram

    Returns
    -------
    thr : float
        The threshold value

    Examples
    --------

    >>> thr = otsu(np.random.rand( 2000), fig=100)

    """
    thr = skimage.filters.threshold_otsu(im)

    if fig is not None:
        plt.figure(fig)
        plt.clf()
        hist, bin_edges = np.histogram(im.flatten(), bins=36)
        bwidth = np.mean(np.diff(bin_edges))
        plt.bar(bin_edges[:-1], hist, width=bwidth)

        plt.xlabel('Value')
        plot2Dline([-1, 0, thr], '--g', linewidth=2, label='Otsu')
        plt.title('Otsu: threshold')
        plt.xlim(min(bin_edges), max(bin_edges))
    return thr

# %%


def histogram(x, nbins=30, fig=1):
    """ Return histogram of data

    >>> _=histogram(np.random.rand(1,100))
    """
    nn, bin_edges = np.histogram(x, bins=nbins)
    bwidth = np.mean(np.diff(bin_edges))

    if fig:
        plt.figure(fig)
        plt.clf()
        h = plt.bar(bin_edges[:-1:], nn, color='b', width=bwidth)
        plt.ylabel('Frequency')
        return nn, bin_edges, h
    return nn, bin_edges, None


# %%
def decomposeProjectiveTransformation(H, verbose=0):
    """ Decompose projective transformation
    H is decomposed as H = Hs*Ha*Hp with

     Hs = [sR t]
          [0  1]

     Ha = [K 0]
          [0 1]

     Hp = [I 0]
          [v' eta]

    If H is 3-dimensional, then R = [ cos(phi) -sin(phi); sin(phi) cos(phi)];

    For more information see "Multiple View Geometry", paragraph 1.4.6.

    >>> Ha, Hs, Hp, rest = decomposeProjectiveTransformation( np.eye(3) )
    """
    H = np.array(H)
    k = H.shape[0]
    km = k - 1

    eta = H[k - 1, k - 1]
    Hp = np.array(np.vstack((np.eye(km, k), H[k - 1, :])))
    A = H[0:km, 0:km]
    t = H[0:km, -1]
    v = H[k - 1, 0:km].T

    eps = 1e-10
    if np.abs(np.linalg.det(A)) < 4 * eps:
        print('decomposeProjectiveTransformation: part A of matrix is (near) singular')

    sRK = A - np.array(t).dot(np.array(v.T))
    # upper left block of H*inv(Hp)
    R, K = np.linalg.qr(sRK)
    K = np.array(K)
    R = np.array(R)

    s = (np.abs(np.linalg.det(K)))**(1. / km)
    K = K / s

    if k == 2 and K[0, 0] < 0:  # in 3-dimensional case normalize sign
        K = np.diag([-1, 1]) * K
        R = R.dot(np.diag([-1, 1]))
    else:
        # primitive...
        sc = np.sign(np.diag(K))
        K = np.diag(sc).dot(K)
        R = R.dot(np.diag(sc))
    br = np.hstack((np.zeros((1, km)), np.ones((1, 1))))
    Hs = np.array(np.vstack((np.hstack((s * R, t.reshape((-1, 1)))), br)))
    Ha = np.array(np.vstack((np.hstack((K, np.zeros((km, 1)))), br)))

    phi = np.arctan2(R[1, 0], R[0, 0])

    if verbose:
        print('decomposeProjectiveTransformation: size %d' % k)
    rest = (s, phi, t, v, )
    return Ha, Hs, Hp, rest

# %% Geometry


def points_in_polygon(pts, pp):
    """ Return all points contained in a polygon

    Args:
        pt (Nx2 array): points
        pp (Nxk array): polygon
    Returns:
        rr (bool array)
    """
    rr = np.zeros(len(pts))
    for i, pt in enumerate(pts):
        r = cv2.pointPolygonTest(np.array(pp).astype(np.float32), (pt[0], pt[1]), measureDist=False)
        rr[i] = r
    return rr


def point_in_polygon(pt, pp):
    """ Return True if point is in polygon

    Args:
        pt (1x2 array): point
        pp (Nx2 array): polygon
    Returns:
        r (float): 1.0 if point is inside 1.0, otherwise -1.0
    """
    r = cv2.pointPolygonTest(pp, (pt[0], pt[1]), measureDist=False)
    return r


def minAlg_5p4(A):
    """ Algebraic minimization function

    Function computes the vector x that minimizes ||Ax|| subject to the
    condition ||x||=1.
    Implementation of Hartley and Zisserman A5.4 on p593 (2nd Ed)

    Usage:   [x,V] = minAlg_5p4(A)
    Arguments:
             A (numpy array) : The constraint matrix, ||Ax|| to be minimized
    Returns:
              x - The vector that minimizes ||Ax|| subject to the
                  condition ||x||=1

    """

    # Compute the SVD of A
    (_, _, V) = np.linalg.svd(A)

    # Take last vector in V
    x = V[-1, :]
    return x


def fitPlane(X):
    """ Determine plane going through a set of points

    Args:
        X (array): aray of size Nxk. Points in affine coordinates
    Returns:
        array: fitted plane in homogeneous coordinates

    Example:
       >>> X=np.array([[1,0,0 ], [0,1,0], [1,1,0], [2,2,0]])
       >>> t=fitPlane(X)

    """
    AA = np.vstack((X.T, np.ones(X.shape[0]))).T
    t = minAlg_5p4(AA)
    return t


def modulepath(m):
    """ Return path for module

    Args:
        m (str or module): module to return path
    Returns:
        str: path of module
    """
    package = pkgutil.get_loader(m)
    if package is None:
        return None
    return package.get_filename()


def checkmodule(module_name, verbose=1):
    """ Return location of module based on module name

    Args:
        module_name (str): name of module to inspect
    Returns
        obj: module specification
    """
    import importlib
    module_spec = importlib.util.find_spec(module_name)
    if verbose:
        print(module_spec)
    return module_spec<|MERGE_RESOLUTION|>--- conflicted
+++ resolved
@@ -1,7 +1,4 @@
 # -*- coding: utf-8 -*-
-import scipy.ndimage.morphology as morphology
-import scipy.ndimage.filters as filters
-import Polygon as polygon3
 """
 
 pgeometry
@@ -28,16 +25,20 @@
 import sys
 import tempfile
 import math
-import numpy as np
 import time
 import warnings
 import pickle
+import subprocess
 import re
 import logging
 import pkgutil
+
+import numpy as np
+import Polygon as polygon3
 import scipy.io
 import numpy
-import subprocess
+import scipy.ndimage.morphology as morphology
+import scipy.ndimage.filters as filters
 
 from functools import wraps
 
@@ -1664,15 +1665,9 @@
         try:
             if self.xdata is not None:
                 xdata = np.array(self.xdata)
-<<<<<<< HEAD
-
-                if isinstance(xdata[0], numpy.datetime64):
-                    xdata = matplotlib.dates.date2num(xdata)
-=======
                 
                 if isinstance(xdata[0], numpy.datetime64):
                     xdata=matplotlib.dates.date2num(xdata)
->>>>>>> 36558a74
 
                 ydata = np.array(self.ydata)
                 pt = np.array([event.xdata, event.ydata])
