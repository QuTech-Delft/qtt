"""

pgeometry
---------

A collection of usefull functions.

For additional options also see
`numpy <http://numpy.scipy.org/>`_ and `matplotlib <http://matplotlib.sourceforge.net/>`_.

:platform: Unix, Windows


Additions:
    Copyright 2012-2016   TNO
Original code:
    Copyright 2011 Pieter Eendebak <pieter.eendebak@gmail.com>

@author: eendebakpt
"""

# %% Load necessary packages

import copy
import logging
import math
import os
import pickle
import pkgutil
import re
import subprocess
import sys
import tempfile
import time
import warnings
from functools import wraps
<<<<<<< HEAD
from typing import List, Optional
=======
from typing import Optional, Union
>>>>>>> 3d8e4b4e

import numpy
import numpy as np
import scipy.io
import scipy.ndimage.filters as filters
import scipy.ndimage.morphology as morphology
import shapely.geometry

__version__ = '0.7.0'

# %% Load qt functionality


def qtModules(verbose=0):
    """ Return list of Qt modules loaded """
    _ll = sys.modules.keys()
    qq = [x for x in _ll if x.startswith('Py')]
    if verbose:
        print('qt modules: %s' % str(qq))
    return qq


try:
    _applocalqt = None

    try:
        # by default use qtpy to import Qt
        import qtpy
        _haveqtpy = True

        import qtpy.QtCore as QtCore
        import qtpy.QtGui as QtGui
        import qtpy.QtWidgets as QtWidgets
        from qtpy.QtCore import QObject, Signal, Slot
    except ImportError:
        _haveqtpy = False
        warnings.warn('could not import qtpy, not all functionality available')
        pass

    _ll = sys.modules.keys()
    _pyside = len([_x for _x in _ll if _x.startswith('PySide.QtGui')]) > 0
    _pyqt4 = len([_x for _x in _ll if _x.startswith('PyQt4.QtGui')]) > 0
    _pyqt5 = len([_x for _x in _ll if _x.startswith('PyQt5.QtGui')]) > 0

    def slotTest(txt):
        """ Helper function for Qt slots """
        class slotObject(QtCore.QObject):

            def __init__(self, txt):
                QObject.__init__(self)
                self.txt = txt

            @Slot()
            def slot(self, v=None):
                if v is None:
                    print('slotTest: %s' % self.txt)
                else:
                    print('slotTest: %s: %s' % (self.txt, str(v)))
        s = slotObject(txt)
        return s.slot

    class signalTest(QObject):

        """ Helper function for Qt signals """
        s = Signal()

        def __init__(self):
            QObject.__init__(self)

        def go(self):
            self.s.emit()

except Exception as ex:
    logging.info('pgeometry: load qt: %s' % ex)
    print(ex)
    print('pgeometry: no Qt found')

# %% Load other modules
try:
    import pylab
    import pylab as p

except Exception as inst:
    print(inst)
    print('could not import pylab, not all functionality available...')
    pass

try:
    import matplotlib
    import matplotlib.pyplot as plt

    # needed for 3d plot points, do not remove!
    try:
        from mpl_toolkits.mplot3d import Axes3D
    except BaseException:
        pass
except ModuleNotFoundError as ex:
    warnings.warn(
        'could not find matplotlib, not all functionality available...')
    plt = None
    pass

try:
    import skimage.filters
except ModuleNotFoundError as ex:
    warnings.warn(
        'could not find skimage.filters, not all functionality is available')
    pass


try:
    import cv2
    _haveOpenCV = True
except (ModuleNotFoundError, ImportError):
    _haveOpenCV = False
    warnings.warn('could not find or load OpenCV, not all functionality is available')
    pass

# %% Utils

try:
    import resource

    def memUsage():
        """ Prints the memory usage in MB

        Uses the resource module

        """
        # http://chase-seibert.github.io/blog/2013/08/03/diagnosing-memory-leaks-python.html
        print('Memory usage: %s (mb)' %
              ((resource.getrusage(resource.RUSAGE_SELF).ru_maxrss) / 1024., ))
except BaseException:
    def memUsage():
        print('Memory usage: ? (mb)')


def memory():
    """ Return the memory usage in MB

    Returns:
            float: memory usage in mb
    """
    import os

    import psutil
    process = psutil.Process(os.getpid())
    mem = process.memory_info().rss / (1024. * 1024.)
    return mem


def list_objects(objectype=None, objectclassname='__123', verbose=1):
    """ List all objects in memory of a specific type or with a specific class name

    Args:
        objectype (None or class)
        objectclassname (str)
    Returns:
        ll (list): list of objects found
    """
    import gc
    ll = []
    for ii, obj in enumerate(gc.get_objects()):
        if ii > 1000000:
            break
        valid = False
        if hasattr(obj, '__class__'):
            valid = getattr(obj.__class__, '__name__', 'none').startswith(objectclassname)
        if objectype is not None and not valid:
            if isinstance(obj, objectype):
                valid = True
        if valid:
            if verbose:
                print('list_objects: object %s' % (obj, ))
            ll.append(obj)
    return ll


def package_versions(verbose=1):
    """ Report package versions installed """
    print('numpy.__version__ %s' % numpy.__version__)
    print('scipy.__version__ %s' % scipy.__version__)
    print('matplotlib.__version__ %s' % matplotlib.__version__)
    try:
        import cv2
        print('cv2.__version__ %s' % cv2.__version__)
    except BaseException:
        pass
    try:
        import qtpy
        import qtpy.QtCore
        print('qtpy.API_NAME %s' % (qtpy.API_NAME))
        print('qtpy.QtCore %s' % (qtpy.QtCore))
        print('qtpy.QtCore.__version__ %s' % (qtpy.QtCore.__version__))
    except BaseException:
        pass
    try:
        import sip
        print('sip %s' % sip.SIP_VERSION_STR)
    except BaseException:
        pass


def freezeclass(cls):
    """ Decorator to freeze a class

    This means that no attributes can be added to the class after instantiation.
    """
    cls.__frozen = False

    def frozensetattr(self, key, value):
        if self.__frozen and not hasattr(self, key):
            print("Class {} is frozen. Cannot set {} = {}"
                  .format(cls.__name__, key, value))
        else:
            object.__setattr__(self, key, value)

    def init_decorator(func):
        @wraps(func)
        def wrapper(self, *args, **kwargs):
            func(self, *args, **kwargs)
            self.__frozen = True
        return wrapper

    cls.__setattr__ = frozensetattr
    cls.__init__ = init_decorator(cls.__init__)

    return cls


def static_var(varname, value):
    """ Helper function to create a static variable

    Args:
        varname (str)
        value (anything)
    """
    def decorate(func):
        setattr(func, varname, value)
        return func
    return decorate


@static_var("time", {'default': 0})
def tprint(string, dt=1, output=False, tag='default'):
    """ Print progress of a loop every dt seconds

    Args:
        string (str): text to print
        dt (float): delta time in seconds
        output (bool): if True return whether output was printed or not
        tag (str): optional tag for time
    Returns:
        output (bool)

    """
    if (time.time() - tprint.time.get(tag, 0)) > dt:
        print(string)
        tprint.time[tag] = time.time()
        if output:
            return True
        else:
            return
    else:
        if output:
            return False
        else:
            return


def partiala(method, **kwargs):
    """ Function to perform functools.partial on named arguments """
    raise Exception('Use functools.partial instead')

    def t(x):
        return method(x, **kwargs)
    return t


def setFontSizes(labelsize=20, fsize=17, titlesize=None, ax=None,):
    """ Update font sizes for a matplotlib plot """
    if ax is None:
        ax = plt.gca()
    for tick in ax.xaxis.get_major_ticks():
        tick.label.set_fontsize(fsize)
    for tick in ax.yaxis.get_major_ticks():
        tick.label.set_fontsize(fsize)

    for x in [ax.xaxis.label, ax.yaxis.label]:  # ax.title,
        x.set_fontsize(labelsize)

    plt.tick_params(axis='both', which='major', labelsize=fsize)

    if titlesize is not None:
        ax.title.set_fontsize(titlesize)

    plt.draw()


def plotCostFunction(fun, x0, fig=None, marker='.', scale=1, c=None):
    """ Plot a cost function on specified data points

    Example with variation of Booth's function:

    >>> fun = lambda x: 2*(x[0]+2*x[1]-7)**2 + (2*x[0]+x[1]-5)**2
    >>> plotCostFunction(fun, np.array([1,3]), fig=100, marker='-')

    """
    x0 = np.array(x0).astype(float)
    nn = x0.size
    if fig is not None:
        plt.figure(fig)

    scale = np.array(scale)
    if scale.size == 1:
        scale = scale * np.ones(x0.size)
    tt = np.arange(-1, 1, 5e-2)

    for ii in range(nn):
        val = np.zeros(tt.size)
        for jj in range(tt.size):
            x = x0.copy()
            x[ii] += scale[ii] * tt[jj]
            val[jj] = fun(x)
        if c is None:
            plt.plot(tt, val, marker)
        else:
            plt.plot(tt, val, marker, color=c[ii])
    plt.xlabel('Scaled variables')
    plt.ylabel('Value of cost function')


class fps_t:

    def __init__(self, nn: int = 40):
        """ Class for framerate measurements

        Args:
            nn: number of time measurements to store

        Example usage:

        >>> fps = fps_t(nn=8)
        >>> for kk in range(12):
        ...       fps.addtime(.2*kk)
        >>> fps.show()
        framerate: 5.000
        """
        self.n = nn
        self.tt = np.zeros(self.n)
        self.x = np.zeros(self.n)
        self.ii = 0

    def __repr__(self):
        ss = 'fps_t: buffer size %d, framerate %.3f [fps]' % (
            self.n, self.framerate())
        return ss

    def addtime(self, t: Optional[float] = None, x: float = 0):
        """ Add a timestamp to the object

        Args:
            t: Timestamp. If None, use `time.perf_counter`
            x: Optional value to store with the timestamp
        """
        if t is None:
            t = time.perf_counter()
        self.ii = self.ii + 1
        iim = self.ii % self.n
        self.tt[iim] = t
        self.x[iim] = x

    def value(self) -> float:
        """ Return mean of current values """
        return self.x.mean()

    def iim(self) -> float:
        """ Return index modulo number of elements """
        return self.ii % self.n

    def framerate(self) -> float:
        """ Return the current framerate """
        iim = self.ii % self.n
        iimn = (self.ii + 1) % self.n
        dt = self.tt[iim] - self.tt[iimn]
        if dt == 0:
            return np.NaN
        fps = float(self.n - 1) / dt
        return fps

    def loop(self, s: str = ''):
        """ Helper function """
        self.addtime(time.time())
        self.showloop(s='')

    def showloop(self, dt: float = 2, s: str = ''):
        """ Print current framerate in a loop

        The print statement is only executed once every `dt` seconds
        """
        fps = self.framerate()
        if len(s) == 0:
            tprint('loop %d: framerate: %.1f [fps]' % (self.ii, fps), dt=dt)
        else:
            tprint(
                '%s: loop %d: framerate: %.1f [fps]' % (s, self.ii, fps), dt=dt)

    def show(self):
        """ Print the current framerate """
        fps = self.framerate()
        print('framerate: %.3f' % fps)


def mkdirc(d):
    """ Similar to mkdir, but no warnings if the directory already exists """
    try:
        os.mkdir(d)
    except BaseException:
        pass
    return d


def projectiveTransformation(H, x):
    """ Apply a projective transformation to a kxN array

    >>> y = projectiveTransformation( np.eye(3), np.random.rand( 2, 10 ))
    """
    k = x.shape[0]
    kout = H.shape[0] - 1
    xx = x.transpose().reshape((-1, 1, k))

    if (xx.dtype is np.integer or xx.dtype == 'int64'):
        xx = xx.astype(np.float32)
    if xx.size > 0:
        ww = cv2.perspectiveTransform(xx, H)
        ww = ww.reshape((-1, kout)).transpose()
        return ww
    else:
        return copy.copy(x)


def rottra2mat(rot, tra):
    """ create 4x4 matrix from 3x3 rot and 1x3 tra """
    out = np.eye(4)
    out[0:3, 0:3] = rot
    out[0:3, 3] = tra.transpose()
    return out


def breakLoop(wk=None, dt=0.001, verbose=0):
    """ Break a loop using OpenCV image feedback """
    if wk is None:
        wk = cv2.waitKey(1)
    time.sleep(dt)

    wkm = wk % 256
    if wkm == 27 or wkm == ord('q') or wk == 1048689:
        if verbose:
            print('breakLoop: key q pressed, quitting loop')
        return True
    return False


def hom(x):
    """ Create affine to homogeneous coordinates

    Args:
        x (kxN array): affine coordinates
    Returns:
        h ( (k+1xN) array): homogeneous coordinates
    """
    nx = x.shape[1]
    return np.vstack((x, np.ones(nx)))


def dehom(x):
    """ Convert homogeneous points to affine coordinates """
    return x[0:-1, :] / x[-1, :]


def null(a, rtol=1e-5):
    """ Calculate null space of a matrix """
    u, s, v = np.linalg.svd(a)
    rank = (s > rtol * s[0]).sum()
    return rank, v[rank:].T.copy()


def intersect2lines(l1, l2):
    """ Calculate intersection between 2 lines

    Args:
        l1 (array): first line in homogeneous format
        l2 (array): first line in homogeneous format
    Returns:
        array: intersection in homogeneous format. To convert to affine coordinates use `dehom`
    """
    r = null(np.vstack((l1, l2)))
    return r[1]


def runcmd(cmd, verbose=0):
    """ Run command and return output """
    output = subprocess.check_output(cmd, shell=True)
    return output

# %% Geometry functions


def angleDiff(x, y):
    """ Return difference between two angles in radians modulo 2* pi

    >>> d=angleDiff( 0.01, np.pi+0.02)
    >>> d=angleDiff( 0.01, 2*np.pi+0.02)
    """
    return np.abs(((x - y + np.pi) % (2 * np.pi)) - np.pi)


def angleDiffOri(x, y):
    """ Return difference between two angles in radians modulo pi

    >>> d=angleDiff( 0.01, np.pi+0.02)
    >>> d=angleDiff( 0.01, 2*np.pi+0.02)
    """
    return np.abs(((x - y + np.pi / 2) % (np.pi)) - np.pi / 2)


def opencvpose2attpos(rvecs, tvecs):
    tvec = np.array(tvecs).flatten()
    rvec = np.array(rvecs).flatten()
    R, tmp = cv2.Rodrigues(rvec)
    att = RBE2euler(R)
    pos = -R.transpose().dot(np.array(tvec.reshape((3, 1))))
    return att, pos


def opencv2TX(rvecs, tvecs):
    """ Convert OpenCV pose to homogenous transform """
    T = np.array(np.eye(4))
    R = cv2.Rodrigues(rvecs)[0]
    T[0:3, 0:3] = R
    T[0:3, 3:4] = tvecs
    return T


def opencv2T(rvec, tvec):
    """ Convert OpenCV pose to homogenous transform """
    T = np.array(np.eye(4))
    T[0:3, 0:3] = cv2.Rodrigues(rvec)[0]
    T[0:3, 3] = tvec
    return T


def T2opencv(T):
    """ Convert transformation to OpenCV rvec, tvec pair

    Example
    -------
    >>> rvec, tvec = T2opencv(np.eye(4))

    """
    rvec = cv2.Rodrigues(T[0:3, 0:3])[0]
    tvec = T[0:3, 3]
    return rvec, tvec


def euler2RBE(theta):
    """ Convert Euler angles to rotation matrix

      Example
      -------
      >>> np.set_printoptions(precision=4, suppress=True)
      >>> euler2RBE( [0,0,np.pi/2] )
      array([[ 0., -1.,  0.],
             [ 1.,  0.,  0.],
             [-0.,  0.,  1.]])

    """
    cr = math.cos(theta[0])
    sr = math.sin(theta[0])
    cp = math.cos(theta[1])
    sp = math.sin(theta[1])
    cy = math.cos(theta[2])
    sy = math.sin(theta[2])

    out = np.array([cp * cy, sr * sp * cy - cr * sy, cr * sp * cy + sr * sy,
                    cp * sy, sr * sp * sy + cr * cy, cr * sp * sy - sr * cy, -sp, sr * cp, cr * cp])
    return out.reshape((3, 3))


def RBE2euler(Rbe):
    """ Convert rotation matrix to Euler angles """
    out = np.zeros([3, 1])
    out[0, 0] = math.atan2(Rbe[2, 1], Rbe[2, 2])
    out[1, 0] = -math.asin(Rbe[2, 0])
    out[2, 0] = math.atan2(Rbe[1, 0], Rbe[0, 0])
    return out

# %% Helper functions


def pg_rotation2H(R):
    """ Convert rotation matrix to homogenous transform matrix """
    X = np.array(np.eye(R.shape[0] + 1))
    X[0:-1, 0:-1] = R
    return X


def directionMean(vec):
    """ Calculate the mean of a set of directions

    The initial direction is determined using the oriented direction. Then a non-linear optimization is done.

    Args:
        vec: List of directions

    Returns
        Angle of mean of directions

    >>> vv=np.array( [[1,0],[1,0.1], [-1,.1]])
    >>> a=directionMean(vv)

    """
    vec = np.array(vec)

    def dist(a, vec):
        phi = np.arctan2(vec[:, 0], vec[:, 1])
        x = a - phi
        x = np.mod(x + np.pi / 2, np.pi) - np.pi / 2
        cost = np.linalg.norm(x)
        return cost
    Nfeval = 1

    def callbackF(Xi):
        global Nfeval
        print(Xi)
        print(f'{Nfeval:4d}   {Xi[0]: 3.6f}: distance {dist(Xi[0], vec)}')
        Nfeval += 1

    m = vec.mean(axis=0)
    a0 = np.arctan2(m[0], m[1])

    def cost_function(a): return dist(a, vec)

    r = scipy.optimize.minimize(cost_function, a0, callback=None, options=dict({'disp': False}))
    angle = r.x[0]
    return angle


def circular_mean(weights, angles):
    """ Calculate circular mean of a set of 2D vectors """
    x = y = 0.
    for angle, weight in zip(angles, weights):
        x += math.cos(math.radians(angle)) * weight
        y += math.sin(math.radians(angle)) * weight

    mean = math.degrees(math.atan2(y, x))
    return mean


def dir2R(d, a=None):
    """ Convert direction to rotation matrix

    Note: numerically not stable near singular points!

    Arguments:
        d (numpy array of size 3): direction to rotation to a
        a (numpy array of size 3): target direction
    Returns:
        R (3x3 numpy array): matrix R such that R*a = d

    Example:

    >>> d = np.array([0, 1, 0]); a = np.array([0, -1, 0])
    >>> R = dir2R(d, a)

    Pieter Eendebak <pieter.eendebak@tno.nl>
    """

    # set target vector
    if a is None:
        a = np.array([0, 0, 1])

    # normalize
    b = d.reshape((3, 1)) / np.linalg.norm(d)
    a = a.reshape((3, 1))

    c = np.cross(a.flat, b.flat)

    if np.linalg.norm(c) < 1e-12 and a.T.dot(b) < .01:
        #  deal with singular case
        if(np.linalg.norm(a[1:]) < 1e-4):
            R0 = np.array([[0, 1, 0], [-1, 0, 0], [0, 0, 1]])
        else:
            R0 = np.array([[1, 0, 0], [0, 0, 1], [0, -1, 0]])
        a = R0.dot(a)
        bt = (a + b) / np.linalg.norm(a + b)
        R = np.eye(3) - 2 * a.dot(a.T) - 2 * \
            (bt.dot(bt.T)).dot(np.eye(3) - 2 * a.dot(a.T))
        R = R.dot(R0)
    else:
        bt = (a + b) / np.linalg.norm(a + b)

        R = np.eye(3) - 2 * a.dot(a.T) - 2 * \
            (bt.dot(bt.T)).dot(np.eye(3) - 2 * a.dot(a.T))

    return R


def frame2T(f):
    """ Convert frame into 4x4 transformation matrix """
    T = np.array(np.eye(4))
    T[0:3, 0:3] = euler2RBE(f[3:7])
    T[0:3, 3] = f[0:3].reshape(3, 1)
    return T


@static_var("b", np.array(np.zeros((2, 2))))
def rot2D(phi):
    """ Return 2x2 rotation matrix from angle

    Arguments
    ---------
    phi : float
        Angle in radians
    Returns
    -------
        R : array
            The 2x2 rotation matrix

    Examples
    --------
    >>> R = rot2D(np.pi)

    """
    r = rot2D.b.copy()
    c = math.cos(phi)
    s = math.sin(phi)
    r.itemset(0, c)
    r.itemset(1, -s)
    r.itemset(2, s)
    r.itemset(3, c)
    return r


def pg_rotx(phi):
    """ Rotate around the x-axis with angle """
    c = math.cos(phi)
    s = math.sin(phi)
    R = np.zeros((3, 3))
    R.flat = [1, 0, 0, 0, c, -s, 0, s, c]
    return R


def pcolormesh_centre(x, y, im, *args, **kwargs):
    """ Wrapper for pcolormesh to plot pixel centres at data points """
    dx = np.diff(x)
    dy = np.diff(y)
    dx = np.hstack((dx[0], dx, dx[-1]))
    dy = np.hstack((dy[0], dy, dy[-1]))
    xx = np.hstack((x, x[-1] + dx[-1])) - dx / 2
    yy = np.hstack((y, y[-1] + dy[-1])) - dy / 2
    plt.pcolormesh(xx, yy, im, *args, **kwargs)


def imshowz(im, *args, **kwargs):
    """ Show image with interactive z-values """
    plt.imshow(im, *args, **kwargs)

    sz = im.shape
    numrows, numcols = sz[0], sz[1]

    def format_coord(x, y):
        col = int(x + 0.5)
        row = int(y + 0.5)
        if col >= 0 and col < numcols and row >= 0 and row < numrows:
            z = im[row, col]
            try:
                if len(z) == 1:
                    return 'x=%1.4f, y=%1.4f, z=%1.4f' % (x, y, z)
                else:
                    return 'x=%1.4f, y=%1.4f, z=%s' % (x, y, str(z))
            except BaseException:
                return 'x=%1.4f, y=%1.4f, z=%s' % (x, y, str(z))
        else:
            return 'x=%1.4f, y=%1.4f' % (x, y)

    ax = plt.gca()
    ax.format_coord = format_coord


def pg_scaling(scale, cc=None):
    """ Create scaling with specified centre


    Example
    -------
    >>> pg_scaling( [1.,2])
    array([[ 1.,  0.,  0.],
           [ 0.,  2.,  0.],
           [ 0.,  0.,  1.]])

    """
    scale = np.array(scale)
    scale = np.hstack((scale, 1))
    H = np.diag(scale)
    if cc is not None:
        cc = np.array(cc).flatten()
        H = pg_transl2H(cc).dot(H).dot(pg_transl2H(-cc))

    return H


def pg_transl2H(tr):
    """ Convert translation to homogeneous transform matrix

    >>> pg_transl2H( [1,2])
    array([[ 1.,  0.,  1.],
            [ 0.,  1.,  2.],
            [ 0.,  0.,  1.]])

    """
    sh = np.array(tr)
    H = np.eye(sh.size + 1)
    H[0:-1, -1] = sh.flatten()
    H = np.array(H)
    return H


def setregion(im, subim, pos, mask=None, clip=False):
    """ Set region in Numpy image

    Arguments
    ---------
        im : Numpy array
            image to fill region in
        subim : Numpy array
            subimage
        pos: array
            position to place image
        mask (None or array): mask to use for the subimage
        clip (bool): if True clip the subimage where necessary to fit
    """
    h = subim.shape[0]
    w = subim.shape[1]
    x1 = int(pos[0])
    y1 = int(pos[1])
    x2 = int(pos[0]) + w
    y2 = int(pos[1]) + h
    if clip:
        x1 = max(x1, 0)
        y1 = max(y1, 0)
        x2 = min(x2, im.shape[1])
        y2 = min(y2, im.shape[0])
        w = max(0, x2 - x1)
        h = max(0, y2 - y1)
    if mask is None:
        if len(im.shape) == len(subim.shape):
            im[y1:y2, x1:x2, ...] = subim[0:h, 0:w]
        else:
            im[y1:y2, x1:x2, ...] = subim[0:h, 0:w, np.newaxis]
    else:

        if len(im.shape) > len(mask.shape):
            im[y1:y2, x1:x2] = im[y1:y2, x1:x2] * \
                (1 - mask[:, :, np.newaxis]) + (subim * mask[:, :, np.newaxis])
        else:
            if len(im.shape) == len(subim.shape):
                im[y1:y2, x1:x2, ...] = im[y1:y2, x1:x2, ...] * \
                    (1 - mask[:, :]) + (subim * mask[:, :])
            else:
                im[y1:y2, x1:x2, ...] = im[y1:y2, x1:x2, ...] * \
                    (1 - mask[:, :]) + (subim[:, :, np.newaxis] * mask[:, :])

    return im


def region2poly(rr):
    """ Convert a region (bounding box xxyy) to polygon """
    if isinstance(rr, tuple) or isinstance(rr, list):
        # x,y,x2,y2 format
        rr = np.array(rr).reshape((2, 2)).transpose()
        poly = np.array([rr[:, 0:1], np.array([[rr[0, 1]], [rr[1, 0]]]), rr[
                        :, 1:2], np.array([[rr[0, 0]], [rr[1, 1]]]), rr[:, 0:1]]).reshape((5, 2)).T
        return poly
    poly = rr.flat[[0, 1, 1, 0, 0, 2, 2, 3, 3, 2]].reshape((2, 5))

    return poly


def plotLabels(xx, *args, **kwargs):
    """ Plot labels next to points

    Args:
        xx (2xN array): points to plot
        *kwargs: arguments past to plotting function
    Example:
    >>> xx=np.random.rand(2, 10)
    >>> fig=plt.figure(10); plt.clf()
    >>> _ = plotPoints(xx, '.b'); _ = plotLabels(xx)
    """

    if len(np.array(xx).shape) == 1 and xx.shape[0] == 2:
        xx = xx.reshape((2, 1))
    if xx.shape[0] > 2 and xx.shape[1] == 2:
        xx = xx.T
    if len(args) == 0:
        v = range(0, xx.shape[1])
        lbl = ['%d' % i for i in v]
    else:
        lbl = args[0]
        if isinstance(lbl, int):
            lbl = [str(lbl)]
        elif isinstance(lbl, str):
            lbl = [str(lbl)]
    nn = xx.shape[1]
    ax = plt.gca()
    th = [None] * nn
    for ii in range(nn):
        lbltxt = str(lbl[ii])
        th[ii] = ax.annotate(lbltxt, xx[:, ii], **kwargs)
    return th


def plotPoints(xx, *args, **kwargs):
    """ Plot 2D or 3D points

    Args:
        xx (array): array of points to plot
        *args: arguments passed to the plot function of matplotlib
        **kwargs:  arguments passed to the plot function of matplotlib
    Example:
    >>> plotPoints(np.random.rand(2,10), '.-b')

    """
    if xx.shape[0] == 2:
        h = plt.plot(xx[0, :], xx[1, :], *args, **kwargs)
    elif xx.shape[0] == 3:
        h = plt.plot(xx[0, :], xx[1, :], xx[2, :], *args, **kwargs)
    if xx.shape[0] == 1:
        h = plt.plot(xx[0, :], *args, **kwargs)
    else:
        h = None
    return h


def plot2Dline(line, *args, **kwargs):
    """ Plot a 2D line in a matplotlib figure

    Args:
        line (3x1 array): line to plot

    >>> plot2Dline([-1,1,0], 'b')
    """
    if np.abs(line[1]) > .001:
        xx = plt.xlim()
        xx = np.array(xx)
        yy = (-line[2] - line[0] * xx) / line[1]
        plt.plot(xx, yy, *args, **kwargs)
    else:
        yy = np.array(plt.ylim())
        xx = (-line[2] - line[1] * yy) / line[0]
        plt.plot(xx, yy, *args, **kwargs)


# %%

def scaleImage(image, display_min=None, display_max=None):
    """ Scale any image into uint8 range

    Args:
        image (numpy array): input image
        display_min (float): value to map to min output range
        display_max (float): value to map to max output range
    Returns:
        image (numpy array): the scaled image

    Example:
        >>> im=scaleImage(255*np.random.rand( 30,40), 40, 100)

    Code modified from: https://stackoverflow.com/questions/14464449/using-numpy-to-efficiently-convert-16-bit-image-data-to-8-bit-for-display-with?noredirect=1&lq=1
    """
    image = np.array(image, copy=True)

    if display_min is None:
        display_min = np.percentile(image, .15)
    if display_max is None:
        display_max = np.percentile(image, 99.85)
        if display_max == display_min:
            display_max = np.max(image)
    image.clip(display_min, display_max, out=image)
    if image.dtype == np.uint8:
        image -= int(display_min)
        image = image.astype(float)
        image //= (display_max - display_min) / 255.
    else:
        image -= display_min
        image //= (display_max - display_min) / 255.
    image = image.astype(np.uint8)
    return image


def auto_canny(image, sigma=0.33):
    """ Canny edge detection with automatic parameter detection

    >>> imc=auto_canny(np.zeros( (200,300)).astype(np.uint8))

    Arguments
    ---------
        image : array
            input image
    Returns
    -------
        edged : array
            detected edges

    Code from: http://www.pyimagesearch.com/2015/04/06/zero-parameter-automatic-canny-edge-detection-with-python-and-opencv/
    """
    # compute the median of the single channel pixel intensities
    v = np.median(image)
    # apply automatic Canny edge detection using the computed median
    lower = int(max(0, (1.0 - sigma) * v))
    upper = int(min(255, (1.0 + sigma) * v))
    edged = cv2.Canny(image, lower, upper)
    return edged

# %% Plotting functions


def orthogonal_proj(zfront, zback):
    """ see http://stackoverflow.com/questions/23840756/how-to-disable-perspective-in-mplot3d """
    a = (zfront + zback) / (zfront - zback)
    b = -2 * (zfront * zback) / (zfront - zback)
    return numpy.array([[1, 0, 0, 0],
                        [0, 1, 0, 0],
                        [0, 0, a, b],
                        [0, 0, -1e-9, zback]])


def plotPoints3D(xx, *args, **kwargs):
    """ Plot 3D points

    Arguments
    ---------
    xx: 3xN array
        the 3D data points

    Example
    -------
    >> ax=plotPoints3D(np.random.rand(3, 1) ,'.r', markersize=10, fig=12)

    """

    fig = kwargs.get('fig', None)
    verbose = kwargs.get('verbose', 0)
    if 'fig' in kwargs.keys():
        kwargs.pop('fig')
    if 'verbose' in kwargs.keys():
        kwargs.pop('verbose')

    if verbose:
        print('plotPoints3D: using fig %s' % fig)
        print('plotPoints3D: using args %s' % args)
    if fig is None:
        ax = p.gca()
    else:
        fig = p.figure(fig)
        ax = fig.gca(projection='3d')
    r = ax.plot(np.ravel(xx[0, :]), np.ravel(xx[1, :]),
                np.ravel(xx[2, :]), *args, **kwargs)
    p.draw()
    return ax

# %%


def polyarea(p):
    """ Return signed area of polygon

    Arguments
    ---------
        p : Nx2 numpy array or list of vertices
            vertices of polygon
    Returns
    -------
        area : float
            area of polygon

    >>> polyarea( [ [0,0], [1,0], [1,1], [0,2]] )
    1.5
    """
    if len(p) <= 1:
        return 0
    if isinstance(p, numpy.ndarray):
        val = 0
        for x in range(len(p)):
            x0 = p[x, 0]
            y0 = p[x, 1]
            xp = x + 1
            if xp >= len(p):
                xp = 0
            x1 = p[xp, 0]
            y1 = p[xp, 1]
            val += 0.5 * (x0 * y1 - x1 * y0)
        return val

    def polysegments(p):
        """ Helper functions """
        if isinstance(p, list):
            return zip(p, p[1:] + [p[0]])
        else:
            return zip(p, np.vstack((p[1:], p[0:1])))
    return 0.5 * abs(sum(x0 * y1 - x1 * y0 for ((x0, y0), (x1, y1)) in polysegments(p)))


def polyintersect(x1: np.ndarray, x2: np.ndarray) -> np.ndarray:
    """ Calculate intersection of two polygons

    Args:
        x1: First polygon. Shape is (N, 2) with N the number of vertices
        x2: Second polygon
    Returns:
        Intersection of both polygons

    Raises:
        ValueError if the intersection consists of multiple polygons

    >>> x1=np.array([(0, 0), (1, 1), (1, 0)] )
    >>> x2=np.array([(1, 0), (1.5, 1.5), (.5, 0.5)])
    >>> x=polyintersect(x1, x2)
    >>> _=plt.figure(10); plt.clf()
    >>> plotPoints(x1.T, '.:r' )
    >>> plotPoints(x2.T, '.:b' )
    >>> plotPoints(x.T, '.-g' , linewidth=2)
    """

    p1 = shapely.geometry.Polygon(x1)
    p2 = shapely.geometry.Polygon(x2)
    p = p1.intersection(p2)
    if p.is_empty:
        return np.zeros((0, 2))
    if isinstance(p, shapely.geometry.multipolygon.MultiPolygon):
        raise ValueError('intersection of polygons is not a simple polygon')
    intersection_polygon = np.array(p.exterior.coords)
    return intersection_polygon


# %%


def opencv_draw_points(bgr, imgpts, drawlabel=True, radius=3, color=(255, 0, 0), thickness=-1, copyimage=True):
    """ Draw points on image with opencv

    Arguments
    ---------
        bgr : numpy array
            image to draw points into
        impts : array
            locations of points to plot

    """
    if copyimage:
        out = bgr.copy()
    else:
        out = bgr
    fscale = .5 + .5 * (radius * 0.2)
    fthickness = int(fscale + 1)
    for i, pnt in enumerate(imgpts):
        tpnt = tuple(pnt.ravel())
        cv2.circle(out, tpnt, radius, color, thickness)
        if(drawlabel):
            cv2.putText(
                out, '%d' % (i + 1), tpnt, cv2.FONT_HERSHEY_SIMPLEX, fscale, color, fthickness)
    return out


def enlargelims(factor=1.05):
    """ Enlarge the limits of a plot

    Args:
        factor (float or list of float): Factor to expand the limits of the current plot

    Example:
      >>> enlargelims(1.1)

    """
    if isinstance(factor, float):
        factor = [factor]
    xl = plt.xlim()
    d = (factor[0] - 1) * (xl[1] - xl[0]) / 2
    xl = (xl[0] - d, xl[1] + d)
    plt.xlim(xl)
    yl = plt.ylim()
    d = (factor[1] - 1) * (yl[1] - yl[0]) / 2
    yl = (yl[0] - d, yl[1] + d)
    plt.ylim(yl)


def finddirectories(p, patt):
    """ Get a list of files """
    lst = os.listdir(p)
    rr = re.compile(patt)
    lst = [l for l in lst if re.match(rr, l)]
    lst = [l for l in lst if os.path.isdir(os.path.join(p, l))]
    return lst


def _walk_calc_progress(progress, root, dirs):
    """ Helper function """
    prog_start, prog_end, prog_slice = 0.0, 1.0, 1.0

    current_progress = 0.0
    parent_path, current_name = os.path.split(root)
    data = progress.get(parent_path)
    if data:
        prog_start, prog_end, subdirs = data
        i = subdirs.index(current_name)
        prog_slice = (prog_end - prog_start) / len(subdirs)
        current_progress = prog_slice * i + prog_start

        if i == (len(subdirs) - 1):
            del progress[parent_path]

    if dirs:
        progress[root] = (current_progress, current_progress + prog_slice, dirs)

    return current_progress


def findfilesR(p, patt, show_progress=False):
    """ Get a list of files (recursive)

    Args:

        p (string): directory
        patt (string): pattern to match
        show_progress (bool)
    Returns:
        lst (list of str)
    """
    lst = []
    rr = re.compile(patt)
    progress = {}
    for root, dirs, files in os.walk(p, topdown=True):
        frac = _walk_calc_progress(progress, root, dirs)
        if show_progress:
            tprint('findfilesR: %s: %.1f%%' % (p, 100 * frac))
        lst += [os.path.join(root, f) for f in files if re.match(rr, f)]
    return lst


def signedsqrt(val):
    """ Signed square root function

    >>> signedsqrt([-4.,4,0])
    array([-2.,  2.,  0.])
    >>> signedmin(-10, 5)
    -5
    """
    val = np.sign(val) * np.sqrt(np.abs(val))
    return val


def signedmin(val, w):
    """ Signed minimum value function

    >>> signedmin(-3, 5)
    -3
    >>> signedmin(-10, 5)
    -5
    """
    val = np.minimum(val, abs(w))
    val = np.maximum(val, -abs(w))
    return val


def smoothstep(x, x0=0, alpha=1):
    """ Smooth step function

    >>> t=np.arange(0,600,1.)
    >>> _ = plt.plot(t, smoothstep(t, 300, alpha=1./100),'.b')

    """
    x = alpha * (x - x0)
    f = ((x / np.sqrt(1 + x * x)) + 1) / 2
    return f


def logistic(x, x0=0, alpha=1):
    """ Simple logistic function

    Args:
        x (float or array)

    >>> t=np.arange(0,600,1.)
    >>> _ = plt.plot(t, logistic(t, 300, alpha=1./100),'.b')

    """
    f = 1 / (1 + np.exp(-2 * alpha * (x - x0)))
    return f


def findfiles(p, patt, recursive=False):
    """ Get a list of files """
    if recursive:
        return findfilesR(p, patt)
    lst = os.listdir(p)
    rr = re.compile(patt)
    lst = [l for l in lst if re.match(rr, l)]
    return lst

# %%


def blur_measure(im, verbose=0):
    """ Calculate bluriness for an image

    Args:
        im (array): input image
    """

    gray = cv2.cvtColor(im, cv2.COLOR_BGR2GRAY)
    # compute the variance of laplacian
    fm = cv2.Laplacian(gray, cv2.CV_64F).var()
    if verbose:
        print('calculate_blur: %.3f' % fm)
    return fm


def gaborFilter(ksize, sigma, theta, Lambda=1, psi=0, gamma=1, cut=None):
    """ Create a Gabor filter of specified size

    Parameters
    -----
    ksize : integer
        kernel size in pixels
    sigma, theta, Lambda, psi: float
        parameters of Gabor function
    cut: boolean
        if True cut off the angular component after specified distance (in radians)

    Returns
    ------

    g : array
        constructed kernel

    Example
    -------

    >>> g = gaborFilter(ksize=15, sigma=2,theta=2,Lambda=1, gamma=1)

    """
    h = ((ksize - 1) // 2)
    x, y = np.meshgrid(range(-h, h + 1), range(-h, h + 1))
    sigma_x = sigma
    # print('gamma %s' % gamma)
    sigma_y = float(sigma) / gamma
    # Rotation
    x_theta = x * np.cos(theta) + y * np.sin(theta)
    y_theta = -x * np.sin(theta) + y * np.cos(theta)

    xt = 2 * np.pi / Lambda * x_theta
    if cut is not None:
        pass
        xt = np.minimum(xt, cut)
        xt = np.maximum(xt, -cut)

    gb = np.exp(-.5 * (x_theta**2 / sigma_x**2 + y_theta**2 / sigma_y**2)) * np.cos(xt + psi)
    return gb

# %%


def detect_local_minima(arr, thr=None):
    """
    Takes an array and detects the troughs using the local maximum filter.
    Returns a boolean mask of the troughs (i.e. 1 when
    the pixel's value is the neighborhood maximum, 0 otherwise)

    Args:
        arr (array): input array

    """
    # http://stackoverflow.com/questions/3684484/peak-detection-in-a-2d-array/3689710#3689710

    # define an connected neighborhood
    # http://www.scipy.org/doc/api_docs/SciPy.ndimage.morphology.html#generate_binary_structure
    neighborhood = morphology.generate_binary_structure(len(arr.shape), 2)
    # apply the local minimum filter; all locations of minimum value
    # in their neighborhood are set to 1
    # http://www.scipy.org/doc/api_docs/SciPy.ndimage.filters.html#minimum_filter
    local_min = (filters.minimum_filter(arr, footprint=neighborhood) == arr)
    # local_min is a mask that contains the peaks we are
    # looking for, but also the background.
    # In order to isolate the peaks we must remove the background from the mask.
    #
    # we create the mask of the background
    background = (arr == 0)
    #
    # a little technicality: we must erode the background in order to
    # successfully subtract it from local_min, otherwise a line will
    # appear along the background border (artifact of the local minimum filter)
    # http://www.scipy.org/doc/api_docs/SciPy.ndimage.morphology.html#binary_erosion
    eroded_background = morphology.binary_erosion(
        background, structure=neighborhood, border_value=1)
    #
    # we obtain the final mask, containing only peaks,
    # by removing the background from the local_min mask
    detected_minima = local_min - eroded_background
    if thr is not None:
        detected_minima[arr > thr] = 0
    return np.where(detected_minima)


# %% Matlab compatibility functions

def fullpath(*args):
    """ Return full path from a list """
    p = os.path.join(*args)
    return p


def ginput(n=1, drawmode='', **kwargs):
    """ Select points from figure

    Press middle mouse button to stop selection

    Arguments:
        n - number of points to select
        drawmode - style to plot selected points
        kwargs : arguments passed to plot function
    """
    xx = np.zeros((2, 0))
    for ii in range(0, n):
        x = pylab.ginput(1)
        if len(x) == 0:
            break
        x = np.array(x).T
        xx = np.hstack((xx, x))
        if drawmode is not None:
            plt.plot(xx[0, :].T, xx[1, :].T, drawmode, **kwargs)
            plt.draw()
    plt.pause(1e-3)
    return xx


def save(pkl_file, *args):
    """ Save objects to file

    Arguments
    ---------
    pkl_file : string
         filename
    *args : anything
         Python objects to save
    """

    # save data to disk
    output = open(pkl_file, 'wb')
    pickle.dump(args, output, protocol=2)
    output.close()


def load(pkl_file):
    """ Load objects from file """
    try:
        output = open(pkl_file, 'rb')
        data2 = pickle.load(output)
        output.close()
    except BaseException:
        if sys.version_info.major >= 3:
            # if pickle file was saved in python2 we might fix issues with a different encoding
            output = open(pkl_file, 'rb')
            data2 = pickle.load(output, encoding='latin')
            output.close()
        else:
            data2 = None
    return data2


def cd(dd=''):
    """ Change current working directory """
    w = os.getcwd()
    if len(dd) < 1:
        return w
    os.chdir(dd)
    return


def choose(n, k):
    """ Binomial coefficients
    Return the n!/((n-k)!k!)

    Arguments:
        n -- Integer
        k -- Integer

    Returns:
        The bionomial coefficient n choose k

    Example:
      >>> choose(6,2)
      15

    """
    ntok = 1
    for t in range(min(k, n - k)):
        ntok = ntok * (n - t) // (t + 1)
    return ntok


# %%


def deprecation(message):
    """ Issue a deprecation warning message """
    raise Exception('Method has been removed from this module. Use the warnings package directly.')
    warnings.warn(message, DeprecationWarning, stacklevel=2)


# %%
try:
    import PIL
    from PIL import Image, ImageDraw, ImageFont

    def writeTxt(im, txt, pos=(10, 10), fontsize=25, color=(0, 0, 0), fonttype=None):
        """ Write text on image using PIL """
        if fonttype is None:
            try:
                fonttype = r'c:\Windows\Fonts\Verdana.ttf'
                font = ImageFont.truetype(fonttype, fontsize)
            except BaseException:
                fonttype = '/usr/share/fonts/truetype/msttcorefonts/Arial.ttf'
                font = ImageFont.truetype(fonttype, fontsize)
        else:
            font = ImageFont.truetype(fonttype, fontsize)
        im1 = Image.fromarray(im)
        # Drawing the text on the picture
        draw = ImageDraw.Draw(im1)
        draw.text(pos, txt, fill=color, font=font)
        return np.array(im1)
except BaseException:
    def writeTxt(im, txt, pos=(10, 10), fontsize=25, color=(0, 0, 0), fonttype=None):
        """ Dummy function """
        warnings.warn('writeTxt: could not find PIL')
        return None
    pass


# %% Copy mplimage to clipboard

def mpl2clipboard(event=None, verbose: int = 0, fig: Optional[Union[int, plt.Figure]] = None):
    """ Copy current Matplotlib figure to clipboard

    Args:
        event: Unused argument
        verbose: Verbosity level
        fig: Figure handle. If None, select the current figure
    """
    if fig is None:
        fig = matplotlib.pyplot.gcf()
    elif isinstance(fig, int):
        fig = plt.figure(fig)
    if verbose:
        print('mpl2clipboard: copy figure %s to clipboard' % fig)
    w, h = fig.canvas.get_width_height()  # type: ignore
    buf = np.fromstring(fig.canvas.tostring_argb(), dtype=np.uint8)  # type: ignore
    buf.shape = (h, w, 4)
    im = np.roll(buf, 3, axis=2)
    im = cv2.cvtColor(im, cv2.COLOR_RGB2BGR)

    cb = QtWidgets.QApplication.clipboard()
    r, tmpfile = tempfile.mkstemp(suffix='.bmp')
    cv2.imwrite(tmpfile, im)
    qim = QtGui.QPixmap(tmpfile)
    cb.setPixmap(qim)


def addfigurecopy(fig=None):
    """ Add callback to figure window

    By pressing the 'c' key figure is copied to the clipboard

    """
    if fig is None:
        Fig = plt.gcf()
    else:
        Fig = plt.figure(fig)

    def ff(xx, figx=Fig): return mpl2clipboard(fig=figx)
    Fig.canvas.mpl_connect('key_press_event', ff)  # mpl2clipboard)

# %%


class plotCallback:

    def __init__(self, func=None, xdata=None, ydata=None, scale=[1, 1], verbose=0):
        """ Object to facilitate matplotlib figure callbacks

        Args:
            func (function): function to be called
            xdata, ydata (arrays): datapoints to respond to
            scale (list of float): scale factors for distance calculation
            verbose (int): output level
        Returns:
            pc (object): plot callback

        Example:
            >>> xdata=np.arange(4); ydata = np.random.rand( xdata.size)/2 + xdata
            >>> f = lambda plotidx, *args, **kwargs: print('point %d clicked' % plotidx)
            >>> pc = plotCallback(func=f, xdata=xdata, ydata=ydata)
            >>> fig = plt.figure(1); plt.clf(); _ = plt.plot(xdata, ydata, '.-b')
            >>> cid = fig.canvas.mpl_connect('button_press_event', pc)

        """

        self.func = func
        self.xdata = xdata
        self.ydata = ydata
        self.verbose = verbose
        if scale is None:
            # automatically determine scale
            scale = [1 / (1e-8 + np.ptp(xdata)), 1 / (1e-8 + np.ptp(ydata))]
        self.scale = scale
        if verbose:
            print(f'plotCallback: scale {scale}')
        self.connection_ids = []

    def __call__(self, event):
        if self.verbose:
            print('button=%d, x=%d, y=%d, xdata=%f, ydata=%f' %
                  (event.button, event.x, event.y, event.xdata, event.ydata))
            print('callback function: %s' % self.func)

        # pick data point
        idx = None
        self._last_event = event

        try:
            if self.xdata is not None:
                xdata = np.array(self.xdata)

                if isinstance(xdata[0], numpy.datetime64):
                    xdata = matplotlib.dates.date2num(xdata)

                ydata = np.array(self.ydata)
                pt = np.array([event.xdata, event.ydata])
                xx = np.vstack((xdata.flat, ydata.flat)).T
                dd = xx - pt
                dd = np.multiply(np.array(self.scale).reshape((1, 2)), dd)
                d = np.linalg.norm(dd, axis=1)
                d[np.isnan(d)] = np.inf
                idx = np.argmin(d)
                distance = d[idx]
                if self.verbose:
                    print('point %d: distance %.3f' % (idx, distance))
            else:
                if self.verbose:
                    print('no xdata')

            # call the function
            self.func(plotidx=idx, button=event.button)
        except Exception as ex:
            print(ex)
        if self.verbose:
            print('plot callback complete')

    def connect(self, fig):
        if isinstance(fig, int):
            fig = plt.figure(fig)
        cid = fig.canvas.mpl_connect('button_press_event', self)
        self.connection_ids.append(cid)
        return cid


def cfigure(*args, **kwargs):
    """ Create Matplotlib figure with copy to clipboard functionality

    By pressing the 'c' key figure is copied to the clipboard

    """
    if 'facecolor' in kwargs:
        fig = plt.figure(*args, **kwargs)
    else:
        fig = plt.figure(*args, facecolor='w', **kwargs)

    def ff(xx, figx=fig): return mpl2clipboard(fig=figx)
    fig.canvas.mpl_connect('key_press_event', ff)  # mpl2clipboard)
    return fig

# %%


def monitorSizes(verbose: int = 0) -> List[List[int]]:
    """ Return monitor sizes

    Args:
        verbose: Verbosity level
    Returns:
        List with for each screen a list x, y, width, height
    """
    _applocalqt = QtWidgets.QApplication.instance()

    if _applocalqt is None:
        _applocalqt = QtWidgets.QApplication([])
    _qd = QtWidgets.QDesktopWidget()

    nmon = _qd.screenCount()
    wa = [_qd.screenGeometry(ii) for ii in range(nmon)]
    wa = [[w.x(), w.y(), w.width(), w.height()] for w in wa]

    if verbose:
        for ii, w in enumerate(wa):
            print('monitor %d: %s' % (ii, str(w)))
    return wa


# %%


def getWindowRectangle():
    """ Return current matplotlib window rectangle """
    x, y, w, h = None, None, None, None
    mngr = plt.get_current_fig_manager()
    be = matplotlib.get_backend()
    if be == 'WXAgg':
        (x, y) = mngr.canvas.manager.window.GetPosition(x, y)
        (w, h) = mngr.canvas.manager.window.GetSize()
    elif be == 'TkAgg':
        print('getWindowRectangle: not implemented...')
        #_=mngr.canvas.manager.window.wm_geometry("%dx%d+%d+%d" % (w,h,x,y))
    elif be == 'module://IPython.kernel.zmq.pylab.backend_inline':
        pass
    else:
        # assume Qt canvas
        g = mngr.canvas.manager.window.geometry()
        x, y, w, h = g.left(), g.top(), g.width(), g.height()
        # mngr.window.setGeometry(x,y,w,h)
    return (x, y, w, h)


def setWindowRectangle(x, y=None, w=None, h=None, fig=None, mngr=None):
    """ Position the current Matplotlib figure at the specified position

    Args:
        x: position in format (x,y,w,h)
        fig (None or int): specification of figure window. Use None for the current active window

    Usage: setWindowRectangle([x,y,w,h])
    """
    if y is None:
        y = x[1]
        w = x[2]
        h = x[3]
        x = x[0]
    if mngr is None:
        mngr = plt.get_current_fig_manager()
    be = matplotlib.get_backend()
    if be == 'WXAgg':
        mngr.canvas.manager.window.SetPosition((x, y))
        mngr.canvas.manager.window.SetSize((w, h))
    elif be == 'TkAgg':
        _ = mngr.canvas.manager.window.wm_geometry("%dx%d+%d+%d" % (w, h, x, y))
    elif be == 'module://IPython.kernel.zmq.pylab.backend_inline':
        pass
    else:
        # assume Qt canvas
        mngr.canvas.manager.window.move(x, y)
        mngr.canvas.manager.window.resize(w, h)
        mngr.canvas.manager.window.setGeometry(x, y, w, h)


try:
    # http://forums.xkcd.com/viewtopic.php?f=11&t=99890
    import msvcrt

    def getkey():
        """ Cross-platform get key function """
        if msvcrt.kbhit():
            k = msvcrt.getch()
            return k
        return None
except BaseException:
    pass


def raiseWindow(fig):
    """ Raise a matplotlib window to to front """
    plt.figure(fig)  # plt.show()
    w = pylab.get_current_fig_manager().window
    w.setWindowFlags(QtCore.Qt.WindowStaysOnTopHint)
    w.show()


# %%


@static_var('monitorindex', -1)
def tilefigs(lst, geometry=[2, 2], ww=None, raisewindows=False, tofront=False,
             verbose=0, monitorindex=None):
    """ Tile figure windows on a specified area

    Arguments
    ---------
        lst : list
                list of figure handles or integers
        geometry : 2x1 array
                layout of windows
        monitorindex (None or int): index of monitor to use for output
        ww (None or list): monitor sizes

    """
    mngr = plt.get_current_fig_manager()
    be = matplotlib.get_backend()
    if monitorindex is None:
        monitorindex = tilefigs.monitorindex

    if ww is None:
        ww = monitorSizes()[monitorindex]

    w = ww[2] / geometry[0]
    h = ww[3] / geometry[1]

    # wm=plt.get_current_fig_manager()

    if isinstance(lst, int):
        lst = [lst]
    if isinstance(lst, numpy.ndarray):
        lst = lst.flatten().astype(int)

    if verbose:
        print('tilefigs: ww %s, w %d h %d' % (str(ww), w, h))
    for ii, f in enumerate(lst):
        if isinstance(f, matplotlib.figure.Figure):
            fignum = f.number
        elif isinstance(f, (int, numpy.int32, numpy.int64)):
            fignum = f
        else:
            # try
            try:
                fignum = f.fig.number
            except BaseException:
                fignum = -1
        if not plt.fignum_exists(fignum):
            if verbose >= 2:
                print('tilefigs: f %s fignum: %s' % (f, str(fignum)))
            continue
        fig = plt.figure(fignum)
        iim = ii % np.prod(geometry)
        ix = iim % geometry[0]
        iy = np.floor(float(iim) / geometry[0])
        x = ww[0] + ix * w
        y = ww[1] + iy * h
        if verbose:
            print('ii %d: %d %d: f %d: %d %d %d %d' %
                  (ii, ix, iy, fignum, x, y, w, h))
            if verbose >= 2:
                print('  window %s' % mngr.get_window_title())
        if be == 'WXAgg':
            fig.canvas.manager.window.SetPosition((x, y))
            fig.canvas.manager.window.SetSize((w, h))
        if be == 'WX':
            fig.canvas.manager.window.SetPosition((x, y))
            fig.canvas.manager.window.SetSize((w, h))
        if be == 'agg':
            fig.canvas.manager.window.SetPosition((x, y))
            fig.canvas.manager.window.resize(w, h)
        if be == 'Qt4Agg' or be == 'QT4' or be == 'QT5Agg' or be == 'Qt5Agg':
            # assume Qt canvas
            try:
                fig.canvas.manager.window.move(x, y)
                fig.canvas.manager.window.resize(w, h)
                fig.canvas.manager.window.setGeometry(x, y, w, h)
                # mngr.window.setGeometry(x,y,w,h)
            except Exception as e:
                print('problem with window manager: ', )
                print(be)
                print(e)
                pass
        if raisewindows:
            mngr.window.raise_()
        if tofront:
            plt.figure(f)

# %%


def robustCost(x, thr, method='L1'):
    """ Robust cost function

    Args:
       x (array): data to be transformed
       thr (float or 'auto' or None): threshold. If None then the input x is returned unmodified. If 'auto' then use automatic detection (at 95th percentile)
       method (str): method to be used. use 'show' to show the options

    Example
    -------
    >>> robustCost([2,3,4],thr=2.5)
    array([ 2. ,  2.5,  2.5])
    >>> robustCost(2, thr=1)
    1
    >>> methods=robustCost(np.arange(-5,5,.2), thr=2, method='show')
    """
    if thr is None:
        return x
    if thr == 'auto':
        ax = np.abs(x)
        thr = np.percentile(ax, 95.)
        p50 = np.percentile(ax, 50)
        if thr == p50:
            thr = np.percentile(ax, 99.)
        if thr <= 0:
            warnings.warn('estimation of robust cost threshold failed (p50 %f, thr %f' % (p50, thr))

        if method == 'L2' or method == 'square':
            thr = thr * thr

    if method == 'L1':
        y = np.minimum(np.abs(x), thr)
    elif method == 'L2' or method == 'square':
        y = np.minimum(x * x, thr)
    elif method == 'BZ':
        alpha = thr * thr
        epsilon = np.exp(-alpha)
        y = -np.log(np.exp(-x * x) + epsilon)
    elif method == 'BZ0':
        # print('BZ0')
        alpha = thr * thr
        epsilon = np.exp(-alpha)
        y = -np.log(np.exp(-x * x) + epsilon) + np.log(1 + epsilon)
    elif method == 'cauchy':
        b2 = thr * thr
        d2 = x * x
        y = np.log(1 + d2 / b2)
    elif method == 'cg':
        delta = x
        delta2 = delta * delta
        w = 1 / thr  # ratio of std.dev
        w2 = w * w
        A = .1  # fraction of outliers
        y = -np.log(A * np.exp(-delta2) + (1 - A) * np.exp(-delta2 / w2) / w)
        y = y + np.log(A + (1 - A) * 1 / w)
    elif method == 'huber':
        d2 = x * x
        d = 2 * thr * np.abs(x) - thr * thr
        y = d2
        idx = np.abs(y) >= thr * thr
        y[idx] = d[idx]
    elif method == 'show':
        plt.figure(10)
        plt.clf()
        mm = ['L1', 'L2', 'BZ', 'cauchy', 'huber', 'cg']
        for m in mm:
            plt.plot(x, robustCost(x, thr, m), label=m)
        plt.legend()
        # print('robustCost: %s'  % mm)
        y = mm
    else:
        raise Exception('no such method')
    return y


def findImageHandle(fig, verbose=0, otype=matplotlib.image.AxesImage):
    """ Search for specific type of object in Matplotlib figure """
    cc = fig.get_children()
    if verbose:
        print('findImageHandle: %s: %d children' % (str(fig), len(cc)))
    for c in cc:
        if isinstance(c, otype):
            return c
        p = findImageHandle(c, verbose=verbose, otype=otype)
        if p is not None:
            return p
        if verbose >= 2:
            print(type(c))
    return None


def otsu(im, fig=None):
    """ Calculate threshold on data using Otsu's method

    Arguments
    ---------
    im : array
        data to be processed
    fig : number, optional
        If set to a number show results in a histogram

    Returns
    -------
    thr : float
        The threshold value

    Examples
    --------

    >>> thr = otsu(np.random.rand( 2000), fig=100)

    """
    thr = skimage.filters.threshold_otsu(im)

    if fig is not None:
        plt.figure(fig)
        plt.clf()
        hist, bin_edges = np.histogram(im.flatten(), bins=36)
        bwidth = np.mean(np.diff(bin_edges))
        plt.bar(bin_edges[:-1], hist, width=bwidth)

        plt.xlabel('Value')
        plot2Dline([-1, 0, thr], '--g', linewidth=2, label='Otsu')
        plt.title('Otsu: threshold')
        plt.xlim(min(bin_edges), max(bin_edges))
    return thr

# %%


def histogram(x, nbins=30, fig=1):
    """ Return histogram of data

    >>> _=histogram(np.random.rand(1,100))
    """
    nn, bin_edges = np.histogram(x, bins=nbins)
    bwidth = np.mean(np.diff(bin_edges))

    if fig:
        plt.figure(fig)
        plt.clf()
        h = plt.bar(bin_edges[:-1:], nn, color='b', width=bwidth)
        plt.ylabel('Frequency')
        return nn, bin_edges, h
    return nn, bin_edges, None


# %%
def decomposeProjectiveTransformation(H, verbose=0):
    """ Decompose projective transformation
    H is decomposed as H = Hs*Ha*Hp with

     Hs = [sR t]
          [0  1]

     Ha = [K 0]
          [0 1]

     Hp = [I 0]
          [v' eta]

    If H is 3-dimensional, then R = [ cos(phi) -sin(phi); sin(phi) cos(phi)];

    For more information see "Multiple View Geometry", paragraph 1.4.6.

    >>> Ha, Hs, Hp, rest = decomposeProjectiveTransformation( np.eye(3) )
    """
    H = np.array(H)
    k = H.shape[0]
    km = k - 1

    eta = H[k - 1, k - 1]
    Hp = np.array(np.vstack((np.eye(km, k), H[k - 1, :])))
    A = H[0:km, 0:km]
    t = H[0:km, -1]
    v = H[k - 1, 0:km].T

    eps = 1e-10
    if np.abs(np.linalg.det(A)) < 4 * eps:
        print('decomposeProjectiveTransformation: part A of matrix is (near) singular')

    sRK = A - np.array(t).dot(np.array(v.T))
    # upper left block of H*inv(Hp)
    R, K = np.linalg.qr(sRK)
    K = np.array(K)
    R = np.array(R)

    s = (np.abs(np.linalg.det(K)))**(1. / km)
    K = K / s

    if k == 2 and K[0, 0] < 0:  # in 3-dimensional case normalize sign
        K = np.diag([-1, 1]) * K
        R = R.dot(np.diag([-1, 1]))
    else:
        # primitive...
        sc = np.sign(np.diag(K))
        K = np.diag(sc).dot(K)
        R = R.dot(np.diag(sc))
    br = np.hstack((np.zeros((1, km)), np.ones((1, 1))))
    Hs = np.array(np.vstack((np.hstack((s * R, t.reshape((-1, 1)))), br)))
    Ha = np.array(np.vstack((np.hstack((K, np.zeros((km, 1)))), br)))

    phi = np.arctan2(R[1, 0], R[0, 0])

    if verbose:
        print('decomposeProjectiveTransformation: size %d' % k)
    rest = (s, phi, t, v, )
    return Ha, Hs, Hp, rest

# %% Geometry


def points_in_polygon(pts, pp):
    """ Return all points contained in a polygon

    Args:
        pt (Nx2 array): points
        pp (Nxk array): polygon
    Returns:
        rr (bool array)
    """
    rr = np.zeros(len(pts))
    for i, pt in enumerate(pts):
        r = cv2.pointPolygonTest(np.array(pp).astype(np.float32), (pt[0], pt[1]), measureDist=False)
        rr[i] = r
    return rr


def point_in_polygon(pt, pp):
    """ Return True if point is in polygon

    Args:
        pt (1x2 array): point
        pp (Nx2 array): polygon
    Returns:
        r (float): 1.0 if point is inside 1.0, otherwise -1.0
    """
    r = cv2.pointPolygonTest(pp, (pt[0], pt[1]), measureDist=False)
    return r


def minAlg_5p4(A):
    """ Algebraic minimization function

    Function computes the vector x that minimizes ||Ax|| subject to the
    condition ||x||=1.
    Implementation of Hartley and Zisserman A5.4 on p593 (2nd Ed)

    Usage:   [x,V] = minAlg_5p4(A)
    Arguments:
             A (numpy array) : The constraint matrix, ||Ax|| to be minimized
    Returns:
              x - The vector that minimizes ||Ax|| subject to the
                  condition ||x||=1

    """

    # Compute the SVD of A
    (_, _, V) = np.linalg.svd(A)

    # Take last vector in V
    x = V[-1, :]
    return x


def fitPlane(X):
    """ Determine plane going through a set of points

    Args:
        X (array): aray of size Nxk. Points in affine coordinates
    Returns:
        array: fitted plane in homogeneous coordinates

    Example:
       >>> X=np.array([[1,0,0 ], [0,1,0], [1,1,0], [2,2,0]])
       >>> t=fitPlane(X)

    """
    AA = np.vstack((X.T, np.ones(X.shape[0]))).T
    t = minAlg_5p4(AA)
    return t


def modulepath(m):
    """ Return path for module

    Args:
        m (str or module): module to return path
    Returns:
        str: path of module
    """
    package = pkgutil.get_loader(m)
    if package is None:
        return None
    return package.get_filename()


def checkmodule(module_name, verbose=1):
    """ Return location of module based on module name

    Args:
        module_name (str): name of module to inspect
    Returns
        obj: module specification
    """
    import importlib
    module_spec = importlib.util.find_spec(module_name)
    if verbose:
        print(module_spec)
    return module_spec<|MERGE_RESOLUTION|>--- conflicted
+++ resolved
@@ -34,11 +34,7 @@
 import time
 import warnings
 from functools import wraps
-<<<<<<< HEAD
-from typing import List, Optional
-=======
-from typing import Optional, Union
->>>>>>> 3d8e4b4e
+from typing import List, Optional, Union
 
 import numpy
 import numpy as np
