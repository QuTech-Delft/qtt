""" Mathematical functions and models """

import operator
import numpy as np
import scipy
import scipy.constants
import matplotlib.pyplot as plt
from lmfit import Model

import qtt.pgeometry
from qtt.utilities.visualization import plot_vertical_line
from qtt.algorithms.generic import subpixelmax


def gaussian(x, mean, std, amplitude=1, offset=0):
    """ Model for Gaussian function

       $$y = offset + amplitude * np.exp(-(1/2)*(x-mean)^2/s^2)$$

    Args:
        x (array): data points
        mean, std, amplitude, offset: parameters
    Returns:
        y (array)

    """
    y = offset + amplitude * np.exp(- (x - mean) * (x - mean) / (2 * std * std))
    return y


def _cost_gaussian(x_data, y_data, params):
    """Cost function for fitting a gaussian

    Args:
        x_data (array): x values of the data
        y_data (array): y values of the data
        params (array): parameters of a gaussian, [mean, s, amplitude, offset]
    Returns:
        cost (float): value which indicates the difference between the data and the fit
    """

    [mean, std, amplitude, offset] = params
    model_y_data = gaussian(x_data, mean, std, amplitude, offset)
    cost = np.linalg.norm(y_data - model_y_data)
    return cost


def fit_gaussian(x_data, y_data, maxiter=None, maxfun=5000, verbose=1, initial_params=None):
    """ Fitting of a gaussian, see function 'gaussian' for the model that is fitted

    Args:
        x_data (array): x values of the data
        y_data (array): y values of the data
        maxiter (int): maximum number of iterations to perform
        maxfun (int): maximum number of function evaluations to make
        verbose (int): set to >0 to print convergence messages
        initial_params (None or array): optional, initial guess for the fit parameters: 
            [mean, s, amplitude, offset]

    Returns:
        par_fit (array): fit parameters of the gaussian: [mean, s, amplitude, offset]
        result_dict (dict): result dictonary containging the fitparameters and the initial guess parameters
    """

    def cost_function(params): return _cost_gaussian(x_data, y_data, params)

    maxsignal = np.percentile(x_data, 98)
    minsignal = np.percentile(x_data, 2)
    if initial_params is None:
        amplitude = np.max(y_data) - np.min(y_data)
        s = (maxsignal - minsignal) * 1 / 20
        mean = x_data[int(np.where(y_data == np.max(y_data))[0][0])]
        offset = np.min(y_data)
        initial_params = np.array([mean, s, amplitude, offset])
    par_fit = scipy.optimize.fmin(cost_function, initial_params, maxiter=maxiter, maxfun=maxfun, disp=verbose >= 2)

    result_dict = {'parameters fitted gaussian': par_fit, 'parameters initial guess': initial_params}

    return par_fit, result_dict


def double_gaussian(x_data, params):
    """ A model for the sum of two Gaussian distributions.

    Args:
        x_data (array): x values of the data
        params (array): parameters of the two gaussians, [A_dn, A_up, sigma_dn, sigma_up, mean_dn, mean_up]
            amplitude of first (second) gaussian = A_dn (A_up)
            standard deviation of first (second) gaussian = sigma_dn (sigma_up)
            average value of the first (second) gaussian = mean_dn (mean_up)

    Returns:
        double_gauss (np.array): model of a double gaussian
    """
    [A_dn, A_up, sigma_dn, sigma_up, mean_dn, mean_up] = params
    gauss_dn = gaussian(x_data, mean_dn, sigma_dn, A_dn)
    gauss_up = gaussian(x_data, mean_up, sigma_up, A_up)
    double_gauss = gauss_dn + gauss_up
    return double_gauss


def _cost_double_gaussian(x_data, y_data, params):
    """ Cost function for fitting of double Gaussian.

    Args:
        x_data (array): x values of the data
        y_data (array): y values of the data
        params (array): parameters of the two gaussians, [A_dn, A_up, sigma_dn, sigma_up, mean_dn, mean_up]
            amplitude of first (second) gaussian = A_dn (A_up)
            standard deviation of first (second) gaussian = sigma_dn (sigma_up)
            average value of the first (second) gaussian = mean_dn (mean_up)

    Returns:
        cost (float): value which indicates the difference between the data and the fit
    """
    model = double_gaussian(x_data, params)
    cost = np.linalg.norm(y_data - model)
    return cost


def _integral(x_data, y_data):
    """ Calculate integral of function """
    d_xdata = np.diff(x_data)
    d_xdata = np.hstack([d_xdata, d_xdata[-1]])
    data_integral = np.sum(d_xdata * y_data)
    return data_integral


def _estimate_double_gaussian_parameters(x_data, y_data, fast_estimate=False):
    """ Estimate of double gaussian model parameters."""
    maxsignal = np.percentile(x_data, 98)
    minsignal = np.percentile(x_data, 2)

    data_left = y_data[:int((len(y_data) / 2))]
    data_right = y_data[int((len(y_data) / 2)):]

    amplitude_left = np.max(data_left)
    amplitude_right = np.max(data_right)
    sigma_left = (maxsignal - minsignal) * 1 / 20
    sigma_right = (maxsignal - minsignal) * 1 / 20

    if fast_estimate:
        alpha = .1
        mean_left = minsignal + (alpha) * (maxsignal - minsignal)
        mean_right = minsignal + (1 - alpha) * (maxsignal - minsignal)
    else:
        x_data_left = x_data[:int((len(y_data) / 2))]
        x_data_right = x_data[int((len(y_data) / 2)):]

        data_integral_left = _integral(x_data_left, data_left)
        data_integral_right = _integral(x_data_right, data_right)

        sigma_left = data_integral_left / (np.sqrt(2 * np.pi) * amplitude_left)
        sigma_right = data_integral_right / (np.sqrt(2 * np.pi) * amplitude_right)

        mean_left = np.sum(x_data_left * data_left) / np.sum(data_left)
        mean_right = np.sum(x_data_right * data_right) / np.sum(data_right)
    initial_params = np.array([amplitude_left, amplitude_right, sigma_left, sigma_right, mean_left, mean_right])
    return initial_params


def fit_double_gaussian(x_data, y_data, maxiter=None, maxfun=5000, verbose=1, initial_params=None):
    """ Fitting of double gaussian

    Fitting the Gaussians and finding the split between the up and the down state,
    separation between the max of the two gaussians measured in the sum of the std.

    Args:
        x_data (array): x values of the data
        y_data (array): y values of the data
        maxiter (int): maximum number of iterations to perform
        maxfun (int): maximum number of function evaluations to make
        verbose (int): set to >0 to print convergence messages
        initial_params (None or array): optional, initial guess for the fit parameters:
            [A_dn, A_up, sigma_dn, sigma_up, mean_dn, mean_up]

    Returns:
        par_fit (array): fit parameters of the double gaussian: [A_dn, A_up, sigma_dn, sigma_up, mean_dn, mean_up]
        result_dict (dict): dictionary with results of the fit. Fields guaranteed in the dictionary:
            parameters (array): Fitted parameters
            parameters initial guess (array): initial guess for the fit parameters, either the ones give to the
                 function, or generated by the function: [A_dn, A_up, sigma_dn, sigma_up, mean_dn, mean_up]
            reduced_chi_squared (float): Reduced chi squared value of the fit
            separation (float): separation between the max of the two gaussians measured in the sum of the std
            split (float): value that separates the up and the down level
            left (array), right (array): Parameters of the left and right fitted Gaussian

    """

    if initial_params is None:
        initial_params = _estimate_double_gaussian_parameters(x_data, y_data)

    def _double_gaussian(x, A_dn, A_up, sigma_dn, sigma_up, mean_dn, mean_up):
        """ Double Gaussian helper function for lmfit """
        gauss_dn = gaussian(x, mean_dn, sigma_dn, A_dn)
        gauss_up = gaussian(x, mean_up, sigma_up, A_up)
        double_gauss = gauss_dn + gauss_up
        return double_gauss

    double_gaussian_model = Model(_double_gaussian)
    delta_x = x_data.max() - x_data.min()
    bounds = [x_data.min() - .1 * delta_x, x_data.max() + .1 * delta_x]
    double_gaussian_model.set_param_hint('mean_up', min=bounds[0], max=bounds[1])
    double_gaussian_model.set_param_hint('mean_dn', min=bounds[0], max=bounds[1])
    double_gaussian_model.set_param_hint('A_up', min=0)
    double_gaussian_model.set_param_hint('A_dn', min=0)

    param_names = double_gaussian_model.param_names
    result = double_gaussian_model.fit(y_data, x=x_data, **dict(zip(param_names, initial_params)), verbose=0)

    par_fit = np.array([result.best_values[p] for p in param_names])

    if par_fit[4] > par_fit[5]:
        par_fit = np.take(par_fit, [1, 0, 3, 2, 5, 4])
    # separation is the difference between the max of the gaussians divided by the sum of the std of both gaussians
    separation = (par_fit[5] - par_fit[4]) / (abs(par_fit[2]) + abs(par_fit[3]))
    # split equal distant to both peaks measured in std from the peak
    weigthed_distance_split = par_fit[4] + separation * abs(par_fit[2])

    result_dict = {'parameters': par_fit, 'parameters initial guess': initial_params, 'separation': separation,
                   'split': weigthed_distance_split, 'reduced_chi_squared': result.redchi,
                   'left': np.take(par_fit, [4, 2, 0]), 'right': np.take(par_fit, [5, 3, 1]),
                   'type': 'fitted double gaussian'}

    return par_fit, result_dict

def _double_gaussian_parameters(gauss_left, gauss_right):
    return np.vstack((gauss_left[::-1], gauss_right[::-1])).T.flatten()

def refit_double_gaussian(result_dict, x_data, y_data, gaussian_amplitude_ratio_threshold=8):
    """ Improve fit of double Gaussian by estimating the initial parameters based on an existing fit

    Args:
        result_dict(dict): Result dictionary from fit_double_gaussian
        x_data (array): Independent data
        y_data (array): Signal data
        gaussian_amplitude_ratio_threshold (float): If ratio between amplitudes of Gaussian peaks is larger than
                            this fit, re-estimate
    Returns:
        Dictionary with improved fitting results
    """

    mean = operator.itemgetter(0)
    std = operator.itemgetter(1)
    amplitude = operator.itemgetter(2)

    if amplitude(result_dict['left']) > amplitude(result_dict['right']):
        large_gaussian_parameters = result_dict['left']
        small_gaussian_parameters = result_dict['right']
    else:
        large_gaussian_parameters = result_dict['right']
        small_gaussian_parameters = result_dict['left']
    gaussian_ratio = amplitude(large_gaussian_parameters) / amplitude(small_gaussian_parameters)

    if gaussian_ratio > gaussian_amplitude_ratio_threshold:
        # re-estimate by fitting a single gaussian to the data remaining after removing the main gaussian
        y_residual = y_data - gaussian(x_data, *large_gaussian_parameters)
        idx = np.logical_and(x_data > mean(large_gaussian_parameters) - 1.5 * std(large_gaussian_parameters),
                             x_data < mean(large_gaussian_parameters) + 1.5 * std(large_gaussian_parameters))
        y_residual[idx] = 0
        gauss_fit, _ = fit_gaussian(x_data, y_residual)

        initial_parameters = _double_gaussian_parameters(large_gaussian_parameters, gauss_fit[:3])
        _, result_dict_refit = fit_double_gaussian(x_data, y_data, initial_params=initial_parameters)
        if result_dict_refit['reduced_chi_squared'] < result_dict['reduced_chi_squared']:
            result_dict = result_dict_refit
    return result_dict


def exp_function(x, a, b, c):
    """ Model for exponential function

       $$y = a + b * np.exp(-c * x)$$

    Args:
        x (array): x values of the data
        a = offset
        b = starting value
        c = 1/typical decay time
    Returns:
        y (array): model for exponantial decay

    """
    y = a + b * np.exp(-c * x)
    return y


def cost_exp_decay(x_data, y_data, params, threshold=None):
    """ Cost function for exponential decay.

    Args:
        x_data (array): the data for the input variable
        y_data (array): the data for the measured variable
        params (array): parameters of the exponential decay function, [A,B, gamma]
        threshold (float or None or 'auto'): if the difference between data and model is larger then the threshold,
                                             then the cost penalty is reduced.
            If None use normal cost function. If 'auto' use automatic detection (at 95th percentile)
    Returns:
        cost (float): value which indicates the difference between the data and the fit
    """
    model = exp_function(x_data, *params)
    cost = qtt.pgeometry.robustCost(y_data - model, thr=threshold)
    cost = np.linalg.norm(cost)
    return cost


def _estimate_exp_decay_initial_parameters(x_data, y_data, offset_parameter):
    """ Estimate parameters for exponential decay function

    Args:
        x_data (array): Independent data
        y_data (array): Dependent data
        offset_parameter (None or float): If None, then estimate the offset, otherwise fix the offset to the
        specified value
    Returns:
        Array with initial parameters
    """
    maxsignal = np.percentile(y_data, 98)
    minsignal = np.percentile(y_data, 2)
    midpoint = int(len(x_data) / 2)
    gamma = 1 / (x_data[midpoint] - x_data[0])

    mean_left = np.mean(y_data[:midpoint])
    mean_right = np.mean(y_data[midpoint:])
    increasing_exponential = mean_left < mean_right
    alpha = np.exp(gamma * x_data[0])

    if offset_parameter is None:
        if increasing_exponential:
            A = maxsignal
            B = -(maxsignal - minsignal) * alpha
        else:
            A = minsignal
            B = (maxsignal - minsignal) * alpha
        initial_params = np.array([A, B, gamma])
    else:
        if increasing_exponential:
            B = -(offset_parameter - minsignal) * alpha
        else:
            B = (maxsignal - offset_parameter) * alpha
        initial_params = np.array([B, gamma])
    return initial_params


def fit_exp_decay(x_data, y_data, maxiter=None, maxfun=5000, verbose=1, initial_params=None, threshold=None,
                  offset_parameter=None):
    """ Fit a exponential decay.

    Args:
        x_data (array): the data for the input variable
        y_data (array): the data for the measured variable
        maxiter (int): maximum number of iterations to perform
        maxfun (int): maximum number of function evaluations to make
        verbose (int): set to >0 to print convergence messages
        initial_params (None or array): optional, initial guess for the fit parameters: [A,B, gamma]
        threshold (float or None): threshold for the cost function.
            If the difference between data and model is larger then the threshold, these data are not taken into
            account for the fit.
            If None use automatic detection (at 95th percentile)
        offset_parameter (None or float): if None, then estimate the offset, otherwise fix the offset to the
            specified value
    Returns:
        fitted_parameters (array): fit parameters of the exponential decay, [A, B, gamma]

    See: :func:`exp_function`

    """

    if initial_params is None:
        initial_params = _estimate_exp_decay_initial_parameters(x_data, y_data, offset_parameter)

    if offset_parameter is None:
        def cost_function(params):
            return cost_exp_decay(x_data, y_data, params, threshold)
    else:
        def cost_function(params):
            return cost_exp_decay(
                x_data, y_data, np.hstack((offset_parameter, params)), threshold)

    fitted_parameters = scipy.optimize.fmin(cost_function, initial_params,
                                            maxiter=maxiter, maxfun=maxfun, disp=verbose >= 2)
    if offset_parameter is not None:
        fitted_parameters = np.hstack(([offset_parameter], fitted_parameters))

    return fitted_parameters


def gauss_ramsey(x_data, params):
    """ Model for the measurement result of a pulse Ramsey sequence while varying the free evolution time, the phase
    of the second pulse is made dependent on the free evolution time. This results in a gaussian decay multiplied
    by a sinus.
    Function as used by T.F. Watson et all., example in qtt/docs/notebooks/example_fit_ramsey.ipynb

    $$ gauss_ramsey = A * exp(-(x_data/t2s)**2) * sin(2pi*ramseyfreq * x_data - angle) +B  $$

    Args:
        x_data (array): the data for the input variable
        params (array): parameters of the gauss_ramsey function, [A,t2s,ramseyfreq,angle,B]

    Result:
        gauss_ramsey (array): model for the gauss_ramsey
    """
    [A, t2s, ramseyfreq, angle, B] = params
    gauss_ramsey = A * np.exp(-(x_data / t2s) ** 2) * np.sin(2 * np.pi * ramseyfreq * x_data - angle) + B
    return gauss_ramsey


def cost_gauss_ramsey(x_data, y_data, params, weight_power=0):
    """ Cost function for gauss_ramsey.

    Args:
        x_data (array): the data for the input variable
        y_data (array): the data for the measured variable
        params (array): parameters of the gauss_ramsey function, [A,C,ramseyfreq,angle,B]
        weight_power (float)

    Returns:
        cost (float): value which indicates the difference between the data and the fit
    """
    model = gauss_ramsey(x_data, params)
    cost = np.sum([(np.array(y_data)[1:] - np.array(model)[1:]) ** 2 * (np.diff(x_data)) ** weight_power])
    return cost


def estimate_dominant_frequency(signal, sample_rate=1, remove_dc=True, fig=None):
    """ Estimate dominant frequency in a signal

    Args:
        signal (array): Input data
        sample_rate (float): Sample rate of the data
        remove_dc (bool): If True, then do not estimate the DC component
        fig (int or None): Optionally plot the estimated frequency
    """
    w = np.fft.fft(signal)
    freqs = np.fft.fftfreq(len(signal), d=1. / sample_rate)

    if remove_dc:
        w[0] = 0
    w[freqs < 0] = 0

    dominant_idx = np.argmax(np.abs(w))
    dominant_frequency = freqs[dominant_idx]

    if dominant_idx > 0 and dominant_idx < freqs.size / 2 - 1:
        dominant_idx_subpixel, _ = subpixelmax(np.abs(w), [dominant_idx])
        dominant_frequency = np.interp(dominant_idx_subpixel, np.arange(freqs.size), freqs)[0]

    if fig:
        plt.figure(fig)
        plt.clf()
        plt.plot(freqs, np.abs(w), '.b')
        plt.xlabel('Frequency')
        plt.ylabel('Abs of fft')
        plot_vertical_line(dominant_frequency, label='Dominant frequency')
    return dominant_frequency

# %%
#


def estimate_parameters_damped_sine_wave(x_data, y_data, exponent=2):
    """ Estimate initial parameters of a damped sine wave

    Also see: https://en.wikipedia.org/wiki/Damped_sine_wave

    Args:
        exponent: Exponent from the exponential decay factor

    Returns:
        Estimated parameters for gauss_ramsey method
    """
    A = (np.max(y_data) - np.min(y_data)) / 2
    B = (np.min(y_data) + A)

    n = int(x_data.size / 2)
    mean_left = np.mean(np.abs(y_data[:n] - B))
    mean_right = np.mean(np.abs(y_data[n:] - B))

    laplace_factor = 1e-16
    decay_factor = (mean_left + laplace_factor) / (mean_right + laplace_factor)

    duration = x_data[-1] - x_data[0]
    sample_rate = (x_data.size - 1) / duration
    ramseyfreq = estimate_dominant_frequency(y_data, sample_rate=sample_rate)
<<<<<<< HEAD

=======
>>>>>>> dd963a09
    if A == 0:
        angle = 0
    else:
        n_start = max(min((y_data[0] - B) / A, 1), -1)
        angle_first_datapoint = -np.arcsin(n_start)
        angle = angle_first_datapoint + 2 * np.pi * ramseyfreq * x_data[0]
        angle = np.mod(np.pi + angle, 2 * np.pi) - np.pi
    t2s = 2 * duration / (decay_factor)

    initial_params = np.array([A, t2s, ramseyfreq, angle, B])
    return initial_params


def fit_gauss_ramsey(x_data, y_data, weight_power=0, maxiter=None, maxfun=5000, verbose=1, initial_params=None):
    """ Fit a gauss_ramsey. The function gauss_ramsey gives a model for the measurement result of a pulse Ramsey
    sequence while varying the free evolution time, the phase of the second pulse is made dependent on the free
    evolution time.
    This results in a gaussian decay multiplied by a sinus. Function as used by T.F. Watson et all.,
    see function 'gauss_ramsey' and example in qtt/docs/notebooks/example_fit_ramsey.ipynb

    Args:
        x_data (array): the data for the independent variable
        y_data (array): the data for the measured variable
        weight_power (float)
        maxiter (int): maximum number of iterations to perform
        maxfun (int): maximum number of function evaluations to make
        verbose (int): set to >0 to print convergence messages
        initial_params (None or array): optional, initial guess for the fit parameters: [A,C,ramseyfreq,angle,B]

    Returns:
        par_fit (array): array with the fit parameters: [A,t2s,ramseyfreq,angle,B]
        result_dict (dict): dictionary containing a description, the par_fit and initial_params

    """

    def func(params): return cost_gauss_ramsey(x_data, y_data, params, weight_power=weight_power)

    if initial_params is None:
        initial_params = estimate_parameters_damped_sine_wave(x_data, y_data, exponent=2)

    fit_parameters = scipy.optimize.fmin(func, initial_params, maxiter=maxiter, maxfun=maxfun, disp=verbose >= 2)

    result_dict = {
        'description': 'Function to analyse the results of a Ramsey experiment, fitted function: gauss_ramsey = '
                       'A * exp(-(x_data/t2s)**2) * sin(2pi*ramseyfreq * x_data - angle) +B',
        'parameters fit': fit_parameters,
        'parameters initial guess': initial_params}

    return fit_parameters, result_dict


def plot_gauss_ramsey_fit(x_data, y_data, fit_parameters, fig):
    """ Plot Gauss Ramset fit

    Args:
        x_data: Input array with time variable
        y_data: Input array with signal
        fit_parameters: Result of fit_gauss_ramsey
    """
    test_x = np.linspace(0, np.max(x_data), 200)
    freq_fit = abs(fit_parameters[2] * 1e-6)
    t2star_fit = fit_parameters[1] * 1e6

    plt.figure(fig)
    plt.clf()
    plt.plot(x_data * 1e6, y_data, 'o', label='Data')
    plt.plot(test_x * 1e6, gauss_ramsey(test_x, fit_parameters), label='Fit')
    plt.title('Gauss Ramsey fit: %.2f MHz / $T_2^*$: %.1f $\mu$s' % (freq_fit, t2star_fit))
    plt.xlabel('time ($\mu$s)')
    plt.ylabel('Spin-up probability')
    plt.legend()


def linear_function(x, a, b):
    """ Linear function with offset"""
    return a * x + b


def Fermi(x, cc, A, T, kb=1):
    r""" Fermi distribution

    Arguments:
        x (numpy array): independent variable
        cc (float): center of Fermi distribution
        A (float): amplitude of Fermi distribution
        T (float): temperature Fermi distribution
        kb (float, default: 1): temperature scaling factor

    Returns:
        y (numpy array): value of the function

    .. math::

        y =  A*(1/ (1+\exp( (x-cc)/(kb*T) ) ) )
    """
    y = A * 1. / (1 + np.exp((x - cc) / (kb * T)))
    return y


def FermiLinear(x, a, b, cc, A, T, l=1.16):
    r""" Fermi distribution with linear function added

    Arguments:
        x (numpy array): independent variable 
        a, b (float): coefficients of linear part
        cc (float): center of Fermi distribution
        A (float): amplitude of Fermi distribution
        T (float): temperature Fermi distribution in Kelvin
        l (float): leverarm divided by kb

    The default value of the leverarm is
        (100 ueV/mV)/kb = (100*1e-6*scipy.constants.eV )/kb = 1.16.

    For this value the input variable x should be in mV, the
    temperature T in K. We input the leverarm divided by kb for numerical stability.

    Returns:
        y (numpy array): value of the function

    .. math::

        y = a*x + b + A*(1/ (1+\exp( l* (x-cc)/(T) ) ) )

    """
    y = a * x + b + A * 1. / (1 + np.exp(l * (x - cc) / (T)))
    return y


def logistic(x, x0=0, alpha=1):
    """ Logistic function

    Defines the logistic function

    .. math::

        y = 1 / (1 + \exp(-2 * alpha * (x - x0)))

    Args:
        x (array): Independent data
        x0 (float): Midpoint of the logistic function
        alpha (float): Growth rate

    Example:
        y = logistic(0, 1, alpha=1)
    """
    f = 1 / (1 + np.exp(-2 * alpha * (x - x0)))
    return f<|MERGE_RESOLUTION|>--- conflicted
+++ resolved
@@ -482,10 +482,7 @@
     duration = x_data[-1] - x_data[0]
     sample_rate = (x_data.size - 1) / duration
     ramseyfreq = estimate_dominant_frequency(y_data, sample_rate=sample_rate)
-<<<<<<< HEAD
-
-=======
->>>>>>> dd963a09
+
     if A == 0:
         angle = 0
     else:
