--- conflicted
+++ resolved
@@ -1,10 +1,7 @@
 """ Mathematical functions and models """
 
-<<<<<<< HEAD
 import warnings
-=======
 import operator
->>>>>>> 8e5e6eb2
 import numpy as np
 import scipy
 import scipy.constants
