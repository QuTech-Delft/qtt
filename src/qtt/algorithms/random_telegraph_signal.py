""" Functionality to analyse random telegraph signals

Created on Wed Feb 28 10:20:46 2018

@author: riggelenfv /eendebakpt
"""

import operator
import warnings
from typing import Optional, Tuple, Union

import matplotlib.pyplot as plt
import numpy as np
import qcodes

from qtt.algorithms.fitting import fit_double_gaussian, refit_double_gaussian
from qtt.algorithms.functions import double_gaussian, exp_function, fit_exp_decay, gaussian
from qtt.algorithms.markov_chain import ContinuousTimeMarkovModel
from qtt.utilities.tools import addPPTslide
from qtt.utilities.visualization import get_axis, plot_double_gaussian_fit, plot_vertical_line


def rts2tunnel_ratio(binary_signal: np.ndarray) -> float:
    """ Calculate ratio between tunnelrate down and up

    From the mean and standard deviation of the RTS data we can determine the ratio between
    the two tunnel rates. See equations on https://en.wikipedia.org/wiki/Telegraph_process

    Args:
        binary_signal: RTS signal with two levels 0 and 1

    Returns:
        Ratio of tunnelrate up to down (l2) and down to up (l1)
    """

    binary_signal = np.asarray(binary_signal)
    c1 = binary_signal.min()
    c2 = binary_signal.max()

    number_of_transitions = np.abs(np.diff(binary_signal)).sum()

    if number_of_transitions < 40:
        warnings.warn(f'number of transitions {number_of_transitions} is low, estimate can be inaccurate')

    if c1 == c2:
        raise ValueError(f'binary signal contains only a single value {c1}')

    if c1 != 0 or c2 != 1:
        raise ValueError('signal must only contain 0 and 1')
    m = binary_signal.mean()
    var = binary_signal.var()

    ratio_l2_over_l1 = var/m**2

    return ratio_l2_over_l1


def transitions_durations(data: np.ndarray, split: float, add_start: bool = False,
                          add_end: bool = False) -> Tuple[np.ndarray, np.ndarray]:
    """ For data of a two level system (up and down) determine durations of segments

    This function determines which datapoints belong to which
    level and finds the transitions, in order to determines
    how long the system stays in these levels.

    Args:
        data : data from the two level system
        split: value that separates the up and down level
        add_start: If True, then include the segments at the start of the data
        add_end:: If True, then include the segments at the end of the data

    Returns:
        duration_dn:  array of the durations (unit: data points) in the down level
        duration_up: array of durations (unit: data points) in the up level
    """

    size = len(data)
    if size == 0:
        return np.array([], dtype=int), np.array([], dtype=int)

    # split the data and find the index of the transitions, transitions from
    # up to down are marked with -1 and from down to up with 1
    b = np.asarray(data) > split
    d = np.diff(b.astype(int))
    transitions_down_to_up = (d == 1).nonzero()[0]
    transitions_up_to_down = (d == -1).nonzero()[0]

    # durations are calculated by taking the difference in data points between
    # the transitions
    endpoints_dn = []
    endpoints_up = []
    if data[0] <= split and data[-1] <= split:
        duration_up = transitions_up_to_down - transitions_down_to_up
        duration_dn = transitions_down_to_up[1:] - transitions_up_to_down[:-1]

        if len(transitions_up_to_down) == 0:
            if add_start or add_end:
                endpoints_dn.append(size)
        else:
            if add_start:
                endpoints_dn.append(transitions_down_to_up[0]+1)
            if add_end:
                endpoints_dn.append(size - transitions_up_to_down[-1]-1)

    elif data[0] <= split < data[-1]:
        duration_up = transitions_up_to_down - transitions_down_to_up[:-1]
        duration_dn = transitions_down_to_up[1:]-transitions_up_to_down

        if add_start:
            endpoints_dn.append(transitions_down_to_up[0]+1)
        if add_end:
            endpoints_up.append(size-transitions_down_to_up[-1]-1)

    elif data[0] > split >= data[-1]:
        duration_up = transitions_up_to_down[1:] - transitions_down_to_up
        duration_dn = transitions_down_to_up - transitions_up_to_down[:-1]

        if add_start:
            endpoints_up.append(transitions_up_to_down[0]+1)
        if add_end:
            endpoints_dn.append(size-transitions_up_to_down[-1]-1)

    else:  # case: data[0] > split and data[-1] > split:
        duration_up = transitions_up_to_down[1:] - transitions_down_to_up[:-1]
        duration_dn = transitions_down_to_up - transitions_up_to_down

        if len(transitions_up_to_down) == 0:
            if add_start or add_end:
                endpoints_up.append(size)
        else:
            if add_start:
                endpoints_up.append(transitions_up_to_down[0]+1)
            if add_end:
                endpoints_up.append(size-transitions_down_to_up[-1]-1)

    duration_dn = np.concatenate((duration_dn, np.asarray(endpoints_dn, dtype=int)), dtype=int)
    duration_up = np.concatenate((duration_up, np.asarray(endpoints_up, dtype=int)), dtype=int)

    return duration_dn, duration_up


class FittingException(Exception):
    """ Fitting exception in RTS code """
    pass


def _plot_rts_histogram(data, num_bins, double_gaussian_fit, split, figure_title):
    _, bins, _ = plt.hist(data, bins=num_bins)
    bincentres = np.array([(bins[i] + bins[i + 1]) / 2 for i in range(0, len(bins) - 1)])

    get_left_mean_std_amplitude = operator.itemgetter(4, 2, 0)
    get_right_mean_std_amplitude = operator.itemgetter(5, 3, 1)
    left_gaussian = list(get_left_mean_std_amplitude(double_gaussian_fit))
    right_gaussian = list(get_right_mean_std_amplitude(double_gaussian_fit))

    plt.plot(bincentres, double_gaussian(bincentres, double_gaussian_fit), '-m', label='Fitted double gaussian')
    plt.plot(bincentres, gaussian(bincentres, *left_gaussian), 'g', label='Left Gaussian', alpha=.85, linewidth=.75)
    plt.plot(bincentres, gaussian(bincentres, *right_gaussian), 'r', label='Right Gaussian', alpha=.85, linewidth=.75)
    plt.plot(split, double_gaussian(split, double_gaussian_fit), 'ro', markersize=8, label='split: %.3f' % split)
    plt.xlabel('Measured value (a.u.)')
    plt.ylabel('Data points per bin')
    plt.legend()
    plt.title(figure_title)


def two_level_threshold(data: np.ndarray, number_of_bins: int = 40) -> dict:
    """ Determine threshold for separation of two-level signal

    Typical examples of such a signal are an RTS signal or Elzerman readout.

    Args:
        data: Two dimensional array with single traces
        number_of_bins: Number of bins to use for calculation of double histogram

    Returns:
        Dictionary with results. The key readout_threshold contains the calculated threshold
    """
    counts, bins = np.histogram(data, bins=number_of_bins)
    bin_centres = np.array([(bins[i] + bins[i + 1]) / 2 for i in range(0, len(bins) - 1)])
    _, result_dict = fit_double_gaussian(bin_centres, counts)
    result_dict = refit_double_gaussian(result_dict, bin_centres, counts)

    result = {'signal_threshold': result_dict['split'], 'double_gaussian_fit': result_dict,
              'separation': result_dict['separation'],
              'histogram': {'counts': counts, 'bins': bins, 'bin_centres': bin_centres}}
    return result


def plot_two_level_threshold(results: dict, fig: int = 100, plot_initial_estimate: bool = False):
    separation = results['separation']
    threshold = results['signal_threshold']

    ax = get_axis(fig)
    bin_centres = results['histogram']['bin_centres']
    counts = results['histogram']['counts']
    ax.bar(bin_centres, counts, width=bin_centres[1] - bin_centres[0], label='histogram')
    ax.set_ylabel('Counts')
    ax.set_xlabel('Signal [a.u.]')
    plot_vertical_line(threshold, label='threshold')
    plot_double_gaussian_fit(results['double_gaussian_fit'], bin_centres)

    ax.set_title(f'Two-level signal: separation {separation:.3f}, threshold {threshold:.3g}')

    if plot_initial_estimate:
        xdata = np.linspace(bin_centres[0], bin_centres[-1], 300)
        initial_estimate = results['double_gaussian_fit']['parameters initial guess']
        left0 = initial_estimate[::2][::-1]
        right0 = initial_estimate[1::2][::-1]
        ax.plot(xdata, gaussian(xdata, *left0), ':g', label='initial estimate left')
        ax.plot(xdata, gaussian(xdata, *right0), ':r', label='initial estimate right')


def _create_integer_histogram(durations):
    """ Calculate number of bins, bin edges and histogram for durations

    This method works if the data is sampled at integer durations.
    """
    numbins = int(np.sqrt(len(durations)))

    if numbins == 0:
        raise Exception('cannot create histogram with zero bins')

    bin_size = int(np.ceil((durations.max() - (durations.min() - .5)) / numbins))
    # choose bins carefully, since our data is sampled only at discrete times
    bins = np.arange(durations.min() - .5, durations.max() + bin_size, bin_size)
    counts, bin_edges = np.histogram(durations, bins=bins)
    return counts, bin_edges, bin_size


def tunnelrates_RTS(data: Union[np.ndarray, qcodes.data.data_set.DataSet], samplerate: Optional[float] = None,
                    min_sep: float = 2.0, max_sep: float = 7.0, min_duration: int = 5,
                    num_bins: Optional[int] = None, fig: Optional[int] = None, ppt=None,
                    verbose: int = 0,
                    offset_parameter: Optional[float] = None) -> Tuple[Optional[float], Optional[float], dict]:
    """
    This function takes an RTS dataset, fits a double gaussian, finds the split between the two levels,
    determines the durations in these two levels, fits a decaying exponential on two arrays of durations,
    which gives the tunneling frequency for both the levels. If the number of datapoints is too low to get enough
    points per bin for the exponential fit (for either the up or the down level), this analysis step is passed over.
    tunnelrate_dn and tunnelrate_up are returned as None, but similar information can be substracted from
    parameters['down_segments'] and parameters['up_segments'].

    Args:
        data: qcodes DataSet (or 1d data array) with the RTS data
        samplerate: sampling rate of the acquisition device, optional if given in the metadata
                                   of the measured data
        min_sep: if the separation found for the fit of the double gaussian is less then this value, the
                         fit probably failed and a FittingException is raised
        max_sep: if the separation found for the fit of the double gaussian is more then this value, the
                         fit probably failed and a FittingException is raised
        min_duration: minimal number of datapoints a duration should last to be taking into account for the
                            analysis
        num_bins: number of bins for the histogram of signal values. If None, then determine based
                            on the size of the data
        fig: shows figures and sends them to the ppt when is not None
        ppt: determines if the figures are send to a powerpoint presentation
        verbose: prints info to the console when > 0
        offset_parameter: Offset parameter for fitting of exponential decay

    Returns:
        tunnelrate_dn: tunneling rate of the down level to the up level (kHz) or None in case of
                                       not enough datapoints
        tunnelrate_up: tunneling rate of the up level to the down level (kHz) or None in case of
                                       not enough datapoints
        parameters: dictionary with relevent (fit) parameters. this includes:
                tunnelrate_down (float): tunnel rate in Hz
                tunnelrate_up (float): tunnel rate up in Hz

    """
    if isinstance(data, qcodes.data.data_set.DataSet):
        if samplerate is None:
            samplerate = data.metadata.get('samplerate', None)

        data = np.array(data.default_parameter_array())

    if samplerate is None:
        raise ValueError('samplerate should be set to the data samplerate in Hz')

    # plotting a 2d histogram of the RTS
    if fig:
        xdata = np.array(range(0, len(data))) / samplerate * 1000
        Z, xedges, yedges = np.histogram2d(xdata, data, bins=[int(
            np.sqrt(len(xdata)) / 2), int(np.sqrt(len(data)) / 2)])
        title = '2d histogram RTS'
        Fig = plt.figure(fig)
        plt.clf()
        plt.pcolormesh(xedges, yedges, Z.T)
        cb = plt.colorbar()
        cb.set_label('Data points per bin')
        plt.xlabel('Time (ms)')
        plt.ylabel('Signal sensing dot (a.u.)')
        plt.title(title)
        if ppt:
            addPPTslide(title=title, fig=Fig)

    # binning the data and determining the bincentres
    if num_bins is None:
        num_bins = int(np.sqrt(len(data)))

    fit_results = two_level_threshold(data, number_of_bins=num_bins)
    separation = fit_results['separation']
    split = fit_results['signal_threshold']
    double_gaussian_fit_parameters = fit_results['double_gaussian_fit']['parameters']

    if verbose:
        print('Fit parameters double gaussian:\n mean down: %.3f counts' %
              double_gaussian_fit_parameters[4] + ', mean up: %.3f counts' % double_gaussian_fit_parameters[
                  5] + ', std down: %.3f counts' % double_gaussian_fit_parameters[2] + ', std up:%.3f counts' %
              double_gaussian_fit_parameters[3])
        print('Separation between peaks gaussians: %.3f std' % separation)
        print('Split between two levels: %.3f' % split)

    # plotting the data in a histogram, the fitted two gaussian model and the split
    if fig:
        figure_title = 'Histogram of two level signal' + f'\nseparation: {separation:.1f} [std]'
        Fig = plt.figure(fig + 1)
        plt.clf()
        _plot_rts_histogram(data, num_bins, double_gaussian_fit_parameters, split, figure_title)

        if ppt:
            addPPTslide(title=title, fig=Fig, notes='Fit parameters double gaussian:\n mean down: %.3f counts' %
                                                    double_gaussian_fit_parameters[4] + ', mean up:%.3f counts' %
                                                    double_gaussian_fit_parameters[5] + ', std down: %.3f counts' %
                                                    double_gaussian_fit_parameters[2] + ', std up:%.3f counts' %
                                                    double_gaussian_fit_parameters[
                                                        3] + '.Separation between peaks gaussians: %.3f std' % separation + '. Split between two levels: %.3f' % split)

    if separation < min_sep:
        raise FittingException(
            'Separation between the peaks of the gaussian %.1f is less then %.1f std, indicating that the fit was not succesfull.' % (
                separation, min_sep))

    if separation > max_sep:
        raise FittingException(
            'Separation between the peaks of the gaussian %.1f is more then %.1f std, indicating that the fit was not succesfull.' % (
                separation, max_sep))

    thresholded_data = data > split
    fraction_up = np.sum(thresholded_data) / data.size
    fraction_down = 1 - fraction_up

    # count the number of transitions and their duration
    durations_dn_idx, durations_up_idx = transitions_durations(data, split)

    # throwing away the durations with less data points then min_duration
    durations_up_min_duration = durations_up_idx >= min_duration
    durations_up = durations_up_idx[durations_up_min_duration]
    durations_dn_min_duration = durations_dn_idx >= min_duration
    durations_dn = durations_dn_idx[durations_dn_min_duration]

    if len(durations_up) < 1:
        raise FittingException('All durations_up are shorter than the minimal duration.')

    if len(durations_dn) < 1:
        raise FittingException('All durations_dn are shorter than the minimal duration.')

    # calculating the number of bins and counts for down level
    counts_dn, bins_dn, _ = _create_integer_histogram(durations_dn)

    # calculating the number of bins and counts for up level
    counts_up, bins_up, _ = _create_integer_histogram(durations_up)

    if verbose >= 2:
        print(f' _create_integer_histogram: up/down: number of bins {len(bins_up)}/{len(bins_dn)}')

    bins_dn = bins_dn / samplerate
    bins_up = bins_up / samplerate

    if verbose >= 2:
        print('counts_dn %d, counts_up %d' % (counts_dn[0], counts_up[0]))

    tunnelrate_dn = None
    tunnelrate_up = None

    minimal_count_number = 50

    if counts_dn[0] < minimal_count_number:
        warnings.warn(
            f'Number of down datapoints {counts_dn[0]} is not enough (minimal_count_number {minimal_count_number})'
            f' to make an accurate fit of the exponential decay for level down. ' +
            'Look therefore at the mean value of the measurement segments')

    if counts_up[0] < minimal_count_number:
        warnings.warn(
            f'Number of up datapoints {counts_up[0]} is not enough (minimal_count_number {minimal_count_number}) to make an acurate fit of the exponential decay for level up. '
            + 'Look therefore at the mean value of the measurement segments')

    parameters = {'sampling rate': samplerate,
                  'fit parameters double gaussian': double_gaussian_fit_parameters,
                  'separations between peaks gaussians': separation,
                  'split between the two levels': split}

    parameters['down_segments'] = {'number': len(durations_dn_idx), 'mean': np.mean(durations_dn_idx) / samplerate, 'p50': np.percentile(
        durations_dn_idx, 50) / samplerate, 'number_filtered': len(durations_dn), 'mean_filtered': np.mean(durations_dn)}
    parameters['up_segments'] = {'number': len(durations_up_idx), 'mean': np.mean(durations_up_idx) / samplerate, 'p50': np.percentile(
        durations_up_idx, 50) / samplerate, 'number_filtered': len(durations_up), 'mean_filtered': np.mean(durations_up)}
    parameters['tunnelrate_down_to_up'] = 1. / parameters['down_segments']['mean']
    parameters['tunnelrate_up_to_down'] = 1. / parameters['up_segments']['mean']

    parameters['fraction_down'] = fraction_down
    parameters['fraction_up'] = fraction_up

<<<<<<< HEAD
    parameters['bins_dn'] = {'number': len(bins_dn), 'size': np.diff(bins_dn).mean(), 'start': bins_dn[0]}
    parameters['bins_up'] = {'number': len(bins_up), 'size': np.diff(bins_up).mean(), 'start': bins_up[0]}
=======
    parameters['tunnelrate_ratio'] = rts2tunnel_ratio(thresholded_data)
>>>>>>> db271d77

    if (counts_dn[0] > minimal_count_number) and (counts_up[0] > minimal_count_number):

        def _fit_and_plot_decay(bincentres, counts, label, fig_label):
            """ Fitting and plotting of exponential decay for level """
            A_fit, B_fit, gamma_fit = fit_exp_decay(bincentres, counts, offset_parameter=offset_parameter)
            tunnelrate = gamma_fit / 1000

            other_label = 'up' if label == 'down' else 'down'

            if verbose:
                print(f'Tunnel rate {label} to {other_label}: %.1f kHz' % tunnelrate)

            time_scaling = 1e3

            if fig_label:
                title = f'Fitted exponential decay, level {label}'
                Fig = plt.figure(fig_label)
                plt.clf()
                plt.plot(time_scaling * bincentres, counts, 'o', label=f'Counts {label}')
                plt.plot(time_scaling * bincentres, exp_function(bincentres, A_fit, B_fit, gamma_fit),
                         'r', label=r'Fitted exponential decay $\Gamma_{\mathrm{%s\ to\ %s}}$: %.1f kHz' % (label, other_label, tunnelrate))
                plt.xlabel('Lifetime (ms)')
                plt.ylabel('Counts per bin')
                plt.legend()
                plt.title(title)
                if ppt:
                    addPPTslide(title=title, fig=Fig)

            fit_parameters = [A_fit, B_fit, gamma_fit]
            return tunnelrate, fit_parameters

        bincentres_dn = (bins_dn[:-1]+bins_dn[1:])/2
        fig_label = None if fig is None else fig + 2
        tunnelrate_dn, fit_parameters_down = _fit_and_plot_decay(
            bincentres_dn, counts_dn, label='down', fig_label=fig_label)

        bincentres_up = (bins_up[:-1]+bins_up[1:])/2
        fig_label = None if fig is None else fig + 3
        tunnelrate_up, fit_parameters_up = _fit_and_plot_decay(
            bincentres_up, counts_up, label='up', fig_label=fig_label)

        parameters['fit parameters exp. decay down'] = fit_parameters_down
        parameters['fit parameters exp. decay up'] = fit_parameters_up

        parameters['tunnelrate_down_exponential_fit'] = tunnelrate_dn
        parameters['tunnelrate_up_exponential_fit'] = tunnelrate_up
    else:
        parameters['tunnelrate_down_exponential_fit'] = None
        parameters['tunnelrate_up_exponential_fit'] = None

    return tunnelrate_dn, tunnelrate_up, parameters


def generate_RTS_signal(number_of_samples: int = 100000, std_gaussian_noise: float = 0.1,
                        uniform_noise: float = 0.05, rate_up: float = 10e3, rate_down: float = 15e3, samplerate: float = 1e6) -> np.ndarray:
    """ Generate a RTS signal

    Args:
        number_of_samples: Length the the trace to be generated
        std_normal_noise: std of Gaussian noise added to the signal
        uniform_noise: uniform noise in the range +- uniform_noise/2 is added to the signal
        rate_up: rate from down to up
        rate_down: rate from up to down
        samplerate: The samplerate of the signal to be generated
    Returns:
        Array with generated signal (0 is down, 1 is up)

    """

    rts_model = ContinuousTimeMarkovModel(['down', 'up'], [rate_up / samplerate,
                                                           rate_down / samplerate], np.array([[0., 1], [1, 0]]))

    data = rts_model.generate_sequence(number_of_samples, delta_time=1)

    if uniform_noise != 0:
        data = data + uniform_noise * (np.random.rand(data.size, ) - .5)
    if std_gaussian_noise != 0:
        data = data + np.random.normal(0, std_gaussian_noise, data.size)
    return data<|MERGE_RESOLUTION|>--- conflicted
+++ resolved
@@ -400,12 +400,9 @@
     parameters['fraction_down'] = fraction_down
     parameters['fraction_up'] = fraction_up
 
-<<<<<<< HEAD
     parameters['bins_dn'] = {'number': len(bins_dn), 'size': np.diff(bins_dn).mean(), 'start': bins_dn[0]}
     parameters['bins_up'] = {'number': len(bins_up), 'size': np.diff(bins_up).mean(), 'start': bins_up[0]}
-=======
     parameters['tunnelrate_ratio'] = rts2tunnel_ratio(thresholded_data)
->>>>>>> db271d77
 
     if (counts_dn[0] > minimal_count_number) and (counts_up[0] > minimal_count_number):
 
