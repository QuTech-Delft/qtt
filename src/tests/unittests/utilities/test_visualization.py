import unittest
from unittest.mock import Mock, patch
<<<<<<< HEAD
=======

import matplotlib.pyplot as plt
>>>>>>> 475fbfab

import qtt.utilities.visualization


class TestUtilities(unittest.TestCase):

    def test_combine_legends(self):
        plt.figure(1)
        plt.clf()
        ax1 = plt.gca()
        ax1.plot([1, 2], [3, 4], label='a')
        ax2 = ax1.twinx()
        ax2.plot([1, 2], [4, 3], 'r', label='b')
        qtt.utilities.visualization.combine_legends([ax1, ax2], target_ax=ax2)
        plt.close(1)

    def test_combine_legends_empty_input(self):
        plt.figure(1)
        plt.clf()
        ax1 = plt.gca()
        ax1.plot([1, 2], [3, 4], label='a')
        qtt.utilities.visualization.combine_legends([], target_ax=ax1)
        plt.close(1)


class TestVerticalHorizontalLine(unittest.TestCase):

    def test_plot_vertical_line(self):
        mock = Mock()
        mock_ax = Mock()
        mock_ax.axvline = Mock(return_value=mock)
        vline = qtt.utilities.visualization.plot_vertical_line(3., color='r', alpha=.1, label='hi', ax=mock_ax)

        mock_ax.axvline.assert_called_once_with(3., label='hi')
        self.assertEqual(vline, mock)

    def test_plot_horizontal_line(self):
        mock = Mock()
        mock_ax = Mock()
        mock_ax.axhline = Mock(return_value=mock)
        vline = qtt.utilities.visualization.plot_horizontal_line(4., color='r', alpha=.1, label='hi', ax=mock_ax)

        mock_ax.axhline.assert_called_once_with(4., label='hi')
        self.assertEqual(vline, mock)<|MERGE_RESOLUTION|>--- conflicted
+++ resolved
@@ -1,10 +1,6 @@
 import unittest
 from unittest.mock import Mock, patch
-<<<<<<< HEAD
-=======
-
 import matplotlib.pyplot as plt
->>>>>>> 475fbfab
 
 import qtt.utilities.visualization
 
