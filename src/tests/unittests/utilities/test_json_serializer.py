--- conflicted
+++ resolved
@@ -23,7 +23,6 @@
         dataset2 = decode_json(json_data)
         self.assertIsInstance(dataset2, qcodes.DataSet)
 
-<<<<<<< HEAD
     def test_float_nan_inf(self):
         data = [np.NaN, np.Inf, 1.]
         json_data = encode_json(data)
@@ -33,15 +32,6 @@
         self.assertTrue(np.isinf(loaded_data[1]))
         self.assertEqual(loaded_data[2], 1.)
 
-    def test_numpy_bool_type(self):
-        data = {'true': np.bool_(True), 'false': np.bool_(False)}
-        serialized_data = json.dumps(data, cls=QttJsonEncoder)
-        loaded_data = json.loads(serialized_data, cls=QttJsonDecoder)
-        self.assertIn('{"true": {"__object__": "__npnumber__", "__content__"', serialized_data)
-        self.assertEqual(loaded_data['true'], np.bool_(True))
-
-=======
->>>>>>> dececf35
     def test_numpy_encoders(self):
         data = {'array': np.array([1., 2, 3]), 'intarray': np.array([1, 2])}
         serialized_data = encode_json(data)
