""" Legacy functions (do not use) """
import copy

import numpy as np
import scipy
import matplotlib
import sys
import os
import logging
import cv2
import time

import qcodes
# explicit import
from qcodes.plots.pyqtgraph import QtPlot
from qcodes.plots.qcmatplotlib import MatPlot
from qtt.algorithms.images import straightenImage
import itertools

import qtt.data
from qtt.data import loadExperimentData
import qtt.algorithms.onedot 
from qtt.measurements.scans import scanjob_t
import matplotlib.pyplot as plt
import datetime


#%%

from qtt.deprecated import linetools
# from qtt.legacy import scaleCmap, plotCircle
from qtt.data import dataset2Dmetadata, dataset2image

from qtt.algorithms.onedot import onedotGetBalanceFine
from qtt.measurements.scans import pinchoffFilename, fixReversal
from qtt.data import load_data, show2D
from qtt.tools import diffImage, diffImageSmooth
from qtt.measurements.scans import scan2D, scan1D
from qtt.tools import stripDataset


from qtt import pgeometry as pmatlab
from qtt.pgeometry import plotPoints, tilefigs

#%%



def positionScanjob(scanjob, pt):
    """ Helper function

    Changes an existing scanjob to scan at the centre of the specified point

    """
    scanjob = copy.deepcopy(scanjob)
    sh = float(pt[0] - (scanjob['sweepdata']['start'] + scanjob['sweepdata']['end']) / 2)
    scanjob['sweepdata']['start'] += sh
    scanjob['sweepdata']['end'] += sh

    sh = float(pt[1] - (scanjob['stepdata']['start'] + scanjob['stepdata']['end']) / 2)
    scanjob['stepdata']['start'] += sh
    scanjob['stepdata']['end'] += sh

    return scanjob

from qtt.measurements.scans import sample_data_t, enforce_boundaries

def onedotScan(station, od, basevalues, outputdir, verbose=1, sample_data=sample_data_t(), scanrange=500, step=-12):
    """ Scan a one-dot

    Arguments
        station (qcodes station):
        od (dict)
        basevalues (list)
        outputdir (str)
        verbose (int): verbosity level

    """
    if verbose:
        print('onedotScan: one-dot: %s' % od['name'])
    gg = od['gates']
    keithleyidx = [od['instrument']]

    gates = station.gates
    gates.set(gg[1], float(basevalues[gg[1]] - 0))    # plunger

    pv1 = float(od['pinchvalues'][0]) 
    pv2 = float(od['pinchvalues'][2]) 
        
    stepstart = float(pv1 + scanrange)
    sweepstart = float(pv2 + scanrange)
    
    stepend = pv1-10
    sweepend = pv2-10
    
    stepdata = dict({'param': gg[0], 'start': stepstart, 'end': stepend, 'step': step})
    sweepdata = dict({'param': gg[2], 'start': sweepstart, 'end': sweepend, 'step': step})

    wait_time_sweep = qtt.measurements.scans.waitTime(gg[2], station=station)
    wait_time_step = qtt.measurements.scans.waitTime(gg[0], station=station) 

    wait_time_step_eff = 3*wait_time_step + 3 * wait_time_sweep + .5
    wait_time_sweep_eff = np.minimum(wait_time_sweep / 3., .15)

<<<<<<< HEAD
    scanjob = qtt.scans.scanjob_t({'stepdata': stepdata, 'sweepdata': sweepdata, 'minstrument': keithleyidx})
    enforce_boundaries(scanjob, sample_data)
    
    scanjob['stepdata']['wait_time'] = wait_time_step_eff + 2 * wait_time_sweep
=======
    if full == 0:
        stepdata['step'] = -12
        sweepdata['step'] = -12

    scanjob = qtt.measurements.scans.scanjob_t({'stepdata': stepdata, 'sweepdata': sweepdata, 'minstrument': keithleyidx})
    scanjob['stepdata']['wait_time'] = max(wait_time_step_eff + 2 * wait_time_sweep,.15)
>>>>>>> 371cabf8
    scanjob['sweepdata']['wait_time'] = wait_time_sweep_eff
    scanjob['wait_time_startscan']=.25 + wait_time_sweep + wait_time_step_eff
    alldata = qtt.measurements.scans.scan2D(station, scanjob )

    od, ptv, pt, ims, lv, wwarea = qtt.algorithms.onedot.onedotGetBalance(od, alldata, verbose=1, fig=None)

    alldata.metadata['od'] = od

    return alldata, od


def onedotPlungerScan(station, od, verbose=1, sample_data = {}):
    """ Make a scan with the plunger of a one-dot """
    # do sweep with plunger
    gates = station.gates
    gg = od['gates']
    ptv = od['setpoint']

    pv = od['pinchvalues'][1]

    scanjob = scanjob_t({'minstrument': [od['instrument']]})
    scanjob['sweepdata'] = dict({'param': gg[1], 'start': 50, 'end': pv, 'step': -1})

    gates.set(gg[2], ptv[0, 0] + 20)    # left gate = step gate in 2D plot =  y axis
    gates.set(gg[0], ptv[1, 0] + 20)
    gates.set(gg[1], scanjob['sweepdata']['start'])

    wait_time = qtt.measurements.scans.waitTime(gg[1], station=station)
    scanjob['sweepdata']['wait_time']=wait_time / 1.5
    time.sleep(wait_time)

    enforce_boundaries(scanjob, sample_data)
    alldata = scan1D(station, scanjob=scanjob)
    alldata.metadata['od'] = od
    stripDataset(alldata)
    scandata = dict(dataset=alldata, od=od)
    return scandata

#%%

from qtt.measurements.scans import scanPinchValue


def onedotScanPinchValues(station, od, basevalues, outputdir, sample_data=None, cache=False, full=0, verbose=1):
    """ Scan the pinch-off values for the 3 main gates of a 1-dot """
    od['pinchvalue'] = np.zeros((3, 1))
    keithleyidx = [od['instrument']]

    for jj, g in enumerate(od['gates']):
        alldata = scanPinchValue(station, outputdir, gate=g, basevalues=basevalues, sample_data=sample_data, minstrument=keithleyidx, cache=cache, full=full)

        adata = alldata.metadata['adata']
        od['pinchvalue'][jj] = adata['pinchvalue']

    return od

#%%


def saveImage(resultsdir, name, fig=None, dpi=300, ext='png', tight=False):
    """ Save matplotlib figure to disk

    Arguments
    ---------
        name : str
            name of file to save
    Returns
    -------
        imfilerel, imfile : string
            filenames
    """
    imfile0 = '%s.%s' % (name, ext)
    imfile = os.path.join(resultsdir, 'pictures', imfile0)
    qtt.tools.mkdirc(os.path.join(resultsdir, 'pictures'))
    imfilerel = os.path.join('pictures', imfile0)

    if fig is not None:
        plt.figure(fig)
    if tight:
        plt.savefig(imfile, dpi=dpi, bbox_inches='tight', pad_inches=tight)
    else:
        plt.savefig(imfile, dpi=dpi)
    return imfilerel, imfile


def plotCircle(pt, radius=11.5, color='r', alpha=.5, linewidth=3, **kwargs):
    """ Plot a circle in a matplotlib figure

    Args:
        pt (array): center of circle
        radius (float): radius of circle
        color (str or list)
        alpha (float): transparency        
    """
    c2 = plt.Circle(pt, radius, color=color, fill=False, linewidth=3, alpha=alpha, **kwargs)
    plt.gca().add_artist(c2)
    return c2


def scaleCmap(imx, setclim=True, verbose=0):
    """ Scale colormap of sensing dot image """
    p99 = np.percentile(imx, 99.9)
    mval = p99

    # 0 <-> alpha
    # mval <->1

    w = np.array([0, 1])

    # cl=(1./mval)*(w)+.2)
    alpha = .23
    cl = (mval / (1 - alpha)) * (w - alpha)

    if verbose:
        print('scaleCmap to %.1f %.1f' % (cl[0], cl[1]))
    if setclim:
        plt.clim(cl)
    return cl


def writeBatchData(outputdir, tag, timestart, timecomplete):
    tt = datetime.datetime.now().strftime('%d%m%Y-%H%m%S')
    with open(os.path.join(outputdir, '%s-%s.txt' % (tag, tt)), 'wt') as fid:
        fid.write('Tag: %s\n' % tag)
        fid.write('Time start: %s\n' % timestart)
        fid.write('Time complete: %s\n' % timecomplete)
        fid.close()
        print('writeBatchData: %s' % fid.name)

#%%


def filterBG(imx, ksize, sigma=None):
    """ Filter away background using Gaussian filter """
    # imq = cv2.bilateralFilter(imx.astype(np.float32),9,75,75)
    # imq=cv2.medianBlur(imx.astype(np.uint8), 33)

    if ksize % 2 == 0:
        ksize = ksize + 1
    if sigma is None:
        sigma = 0.3 * ((ksize - 1) * 0.5 - 1) + 0.8
    # sigma=.8
    imq = imx.copy()
    imq = cv2.GaussianBlur(imq, (int(ksize), int(ksize)), sigma)
    imq = imx - imq
    return imq


def filterGabor(im, theta0=-np.pi / 8, istep=1, widthmv=2, lengthmv=10, gammax=1, cut=None, verbose=0, fig=None):
    """
    Filter image with Gabor

    step is in pixel/mV

    Input
    -----

    im : array
        input image
    theta0 : float
        angle of Gabor filter (in radians)

    """
    cwidth = 2. * widthmv * np.abs(istep)
    clength = .5 * lengthmv * np.abs(istep)

    # odd number, at least twice the length
    ksize = 2 * int(np.ceil(clength)) + 1

    if verbose:
        print('filterGabor: kernel size %d %d' % (ksize, ksize))
        print('filterGabor: width %.1f pixel (%.1f mV)' % (cwidth, widthmv))
        print('filterGabor: length %.1f pixel (%.1f mV)' % (clength, lengthmv))
    sigmax = cwidth / 2 * gammax
    sigmay = clength / 2

    gfilter = pmatlab.gaborFilter(ksize, sigma=sigmax, theta=theta0, Lambda=cwidth, psi=0, gamma=sigmax / sigmay, cut=cut)
    # gfilter=cv2.getGaborKernel( (ksize,ksize), sigma=sigmax, theta=theta0, lambd=cwidth, gamma=sigmax/sigmay, psi=0*np.pi/2)
    gfilter -= gfilter.sum() / gfilter.size
    imf = cv2.filter2D(im, -1, gfilter)

    if fig is not None:
        plt.figure(fig + 1)
        plt.clf()
        plt.imshow(r[0], interpolation='nearest')
        plt.colorbar()
        plt.clim([-1, 1])
    return imf, (gfilter, )


#%%

import math


def singleRegion(pt, imx, istep, fig=100, distmv=10, widthmv=70, phi=np.deg2rad(10)):
    """ Determine region where we have no electrons

    The output region is in pixel coordinates.

    Arguments
    ---------
        pt : array
            position of (0,0) point
        imx : array
            input image
        istep : float
            scale factor

    """
    pt0 = pt + np.array([-distmv, distmv]) / istep
    dd = widthmv / istep  # [mV]

    phi1 = np.deg2rad(np.pi + phi)
    phi2 = np.deg2rad(np.pi / 2 - phi)
    rr0 = np.zeros((4, 2))
    rr0[0] = pt0

    if 1:
        rr0[1] = pt0 + (np.array([-dd, 0]))
        rr0[3] = pt0 + (np.array([0, dd]))
        rr0[1][1] += (rr0[1][0] - rr0[0][0]) * math.sin(phi)
        rr0[3][0] += (rr0[3][1] - rr0[0][1]) * math.sin(phi)
    else:
        rr0[1] = pt0 + pmatlab.rot2D(phi1).dot(np.array([dd, 0]))
        rr0[3] = pt0 + pmatlab.rot2D(phi2).dot(np.array([dd, 0]))
    rr0[2] = np.array([rr0[1][0], rr0[3][1]])
    # make sure we are inside scan region. we add 1.0 to fix differentiaion issues at the border
    rr0[[1, 2], 0] = np.maximum(rr0[[1, 2], 0], 1.0)

    rr = np.vstack((rr0, rr0[0:1, :]))
    # print(rr0)

    if fig is not None:
        showIm(imx, fig=fig)
        plt.plot(pt[0], pt[1], '.m', markersize=20)

        plt.plot(rr[:, 0], rr[:, 1], '.-g', markersize=14)
    return rr0


from qtt.algorithms.generic import scaleImage


def singleElectronCheck(pt, imx, istep, fig=50, verbose=1):
    """ Check whether we are in the single-electron regime

    Arguments
    ---------
        pt : array
            zero-zero point
        imx : array
            2D scan image
        istep : float
            parameter

    Returns
    -------
        check : integer
            0: false, 1: undetermined, 2: good
    """
    rr0 = singleRegion(pt, imx, istep, fig=None)
    rr = np.vstack((rr0, rr0[0:1, :]))

    imtmp = imx.copy()
    pts = rr.reshape((-1, 1, 2)).astype(int)

    mask = 0 * imtmp.copy().astype(np.uint8)
    cv2.fillConvexPoly(mask, pts, color=[1])

    if 0:
        vvbg = fitBackground(imx, smooth=True, verbose=verbose, fig=None, order=int(3), removeoutliers=True)
    else:
        vvx = imx + filterBG(imx, ksize=math.ceil(45. / istep))
        vvbg = imx - filterBG(imx, ksize=math.ceil(45. / istep))
        # vv=vvbg
        if 0:
            showIm(imx, fig=123)
            showIm(imx - vvbg, fig=124, title='imx-vvbg')
            showIm(vvbg, fig=125, title='vvbg')
            showIm(imx - vvx, fig=126, title='imx-vvx')
        # imf=fourierHighPass(imx, nc=30)

    qq0 = cv2.meanStdDev(imx - vvbg)
    qq = cv2.meanStdDev(imx - vvbg, mask=mask)
    if verbose >= 2:
        print('qq0 %s' % (str(qq0)))
        print('qq %s' % (str(qq)))
        # print(qq)

    thr = 3. * qq[1]
    # thr=3.5*qq[1]
    imf = imx - vvbg
    # imf=smoothImage(imf)
    # imf=anisodiff(imf,niter=25,kappa=50)

    for ii in range(1):
        imf = smoothImage(imf)

    res = (np.abs(imf) > thr).astype(np.uint8)
    kernel = np.ones((3, 1)).astype(np.uint8)
    for ii in range(0):
        res = cv2.morphologyEx(res, cv2.MORPH_OPEN, kernel)

    if fig is not None:

        showIm(mask, fig=fig, title='mask')
        plt.plot(rr[:, 0], rr[:, 1], '.-g', markersize=14)
        if verbose >= 2:
            showIm(imf, fig=fig + 1)
            plt.colorbar()
            plt.title('filtered image')
            img = cv2.cvtColor(scaleImage(imx - vvbg), cv2.COLOR_GRAY2RGB)
            img = scaleImage(imx - vvbg)
            imq = np.hstack((img, scaleImage(res)))
            showIm(imq, fig=fig + 10)
            plt.title('filtered image + thresholded')

            plt.plot(rr[:, 0], rr[:, 1], '.-g', markersize=12)
            rr2 = rr + np.array([imx.shape[1], 0])
            plt.plot(rr2[:, 0], rr2[:, 1], '.-g', markersize=12)

            showIm(res, fig=fig + 11)
            # showIm(imf, fig=fig+11);
            plt.plot(rr[:, 0], rr[:, 1], '.-g', markersize=14)

    pixthr = (2.5 / istep)**2
    if (np.sum(res * mask) <= pixthr):
        if np.abs(pmatlab.polyarea(rr)) < ((40 / istep)**2):
            check = 1
        else:
            check = 2
    else:
        check = 0
    if verbose >= 2:
        print('singleElectronCheck: area of region: %.1f/%.1f [mv]^2' % (np.abs(pmatlab.polyarea(rr)), (40 / istep)**2))
    if verbose >= 2:
        print('singleElectronCheck: np.sum(res*mask) %d/%d ' % (np.sum(res * mask), pixthr))
    checks = dict({0: 'false', 1: 'undetermined', 2: 'good'})

    if verbose:
        print('singleElectronCheck: check %s: %s' % (check, checks[check]))
    return check, rr0, res, thr


#%%

#import matplotlib


def cmap_map(function, cmap):
    """ Applies function (which should operate on vectors of shape 3:
    [r, g, b], on colormap cmap. This routine will break any discontinuous     points in a colormap.
    """
    cdict = cmap._segmentdata
    step_dict = {}
    # Firt get the list of points where the segments start or end
    for key in ('red', 'green', 'blue'):
        step_dict[key] = map(lambda x: x[0], cdict[key])
    step_list = sum(step_dict.values(), [])
    step_list = np.array(list(set(step_list)))
    # Then compute the LUT, and apply the function to the LUT
    reduced_cmap = lambda step: np.array(cmap(step)[0:3])
    old_LUT = np.array(map(reduced_cmap, step_list))
    new_LUT = np.array(map(function, old_LUT))
    # Now try to make a minimal segment definition of the new LUT
    cdict = {}
    for i, key in enumerate(('red', 'green', 'blue')):
        this_cdict = {}
        for j, step in enumerate(step_list):
            if step in step_dict[key]:
                this_cdict[step] = new_LUT[j, i]
            elif new_LUT[j, i] != old_LUT[j, i]:
                this_cdict[step] = new_LUT[j, i]
        colorvector = sorted(map(lambda x: x + (x[1], ), this_cdict.items()))
        cdict[key] = colorvector

    return matplotlib.colors.LinearSegmentedColormap('colormap', cdict, 1024)


def cmap_discretize(cmap, N, m=1024):
    """Return a discrete colormap from the continuous colormap cmap.

        cmap: colormap instance, eg. cm.jet.
        N: number of colors.

    Example
        x = resize(arange(100), (5,100))
        djet = cmap_discretize(cm.jet, 5)
        imshow(x, cmap=djet)
    """

    if isinstance(cmap, str):
        cmap = get_cmap(cmap)
    colors_i = np.concatenate((np.linspace(0, 1., N), (0., 0., 0., 0.)))
    colors_rgba = cmap(colors_i)
    indices = np.linspace(0, 1., N + 1)
    cdict = {}
    for ki, key in enumerate(('red', 'green', 'blue')):
        cdict[key] = [
            (indices[i], colors_rgba[i - 1, ki], colors_rgba[i, ki]) for i in range(N + 1)]
    # Return colormap object.
    return matplotlib.colors.LinearSegmentedColormap(cmap.name + "_%d" % m, cdict, m)

#%%

#%%



def polyfit2d(x, y, z, order=3):
    """ Fit a polynomial on 2D data """
    ncols = (order + 1)**2
    G = np.zeros((x.size, ncols))
    ij = itertools.product(range(order + 1), range(order + 1))
    for k, (i, j) in enumerate(ij):
        G[:, k] = x**i * y**j
    m, _, _, _ = np.linalg.lstsq(G, z)
    return m


def polyval2d(x, y, m):
    """ Evaluate a 2D polynomial """
    order = int(np.sqrt(len(m))) - 1
    ij = itertools.product(range(order + 1), range(order + 1))
    z = np.zeros_like(x)
    for a, (i, j) in zip(m, ij):
        z += a * x**i * y**j
    return z


from qtt.algorithms.generic import smoothImage


def fitBackground(im, smooth=True, fig=None, order=3, verbose=1, removeoutliers=False, returndict=None):
    """ Fit smooth background to 1D or 2D image """

    kk = len(im.shape)
    im = np.array(im)
    ny = im.shape[0]
    ydata0 = np.arange(0., ny)

    is1d = kk == 1
    if kk > 1:
        # 2d signal
        nx = im.shape[1]
        xdata0 = np.arange(0., nx)
    else:
        # 1D signal
        xdata0 = [0.]
    xx, yy = np.meshgrid(xdata0, ydata0)

    if smooth:
        ims = smoothImage(im)
    else:
        ims = im

    if 0:
        s2d = scipy.interpolate.RectBivariateSpline(ydata0, xdata0, im)
        vv = s2d.ev(xx, yy)

    if verbose:
        print('fitBackground: is1d %d, order %d' % (is1d, order))

    xxf = xx.flatten()
    yyf = yy.flatten()
    imsf = ims.flatten()
    s2d = polyfit2d(xxf, yyf, imsf, order=order)
    vv = polyval2d(xx, yy, s2d)

    if removeoutliers:
        ww = im - vv
        gidx = np.abs(ims.flatten() - vv.flatten()) < ww.std()
        # gidx=gidx.flatten()
        if verbose:
            print('fitBackGround: inliers %d/%d (std %.2f)' %
                  (gidx.sum(), gidx.size, ww.std()))
        s2d = polyfit2d(xxf[gidx], yyf[gidx], imsf[gidx], order=order)
        vv = polyval2d(xx, yy, s2d)

    if not fig is None:
        if kk == 1:
            plt.figure(fig)
            plt.clf()
            plt.subplot(2, 1, 1)
            plt.plot(im, '.b', label='signal')
            plt.plot(ims, 'og')
            # plt.plot(ims, '.c', label='signal');

            plt.plot(vv, '.-r', label='background')
            # plt.axis('image')
            plt.legend()
            plt.title('fitBackground: image')

            plt.subplot(2, 1, 2)
            plt.plot(ww, '.m')
            plt.title('Diff plot')
        else:
            plt.figure(fig)
            plt.clf()
            plt.subplot(3, 1, 1)
            plt.imshow(im, interpolation='nearest')
            plt.axis('image')
            plt.title('fitBackground: image')
            plt.subplot(3, 1, 2)
            plt.imshow(vv, interpolation='nearest')
            plt.axis('image')
            # plt.colorbar()
            plt.title('fitBackground: interpolation')
            plt.subplot(3, 1, 3)
            plt.imshow(im - vv, interpolation='nearest')
            plt.axis('image')
            plt.title('fitBackground: difference')

    if not returndict is None:
        # returndict['ww'] = ww
        returndict['xx'] = xx
        returndict['yy'] = yy
        returndict['ims'] = ims
    return vv


def cleanSensingImage(im, dy=0, sigma=None, order=3, fixreversal=True, removeoutliers=False, verbose=0):
    """ Clean up image from sensing dot
    
    Args:
        im (numpy array)
        dy (int or str): direction for differentiation
        order (int)
        fixreversal (bool)
        removeoutliers (bool)
    
    """
    verbose = int(verbose)
    removeoutliers = bool(removeoutliers)
    im = np.array(im)
    if sigma is None:
        imx = diffImage(im, dy=dy, size='same')
    else:
        imx = diffImageSmooth(im, dy=dy, sigma=sigma)
    if order >= 0:
        vv = fitBackground(imx, smooth=True, verbose=verbose, fig=None, order=int(order), removeoutliers=removeoutliers)
        ww = (imx - vv).copy()
    else:
        ww = imx.copy()
    if fixreversal:
        ww = fixReversal(ww, verbose=verbose)
    return ww



def showIm(ims, fig=1, title='', showz=False):
    """ Show image with nearest neighbor interpolation and axis scaling """
    plt.figure(fig)
    plt.clf()
    if showz:
        pmatlab.imshowz(ims, interpolation='nearest')
    else:
        plt.imshow(ims, interpolation='nearest')
    plt.axis('image')
    plt.title(title)


def analyse2dot(alldata, fig=300, istep=1, efig=None, verbose=1):
    """ Analyse a 2-dot scan

    Arguments
    ---------
        alldata : dict
            data of 2D scan
        fig : integer or None
            if not None plot results in figure
        istep: float
            conversion parameter
    Output
    ------
        pt : array
            point of zero-zero crossing
        results : dict
            results of the analysis

    """
    # imextent, xdata, ydata, im = get2Ddata(alldata, fastscan=None, verbose=0, fig=None, midx=2)
    extent, g0, g1, xdata, ydata, arrayname = dataset2Dmetadata(alldata)
    im, tr = dataset2image(alldata)
    imextent = tr.matplotlib_image_extent()

    im = fixReversal(im, verbose=0)
    imc = cleanSensingImage(im, sigma=.93, verbose=0)
    imtmp, (fw, fh, mvx, mvy, H) = straightenImage(imc, imextent, mvx=istep, verbose=verbose >= 2,)  # cv2.INTER_NEAREST
    imx = imtmp.astype(np.float64)

    ksize0 = int(math.ceil(31. / istep))
    ksize0 += (ksize0 - 1) % 2
    pts, rr, _ = linetools.findCrossTemplate(imx, ksize=ksize0, istep=istep, fig=efig, widthmv=6, sepmv=3.8)

    # Select best point
    bestidx = np.argsort(pts[0] - pts[1])[0]
    pt = pts[:, bestidx]

    ptq = pmatlab.projectiveTransformation((H.I), pt)
    ptmv = tr.pixel2scan(ptq)
    ims = imc
    # ims= scaleRatio(imc, imextent, verbose=1)

    check, rr0, res, thr = singleElectronCheck(pt, imx, istep, fig=None, verbose=1)
    se = dict({'rr0': rr0, 'res': res, 'check': check, 'thr': thr})

    # pmatlab.tilefigs([200,50, 60, 61])

    if fig is not None:
        ims, (fw, fh, mvx, mvy, _) = straightenImage(imc, imextent, mvx=1, verbose=0)
        show2D(alldata, ims, fig=fig, verbose=0)
        try:
            scaleCmap(ims)
        except:
            # ipython workaround
            pass    
        plt.axis('image')
        plt.title('zero-zero point (zoom)')

        # plotPoints(ptmv, '.m', markersize=22)
        c2 = plotCircle(ptmv, radius=11.5, color='r', linewidth=3, alpha=.5, label='fitted point')

        plt.axis('image')

        region = int(70 / mvx) * np.array([[-1, 1], [-1, 1]]) + ptmv.reshape(2, 1)
        region[0, 0] = max(region[0, 0], imextent[0])
        region[1, 0] = max(region[1, 0], imextent[2])
        region[0, 1] = min(region[0, 1], imextent[1])
        region[1, 1] = min(region[1, 1], imextent[3])
        plt.xlim(region[0])
        plt.ylim(region[1][::])
    results = dict({'ptmv': ptmv, 'pt': pt, 'imc': imc, 'imx': imx, 'singleelectron': se, 'istep': istep})
    return pt, results


def getTwoDotValues(td, ods, basevaluestd=dict({}), verbose=1):
    """ Return settings for a 2-dot, based on one-dot settings """
    # basevalues=dict()

    if verbose >= 2:
        print('getTwoDotValues: start: basevalues td: ')
        print(basevaluestd)

    bpleft = getODbalancepoint(ods[0])
    bpright = getODbalancepoint(ods[1])

    tddata = dict()

    if td['gates'][2] == td['gates'][3]:
        ggg = [None] * 3
        ggL = ods[0]['gates']
        ggR = ods[1]['gates']

        p1 = basevaluestd[ggL[1]]
        p2 = basevaluestd[ggR[1]]

        val = [bpleft[1, 0], p1, bpleft[0, 0]]
        leftval = val[0]
        ggg[0] = ggL[0]
        ggg[1] = ggL[2]
        for g, v in zip(ggL, val):
            basevaluestd[g] = v
        val = [bpright[1, 0], p2, bpright[0, 0]]
        rightval = val[2]
        for g, v in zip(ggR, val):
            basevaluestd[g] = v
        ggg[2] = ggR[2]

        g = ods[0]['gates'][2]
        v1 = bpleft[0, 0]
        v2 = bpright[1, 0]
        v = (v1 + v2) / 2
        if verbose:
            print(
                'getTwoDotValues: one-dots share a gate: %s: %.1f, %.1f [mV]' % (g, v1, v2))
        basevaluestd[g] = float(v)

        tddata['gates'] = [ggg[0], ggL[1], ggg[1], ggR[1], ggg[2]]
        tddata['gatevaluesleft'] = [bpleft[1, 0], basevaluestd[ggL[1]], bpleft[0, 0]]
        tddata['gatevaluesright'] = [bpright[1, 0], basevaluestd[ggR[1]], bpright[0, 0]]

        fac = .10
        fac = 0
        facplunger = .1

        cc = [-rightval * fac, -facplunger * rightval, -(leftval + rightval) * fac / 2, -facplunger * leftval, -leftval * fac]
        print('getTwoDotValues: one-dots share a gate: %s: compensate %s' %
              (str(tddata['gates']), str(cc)))
        for ii, g in enumerate(tddata['gates']):
            basevaluestd[g] += float(cc[ii])
            # basevalues[ggg[ii]]+=10

        tddata['v'] = [v1, v2, v]
        tddata['gatecorrection'] = cc
        tddata['gatevalues'] = [basevaluestd[gx] for gx in tddata['gates']]
        tddata['ods'] = ods
    else:
        gg = ods[0]['gates']
        val = [ods[0]['balancepoint'][1, 0], 0, ods[0]['balancepoint'][0, 0]]
        for g, v in zip(gg, val):
            basevaluestd[g] = v
        gg = ods[1]['gates']
        val = [ods[1]['balancepoint'][1, 0], 0, ods[0]['balancepoint'][0, 0]]
        for g, v in zip(gg, val):
            basevaluestd[g] = float(v)

    # make sure all values are nice floats (not scalar numpy arrays)
    for k in basevaluestd:
        basevaluestd[k] = float(basevaluestd[k])

    if verbose >= 2:
        print('getTwoDotValues: return basevalues: ')
        print(basevaluestd)

    return basevaluestd, tddata


#%%

def showODresults(od, dd2d, fig=200, imx=None, ww=None):
    ''' Show results of a 1-dot fit ? '''
    balancepoint = od['balancepoint']
    ptv0 = od['balancepoint0']
    if not fig:
        return

    tmp = show2D(dd2d, fig=fig, verbose=0)

    _ = show2D(dd2d, fig=fig + 1, verbose=0)
    plt.title('result')
    plt.axis('image')
    plotPoints(balancepoint, '.m', markersize=18)
    plotPoints(od['balancefit'], '--c')

    plotPoints(ptv0, 'or', markersize=10, mew=2.5, fillstyle='none')

    if not ww is None:
        plt.figure(fig + 2)
        plt.clf()
        plt.imshow(imx)
        plt.title('polygon')

        plt.figure(fig + 3)
        plt.clf()
        plt.imshow(imx == ww)
        plt.title('difference')
        plt.axis('image')
        # plotPoints(pt, '.m', markersize=18)

    tilefigs([fig, fig + 1, fig + 2], [3, 2])
#%%


def point_in_poly(x, y, poly):
    ''' Return true if a point is contained in a polygon '''
    n = len(poly)
    inside = False

    p1x, p1y = poly[0]
    for i in range(n + 1):
        p2x, p2y = poly[i % n]
        if y > min(p1y, p2y):
            if y <= max(p1y, p2y):
                if x <= max(p1x, p2x):
                    if p1y != p2y:
                        xints = (y - p1y) * (p2x - p1x) / (p2y - p1y) + p1x
                    if p1x == p2x or x <= xints:
                        inside = not inside
        p1x, p1y = p2x, p2y

    return inside


def points_in_poly(points, poly_verts):
    ''' Determine whether points are contained in a polygon or not
    '''
    nn = points.shape[0]
    rr = np.zeros((nn,))
    for ii in range(nn):
        rr[ii] = point_in_poly(points[ii, 0], points[ii, 1], poly_verts)

    rr = rr.astype(np.bool)
    return rr


def fillPoly(im, poly_verts, color=None):
    """ Fill a polygon in an image with the specified color

    Replacement for OpenCV function cv2.fillConvexPoly

    Arugments:
        im (array)
        poly_verts (kx2 array): polygon vertices
        color (array or float)
    """
    ny, nx = im.shape[0], im.shape[1]

    # Create vertex coordinates for each grid cell...
    # (<0,0> is at the top left of the grid in this system)
    x, y = np.meshgrid(np.arange(nx), np.arange(ny))
    x, y = x.flatten(), y.flatten()

    points = np.vstack((y, x)).T

    npts = int(poly_verts.size / 2)
    poly_verts = poly_verts.reshape((npts, 2))
    poly_verts = poly_verts[:, [1, 0]]

    try:
        from matplotlib.path import Path
        pp = Path(poly_verts)
        r = pp.contains_points(points)
    except:
        # slow version...
        r = points_in_poly(points, poly_verts)
        pass
    im.flatten()[r] = 1
    # grid = points_inside_poly(points, poly_verts)
    grid = r
    grid = grid.reshape((ny, nx))

    return grid


def getPinchvalues(od, xdir, verbose=1):
    """ Get pinch values from recorded data """
    gg = od['gates']
    od['pinchvalues'] = -800 * np.ones(3)
    for jj, g in enumerate(gg):
        # pp='%s-sweep-1d-%s.pickle' % (od['name'], g)
        pp = pinchoffFilename(g, od=None)
        pfile = os.path.join(xdir, pp)

        dd, metadata = qtt.data.loadDataset(pfile)

        adata = qtt.algorithms.gatesweep.analyseGateSweep(dd, fig=0, minthr=100, maxthr=800, verbose=0)
        if verbose:
            print('getPinchvalues: gate %s : %.2f' % (g, adata['pinchvalue']))
        od['pinchvalues'][jj] = adata['pinchvalue']
    return od


def createDoubleDotJobs(two_dots, one_dots, resultsdir, basevalues=dict(), sdinstruments=[], fig=None, verbose=1):
    """ Create settings for a double-dot from scans of the individual one-dots """
    # one_dots=get_one_dots(full=1)
    xdir = os.path.join(resultsdir, 'one_dot')

    jobs = []
    for jj, td in enumerate(two_dots):
        if verbose:
            print('\n#### analysing two-dot: %s' % str(td['gates']))

        try:
            od1 = 'dot-' + '-'.join(td['gates'][0:3])
            od1 = [x for x in one_dots if x['name'] == od1][0]
            od2 = 'dot-' + '-'.join(td['gates'][3:6])
            od2 = [x for x in one_dots if x['name'] == od2][0]
        except Exception as ex:
            print('createDoubleDotJobs: no one-dot data available for %s' %
                  td['name'])
            print(ex)
            continue
            pass

        if verbose >= 2:
            print('get balance point data')
        ods = []
        try:
            for ii, od in enumerate([od1, od2]):

                dstr = '%s-sweep-2d' % (od['name'])
                dd2d = loadExperimentData(resultsdir, tag='one_dot', dstr=dstr)

                od = getPinchvalues(od, xdir, verbose=verbose >= 2)

                if fig:
                    fign = 1000 + 100 * jj + 10 * ii
                    figm = fig + 10 * ii
                else:
                    fign = None
                    figm = None

                od, ptv, pt0, ims, lv, wwarea = qtt.algorithms.onedot.onedotGetBalance(od, dd2d, verbose=verbose >= 2, fig=fign)

                dstrhi = '%s-sweep-2d-hires' % (od['name'])
                tmphi = loadExperimentData(resultsdir, tag='one_dot', dstr=dstrhi)
                alldatahi = tmphi['dataset']
                if verbose >= 2:
                    print('  at onedotGetBalanceFine')
                if (alldatahi is not None) and True:
                    ptv, fimg, _ = onedotGetBalanceFine(dd=alldatahi, verbose=1, fig=None)
                    od['balancepointfine'] = ptv
                    od['setpoint'] = ptv + 10

                if verbose >= 2:
                    print('createDoubleDotJobs: at fillPoly')
                imx = 0 * wwarea.copy().astype(np.uint8)
                tmp = fillPoly(imx, od['balancefit'])
                # cv2.fillConvexPoly(imx, od['balancefit'],color=[1] )

                showODresults(od, dd2d, fig=figm, imx=imx, ww=wwarea)
                if 0:
                    plt.close(fig + 10 * ii + 0)
                    plt.close(fig + 10 * ii + 2)
                    plt.close(fig + 10 * ii + 3)
                ods.append(od)

            if fig:
                tilefigs([fig + 1, fig + 11], [2, 2])

            # Define base values

            tmp = copy.copy(basevalues)
            # print(tmp)
            # print('createDoubleDotJobs: call getTwoDotValues: ')
            basevaluesTD, tddata = getTwoDotValues(td, ods, basevaluestd=tmp, verbose=1)
            # print('### createDoubleDotJobs: debug here: ')
            td['basevalues'] = basevaluesTD
            td['tddata'] = tddata

            # Create scan job

            scanjob = qtt.measurements.scans.scanjob_t({'mode': '2d'})
            p1 = ods[0]['gates'][1]
            p2 = ods[1]['gates'][1]

            sweeprange = 240
            if p2 == 'P3':
                sweeprange = qtt.algorithms.generic.signedmin(sweeprange, 160)  # FIXME

            sweeprange = 240
            if p2 == 'P3':
                sweeprange = qtt.algorithms.generic.signedmin(sweeprange, 160)  # FIXME

            e1 = ods[0]['pinchvalues'][1]
            e2 = ods[1]['pinchvalues'][1]
            e1 = float(np.maximum(basevaluesTD[p1] - sweeprange / 2, e1))
            e2 = float(np.maximum(basevaluesTD[p2] - sweeprange / 2, e2))
            s1 = basevaluesTD[p1] + sweeprange / 2
            s2 = basevaluesTD[p2] + sweeprange / 2
            scanjob['stepdata'] = dict({'param': p1, 'start': s1, 'end': e1, 'step': -2})
            scanjob['sweepdata'] = dict({'param': p2, 'start': s2, 'end': e2, 'step': -4})

            scanjob['minstrument'] = sdinstruments
            scanjob['basename'] = 'doubledot-2d'
            scanjob['basevalues'] = basevaluesTD
            scanjob['td'] = td
            jobs.append(scanjob)

            print('createDoubleDotJobs: succesfully created job: %s' % str(basevaluesTD))
        except Exception as e:
            logging.exception("error with double-dot job!")
            print('createDoubleDotJobs: failed to create job file %s' % td['name'])
            continue

    return jobs


if __name__ == '__main__':
    jobs = createDoubleDotJobs(two_dots, one_dots, basevalues=basevalues0, resultsdir=outputdir, fig=None)


#%%

def stopbias(gates):
    """ Stop the bias currents in the sample """
    gates.set_bias_1(0)
    gates.set_bias_2(0)
    for ii in [3]:
        if hasattr(gates, 'set_bias_%d' % ii):
            gates.set('bias_%d' % ii, 0)


def stop_AWG(awg1):
    """ Stop the AWG """
    print('FIXME: add this function to the awg driver')
    if not awg1 is None:
        awg1.stop()
        awg1.set_ch1_status('off')
        awg1.set_ch2_status('off')
        awg1.set_ch3_status('off')
        awg1.set_ch4_status('off')
    print('stopped AWG...')


def printGateValues(gv, verbose=1):
    s = ', '.join(['%s: %.1f' % (x, gv[x]) for x in sorted(gv.keys())])
    return s


def getODbalancepoint(od):
    bp = od['balancepoint']
    if 'balancepointfine' in od:
        bp = od['balancepointfine']
    return bp

import pickle


def loadpickle(pkl_file):
    """ Load objects from file """
    try:
        output = open(pkl_file, 'rb')
        data2 = pickle.load(output)
        output.close()
    except:
        if sys.version_info.major >= 3:
            # if pickle file was saved in python2 we might fix issues with a different encoding
            output = open(pkl_file, 'rb')
            data2 = pickle.load(output, encoding='latin')
            # pickle.load(pkl_file, fix_imports=True, encoding="ASCII", errors="strict")
            output.close()
        else:
            data2 = None
    return data2


def load_qt(fname):
    """ Load qtlab style file """
    alldata = loadpickle(fname)
    if isinstance(alldata, tuple):
        alldata = alldata[0]
    return alldata<|MERGE_RESOLUTION|>--- conflicted
+++ resolved
@@ -102,19 +102,10 @@
     wait_time_step_eff = 3*wait_time_step + 3 * wait_time_sweep + .5
     wait_time_sweep_eff = np.minimum(wait_time_sweep / 3., .15)
 
-<<<<<<< HEAD
-    scanjob = qtt.scans.scanjob_t({'stepdata': stepdata, 'sweepdata': sweepdata, 'minstrument': keithleyidx})
+    
+    scanjob = qtt.measurements.scans.scanjob_t({'stepdata': stepdata, 'sweepdata': sweepdata, 'minstrument': keithleyidx})
     enforce_boundaries(scanjob, sample_data)
-    
-    scanjob['stepdata']['wait_time'] = wait_time_step_eff + 2 * wait_time_sweep
-=======
-    if full == 0:
-        stepdata['step'] = -12
-        sweepdata['step'] = -12
-
-    scanjob = qtt.measurements.scans.scanjob_t({'stepdata': stepdata, 'sweepdata': sweepdata, 'minstrument': keithleyidx})
     scanjob['stepdata']['wait_time'] = max(wait_time_step_eff + 2 * wait_time_sweep,.15)
->>>>>>> 371cabf8
     scanjob['sweepdata']['wait_time'] = wait_time_sweep_eff
     scanjob['wait_time_startscan']=.25 + wait_time_sweep + wait_time_step_eff
     alldata = qtt.measurements.scans.scan2D(station, scanjob )
@@ -137,7 +128,8 @@
 
     scanjob = scanjob_t({'minstrument': [od['instrument']]})
     scanjob['sweepdata'] = dict({'param': gg[1], 'start': 50, 'end': pv, 'step': -1})
-
+    scanjob['wait_time_startscan']=.2
+    
     gates.set(gg[2], ptv[0, 0] + 20)    # left gate = step gate in 2D plot =  y axis
     gates.set(gg[0], ptv[1, 0] + 20)
     gates.set(gg[1], scanjob['sweepdata']['start'])
