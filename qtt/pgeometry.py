# -*- coding: utf-8 -*-
"""

pmatlab
-------

Functions to implement part of Matlab's and other functionality on Python.
For additional options also see
`numpy <http://numpy.scipy.org/>`_ and `matplotlib <http://matplotlib.sourceforge.net/>`_.

:platform: Unix, Windows

.. doctest::

  >>> choose(6,2)
  15

Original code:
    Copyright 2011 Pieter Eendebak <pieter.eendebak@gmail.com>
Additions:
    Copyright 2014 - TNO

@author: eendebakpt
"""


# make python2/3 compatible
from __future__ import division
from __future__ import unicode_literals
from __future__ import print_function
from imp import reload

__version__ = '0.2'

#%% Load necessary packages
import os
import sys
import tempfile

# print('pmatlab: start Py modules %s' % str(([x for x in sys.modules.keys() if x.startswith('Py')])) )


def qtModules(verbose=0):
    """ Return list of Qt modules loaded """
    _ll = sys.modules.keys()
    qq = [x for x in _ll if x.startswith('Py')]
    if verbose:
        print('qt modules: %s' % str(qq))
    return qq

import math
import numpy as np
import time
import platform
import warnings
import pickle
import re
import logging
import pkgutil

#%% Load pyqside or pyqt4
# We want to do this before loading matplotlib

_ll = sys.modules.keys()
_pyside = len([_x for _x in _ll if _x.startswith('PySide.QtGui')]) > 0
_pyqt4 = len([_x for _x in _ll if _x.startswith('PyQt4.QtGui')]) > 0
_pyqt5 = len([_x for _x in _ll if _x.startswith('PyQt5.QtGui')]) > 0

try:
    _applocalqt = None
    # print('pmatlab: Py modules %s' % str(([x for x in sys.modules.keys() if x.startswith('Py')])) )

    if _pyside:
        import PySide.QtCore as QtCore
        import PySide.QtGui as QtGui
        import PySide.QtGui as QtWidgets
        from PySide.QtCore import Slot as Slot
        from PySide.QtCore import QObject
        from PySide.QtCore import Signal
    else:
        if _pyqt4:
            import PyQt4.QtCore as QtCore
            import PyQt4.QtGui as QtGui
            import PyQt4.QtGui as QtWidgets
            from PyQt4.QtCore import pyqtSlot as Slot
            from PyQt4.QtCore import QObject
            from PyQt4.QtCore import pyqtSignal as Signal
            # print('pmatlab: using PyQt4')
        elif _pyqt5:
            import PyQt5.QtCore as QtCore
            import PyQt5.QtGui as QtGui
            import PyQt5.QtWidgets as QtWidgets
            from PyQt5.QtCore import pyqtSlot as Slot
            from PyQt5.QtCore import QObject
            from PyQt5.QtCore import pyqtSignal as Signal
            logging.debug('pmatlab: using PyQt5')
        else:
            if 1:
                import PyQt4.QtCore as QtCore
                import PyQt4.QtGui as QtGui
                import PyQt4.QtGui as QtWidgets
                from PyQt4.QtCore import pyqtSlot as Slot
                from PyQt4.QtCore import QObject
                from PyQt4.QtCore import pyqtSignal as Signal
            else:
                import PySide.QtCore as QtCore
                import PySide.QtGui as QtGui
                import PySide.QtGui as QtWidgets
                from PySide.QtCore import Slot as Slot
                from PySide.QtCore import QObject
                from PySide.QtCore import Signal
            # print('pmatlab: using PySide')

    _applocalqt = QtWidgets.QApplication.instance()
    # print('pmatlab: _applocalqt %s' % _applocalqt )
    if _applocalqt is None:
        _applocalqt = QtWidgets.QApplication([])

    def slotTest(txt):
        """ Helper function for Qt slots """
        class slotObject(QtCore.QObject):

            def __init__(self, txt):
                QObject.__init__(self)
                self.txt = txt

            @Slot()
            def slot(self, v=None):
                if v is None:
                    print('slotTest: %s' % self.txt)
                else:
                    print('slotTest: %s: %s' % (self.txt, str(v)))
        s = slotObject(txt)
        return s.slot

    class signalTest(QObject):
        """ Helper function for Qt signals """
        s = Signal()

        def __init__(self):
            QObject.__init__(self)

        def go(self):
            self.s.emit()

except Exception as ex:
    logging.info('pmatlab: load qt: %s' % ex)
    print(ex)
    print('pmatlab: no Qt found')

#%% Load other modules
try:
    import pylab
    import pylab as p
    # print('after pylab'); qtModules(1)

except Exception as inst:
    print(inst)
    print('could not import pylab, not all functionality available...')
    pass

try:
    import matplotlib.pyplot as plt
    import matplotlib
    from mpl_toolkits.mplot3d import Axes3D  # needed for 3d plot points, do not remove!
except Exception as inst:
    # print(inst)
    warnings.warn('could not import matplotlib, not all functionality available...')
    plt = None
    pass

try:
    import skimage.filters
except Exception as inst:
    warnings.warn('pmatlab: could not load skimage.filters, not all functionality is available')
    pass


try:
    import cv2
    _haveOpenCV = True
except:
    _haveOpenCV = False
    warnings.warn('pmatlab: could not find OpenCV, not all functionality is available')
    pass
# if cv2.__version__[0]=='2':
#    import cv


#%% Try numba support
try:
    from numba import jit, autojit
except:
    def autojit(original_function):
        """ dummy autojit decorator """
        def dummy_function(*args, **kwargs):
            return original_function(*args, **kwargs)
        return dummy_function
    pass


#%% Utils


def static_var(varname, value):
    """ Helper function to create a static variable """
    def decorate(func):
        setattr(func, varname, value)
        return func
    return decorate


@static_var("time", 0)
def tprint(string, dt=1, output=False):
    """ Print progress of a loop every dt seconds """
    if (time.time() - tprint.time) > dt:
        print(string)
        tprint.time = time.time()
        if output:
            return True
        else:
            return
    else:
        if output:
            return False
        else:
            return


def partiala(method, **kwargs):
    ''' Function to perform functools.partial on named arguments '''
    def t(x):
        return method(x, **kwargs)
    return t


def createCheckerboard(wh, outfile=None, fac=100, fig=None):
    """ Create a checkerboard image of specific size
    Example:
        >>> B,Br=createCheckerboard( [4,6], fac=1, fig=100)

    """
    B = 225 * np.ones((wh[0] + 2, wh[1] + 2))
    B[1:-1, 1:-1] = 0
    for ii in range(B.shape[0]):
        for jj in range(B.shape[1]):
            if ((ii + jj) % 2 == 0) and B[ii, jj] == 0:
                B[ii, jj] = 255

    if fig:
        plt.figure(10)
        plt.clf()
        plt.gray()
        plt.imshow(B, interpolation='nearest')

    Br = cv2.resize(B, (B.shape[1] * fac, B.shape[0] * fac), interpolation=0)

    if not outfile is None:
        #        cv2.imwrite('/home/eendebakpt/tmp/cb.png', B);
        cv2.imwrite(outfile, Br)
    return B, Br


def setFontSizes(labelsize=20, fsize=17, titlesize=None, ax=None,):
    """ Update font sizes for a plot """
    if ax is None:
        ax = plt.gca()
    for tick in ax.xaxis.get_major_ticks():
        tick.label.set_fontsize(fsize)
    for tick in ax.yaxis.get_major_ticks():
        tick.label.set_fontsize(fsize)

    for x in [ax.xaxis.label, ax.yaxis.label]:  # ax.title,
        x.set_fontsize(labelsize)

    plt.tick_params(axis='both', which='major', labelsize=fsize)
    # plt.tick_params(axis='both', which='minor', labelsize=8)

    if titlesize is not None:
        ax.title.set_fontsize(titlesize)

    plt.draw()


def plotCostFunction(fun, x0, fig=None, marker='.', scale=1, c=None):
    """

    Example with variation of Booth's function:

    >>> fun = lambda x: 2*(x[0]+2*x[1]-7)**2 + (2*x[0]+x[1]-5)**2
    >>> plotCostFunction(fun, np.array([1,3]), fig=100, marker='-')

    """
    x0 = np.array(x0).astype(float)
    nn = x0.size
    if fig is not None:
        plt.figure(fig)

    scale = np.array(scale)
    if scale.size == 1:
        scale = scale * np.ones(x0.size)
    tt = np.arange(-1, 1, 5e-2)

    for ii in range(nn):
        val = np.zeros(tt.size)
        for jj in range(tt.size):
            x = x0.copy()
            x[ii] += scale[ii] * tt[jj]
            val[jj] = fun(x)
        if c is None:
            plt.plot(tt, val, marker)
        else:
            plt.plot(tt, val, marker, color=c[ii])
    plt.xlabel('Scaled variables')
    plt.ylabel('Value of cost function')


class fps_t:
    """ Class for framerate measurements
    Example usage:

    >>> fps = fps_t(nn=8)
    >>> for kk in range(12):
    ...       fps.addtime( .2*kk )
    >>> fps.show()
    framerate: 5.000
    """

    def __init__(self, nn=40):
        self.n = nn
        self.tt = np.zeros(self.n)
        self.x = np.zeros(self.n)
        self.ii = 0

    def __repr__(self):
        ss = 'fps_t: buffer size %d, framerate %.3f [fps]' % (
            self.n, self.framerate())
        return ss

    def addtime(self, t, x=0):
        """ Add a timestamp to the object """
        self.ii = self.ii + 1
        iim = self.ii % self.n
        # iimn=(self.ii+1)%self.n
        self.tt[iim] = t
        self.x[iim] = x

    def value(self):
        """ Return mean current values """
        return self.x.mean()

    def iim(self):
        return self.ii % self.n

    def framerate(self):
        """ Return the current framerate """
        iim = self.ii % self.n
        iimn = (self.ii + 1) % self.n
        dt = self.tt[iim] - self.tt[iimn]
        if dt == 0:
            return np.NaN
        fps = float(self.n - 1) / dt
        return fps

    def loop(self, s=''):
        self.addtime(time.time())
        self.showloop(s='')

    def showloop(self, dt=2, s=''):
        """ Print current framerate """
        fps = self.framerate()
        if len(s) == 0:
            tprint('loop %d: framerate: %.1f [fps]' % (self.ii, fps), dt=dt)
        else:
            tprint(
                '%s: loop %d: framerate: %.1f [fps]' % (s, self.ii, fps), dt=dt)

    def show(self):
        ''' Print the current framerate '''
        fps = self.framerate()
        print('framerate: %.3f' % fps)


def mkdirc(d):
    """ Similar to mkdir, but no warnings if the directory already exists """
    try:
        os.mkdir(d)
    except:
        pass
    return d


def points_in_polygon(pts, pp):
    """

    Arguments:
        pt (Nx2 array): point
        pp (Nxk array): polygon
    """
    rr = np.zeros(len(pts))
    for i, pt in enumerate(pts):
        r = cv2.pointPolygonTest(np.array(pp).astype(np.float32), (pt[0], pt[1]), measureDist=False)
        rr[i] = r
    return rr


def projectiveTransformation(H, x):
    """ Apply a projective transformation to a kxN array

    >>> y = projectiveTransformation( np.eye(3), np.random.rand( 2, 10 ))
    """
    k = x.shape[0]
    kout = H.shape[0] - 1
    xx = x.transpose().reshape((-1, 1, k))

    if (xx.dtype is np.integer or xx.dtype == 'int64'):
        xx = xx.astype(np.float32)
    if xx.size > 0:
        ww = cv2.perspectiveTransform(xx, H)
        # ww=cv2.transform(xx, H)
        ww = ww.reshape((-1, kout)).transpose()
        return ww
    else:
        # fixme
        return x


def rottra2mat(rot, tra):
    """ create 4x4 matrix from 3x3 rot and 1x3 tra """
    out = np.eye(4)
    out[0:3, 0:3] = rot
    out[0:3, 3] = tra.transpose()
    return out


def breakLoop(wk=None, dt=0.001, verbose=0):
    """ Break a loop using OpenCV image feedback """
    if wk is None:
        wk = cv2.waitKey(1)
    time.sleep(dt)

    wkm = wk % 256
    if wkm == 27 or wkm == ord('q') or wk == 1048689:
        if verbose:
            print('breakLoop: key q pressed, quitting loop')
        return True
    return False

#%% Camera functions


def camera2opengl(mtx, far=100, near=1):
    """ Convert intrinsic camera calibration to opengl projection matrix

    See http://kgeorge.github.io/2014/03/08/calculating-opengl-perspective-matrix-from-opencv-intrinsic-matrix/
    http://www.scratchapixel.com/lessons/3d-basic-rendering/perspective-and-orthographic-projection-matrix/building-basic-perspective-projection-matrix

    """

    alpha = mtx[0, 0]
    beta = mtx[1, 1]
    cx = mtx[0, 2]
    cy = mtx[1, 2]
    f = far
    n = near
    s = 1
    M = np.array([[alpha / cx, 0, 0, 0], [0, beta / cy, 0, 0], [0, 0, -(f + n) / (f - n), -2 * f * n / (f - n)], [0, 0, -1, 0]])
    return M

#%%

import scipy.io
import numpy


class camera_t():

    """ Class representating a camera """

    def __init__(self, T=np.matrix(np.eye(4)), mtx=None, distcoeff=None, imsize=None, matlabcalibfile=None, im=None, fc=None):
        """ Create a camera structure

        .T : world-to-camera matrix

        Arguments
        ---------
            distcoeff : array
                distortion coefficients
            mtx : array
                matrix with internal calibration
            imsize : array, optional
                size of image



        """
        self.T = T  # world-to-camera matrix
        self.mtx = None
        self.distcoeff = distcoeff
        self.imsize = imsize

        if not matlabcalibfile is None:
            self.loadMatlabCalibration(matlabcalibfile)
            return

        if im is not None:
            self.idealCamera(im, fc)
            self.im = im
            return

        if T is None:
            raise Exception('T matrix should be 4x4 numpy matrix')
        self.T = np.matrix(T)
        if mtx is None:
            self.mtx = np.matrix(np.eye(3))
        else:
            self.mtx = np.matrix(mtx)
        if distcoeff is None:
            self.distcoeff = np.zeros(5,)
        else:
            self.distcoeff = distcoeff
        if imsize is None:
            self.imsize = np.array([0, 0])
        else:
            self.imsize = imsize

    def resizeCamera(self, factor):
        """ Resize a camera to desired size """
        newimsize = (factor * self.imsize).astype(int)
        newmtx = self.mtx.copy()

        newmtx[0, 0] *= factor  # rescale mtx
        newmtx[1, 1] *= factor

        cc = self.mtx[0:2, -1]
        ccnew = (cc - 0.5) * factor
        newmtx[0:2, -1] = ccnew

        newcam = camera_t(self.T, newmtx, self.distcoeff, newimsize)
        return newcam

    def idealCamera(self, im, fc=None):
        """ Set the camera to an ideal camera for the specified image """
        self.imsize = np.array([im.shape[1], im.shape[0]])
        cc1 = float(self.imsize[0]) / 2 - .5
        cc2 = float(self.imsize[1]) / 2 - .5
        if fc is None:
            fc = self.imsize[0]
        self.mtx = np.matrix([[fc, 0, cc1], [0, fc, cc2], [0, 0, 1]])
        self.T = np.matrix(np.eye(4))
        self.distcoeff = np.zeros(5,)

    def undistortImage(self, im):
        if im is None:
            return None
        if self.mtx is None:
            imu = im.copy()
            return imu
        else:
            # w,h=self.imsize[0], self.imsize[1]
            # mapx,mapy = cv2.initUndistortRectifyMap(self.mtx,self.distcoeff,None,self.mtx,(w,h),5)
            # imu = cv2.remap(im,mapx,mapy,cv2.INTER_LINEAR)
            imu = cv2.undistort(im, self.mtx, self.distcoeff, None, self.mtx)
            return imu

    def writeCalibration(self, filename, verbose=1):
        with open(filename, 'wt') as fid:
            for m in self.mtx:
                mm = ' '.join(
                    ['%f' % x for x in (np.array(m).flatten()).tolist()])
                fid.write('%s\n' % mm)

            fid.write('%s\n' % ' '.join(['%f' % float(x) for x in np.array(self.distcoeff).flatten()]))
            fid.write('%d %d\n' % (self.imsize[0], self.imsize[1]))
            fid.write('-1 -1\n')

    def loadMatlabCalibration(self, matlabcalibfile, verbose=1):
        """ Load Matlab calibration generated by the Camera Calibration toolbox (Bougueut) """
        m = scipy.io.loadmat(matlabcalibfile)

        if ('cam' in m) and not ('fc' in m):
            try:
                # print('here')
                m = m['cam']
                fc = m['fc'][0, 0]
                cc = m['cc'][0, 0]
                distc = np.array(m['kc'][0, 0])
                imsize = np.array([m['nx'][0, 0], m['ny'][0, 0]]).flatten()
            except:
                raise Exception('error loading calibration file')
                pass
        else:
            # normal calibration file
            fc = m['fc']
            cc = m['cc']
            distc = np.array(m['kc'])
            imsize = np.array([m['nx'], m['ny']]).flatten()
        mtx = np.matrix(np.eye(3))
        mtx[0, 0] = fc[0]
        mtx[1, 1] = fc[1]
        mtx[0:2, -1] = cc

        self.T = np.matrix(np.eye(4))
        self.mtx = np.matrix(mtx)
        self.distcoeff = distc
        self.imsize = imsize
        if verbose:
            print('camera_t: loaded Matlab calibration fc %.3f' %
                  self.focallength())

    def cameraCentre(self):
        """ Returns the centre of the camera in world coordinates """
        return np.array(self.T.I[0:3, 3])

    def Twc(self):
        """ Return world-to-camera matrix """
        return self.T

    def heading(self):
        """ Return heading of the camera """
        vd = self.viewDirection()
        heading = np.arctan2(vd[0], vd[1])[0, 0]
        return heading

    def fieldOfView(self, imsize, verbose=1):
        """ Return field of view for a camera """
        imsize = np.array(imsize)
        fov = 2 * np.arctan(((imsize / 2.) / self.focallength()))
        if verbose:
            print('camera: horizontal field of view = %.2f degrees\n' % np.rad2deg(fov[0]))

        return fov

    def rpy(self):
        return RBE2euler(self.T[0:3, 0:3])

    def drawHorizon(self, img, height=0, color=(255, 0, 0), thickness=3):
        """ Draw camera horizon on image """
        mtx = self.mtx
        dist = self.distcoeff
        rvecs, tvecs = self.rvectvec()

        vd = self.viewDirection()
        up = self.upDirection()
        side = np.cross(vd.flat, up.flat)
        cc = self.cameraCentre()
        xx = 10000
        gside = np.cross(vd.flat, [0, 0, 1])

        vv2 = np.linspace(-xx, xx, 100) * gside.reshape((3, 1))
        vv1 = cc + vd * xx
        Xhor = vv1 + vv2
        Xhor[2, :] += height
        xhor = self.projectPoints(Xhor)
        # hidx=pointsinrect(xhor, [[1;1] [1600;1200]]);
        # xhor=xhor(:, hidx);

        imgpts = xhor.astype(int)
        img = img.copy()
        corner = tuple(imgpts[0].ravel())
        for ii, x in enumerate(imgpts):
            xx = tuple(x.ravel())
            r = cv2.line(img, corner, xx, color=color, thickness=thickness)
            corner = xx
        return img

    def drawAxis(self, img, scale=0.23):
        """ Draw coordinate axis on image

        Arguments
        ---------
            img : array
                input image
            scale: float
                scale of axis to plot
        """
        mtx = self.mtx
        dist = self.distcoeff
        rvecs, tvecs = self.rvectvec()
        cc = scale * \
            np.array([[0, 0, 0.], [1, 0, 0], [0, 1, 0], [0, 0, 1]]).astype(
                np.float32)
        imgpts = cv2.projectPoints(cc, rvecs, tvecs, mtx, dist)[0]
        img = img.copy()
        corner = tuple(imgpts[0].ravel())
        r = cv2.line(img, corner, tuple(imgpts[1].ravel()), (255, 0, 0), 5)
        r = cv2.line(img, corner, tuple(imgpts[2].ravel()), (0, 255, 0), 5)
        r = cv2.line(img, corner, tuple(imgpts[3].ravel()), (0, 0, 255), 5)
        return img

    def upDirection(self):
        """ Return the current up direction """
        vd = self.T[0:3, 0:3].I * np.array([[0], [-1], [0]])
        return vd / np.linalg.norm(vd)

    def viewDirection(self):
        """ Return the current viewing direction """
        vd = self.T[0:3, 0:3].I * numpy.array([[0], [0], [1]])
        return vd / np.linalg.norm(vd)

    def viewYDirection(self):
        """ Return the current y-image direction """
        vd = self.T[0:3, 0:3].I * np.array([[0], [1], [0]])
        return vd / np.linalg.norm(vd)

    def viewXDirection(self):
        """ Return the current x-image direction """
        vd = self.T[0:3, 0:3].I * np.array([[1], [0], [0]])
        return vd / np.linalg.norm(vd)

    def focallength(self):
        """ return focal length of the camera """
        return (self.mtx[0, 0] + self.mtx[1, 1]) / 2

    def rvectvec(self):
        """ Return OpenCV pose """
        rvec, tvec = T2opencv(self.T)
        return rvec, tvec

    def __repr__(self):
        try:
            cc = self.cameraCentre()
            vd = self.viewDirection()
            return 'camera_t object: center %s, viewdir %s' % (cc.ravel(), vd.ravel())
        except:
            return 'camera_t object: '

    def projectPoints(ecam, X):
        """ Project a set of points to image coordinates
            The 3D points X should be an Nx3 array.

        """
        rvec, tvec = T2opencv(ecam.T)
        if X.shape[0] == 3 and X.shape[1] != 3:
            # legacy mode
            if X.size > 0:
                xim = cv2.projectPoints(X.transpose(), rvec, tvec, ecam.mtx, ecam.distcoeff)[0]
            else:
                xim = np.zeros((0, 1, 2))
        else:
            xim = cv2.projectPoints(X, rvec, tvec, ecam.mtx, ecam.distcoeff)[0]

        return xim

    def reprojectionError(ecam, X, xim):
        """ Calculate reprojection error for a set of 3D and 2D points

        The error calculated is:

        .. math::
            E = \sqrt{ \sum_j ||PX_j-y_j ||^2 }

        """

        xxl = ecam.projectPoints(X).squeeze().transpose()
        dd = xxl - xim
        err = np.linalg.norm(dd, axis=0)
        cost = np.mean(err)
        return cost, err

    def upCamera(self):
        """ Return camera with same position and viewing direction but with camera y-axis aligned to world z-axis """
        cc = self.cameraCentre()
        vd = self.viewDirection()
        side = np.cross(vd.T, np.array([0, 0, 1])).T
        if np.linalg.norm(side) < 1e-6:
            # side=np.array([[1,0,0]]).T
            side = np.cross(vd.T, np.array([0, -1, 0])).T
        side = side / np.linalg.norm(side)
        side = side / np.linalg.norm(side)
        down = np.cross(vd.T, side.T).T
        down = down / np.linalg.norm(down)
        Tnew = pg_rotation2H(np.hstack((side, down, vd)))
        Tnew[0:3, 3] = cc

        upcam = camera_t(Tnew.I, self.mtx, self.distcoeff)
        return upcam

    def frontFilterFast(ecam, X, verbose=0, rect=None, neardist=0.01):
        """ Select points which are in front of the camera (and in a certain region)
            Points in a Nx3 np.array and rect is a 2x5 np.array.float32
        """
        mtx = ecam.mtx
        distcoeff = ecam.distcoeff
        rvec, tvec = ecam.rvectvec()
        Twc = ecam.T
        Tcw = Twc.I
        # apply to all points
        xx = projectiveTransformation(Twc, X.T)
        # valid and invalid indices
        ind = (xx[2, :] >= neardist).nonzero()[0]

        # notind = (bools==False).nonzero()[0]
        if ind.size == 0:
            xim = np.zeros((0, 1, 2))
        else:
            xim = cv2.projectPoints(X[ind, :], rvec, tvec, mtx, distcoeff)[0]

        if verbose >= 2:
            plt.figure(100)
            plt.clf()
            plotPoints(rect, '-m')
            plotPoints(xim.T, '.b')
            if verbose >= 3:
                plotPoints(ximu.T, 'or')
            plt.axis('image')

        return xim, ind

    def frontFilter(ecam, X, verbose=0, rect=None, neardist=0.01):
        """ Select points which are in front of the camera (and in a certain region)
            Points in a 3xN np.array.float32 and rect with in a 2x5 np.array.float32
        """

        mtx = ecam.mtx
        distcoeff = ecam.distcoeff
        rvec, tvec = ecam.rvectvec()
        Twc = ecam.T
        Tcw = Twc.I
        # apply to all points
        xx = projectiveTransformation(Twc, X)
        ximall = cv2.projectPoints(X.transpose(), rvec, tvec, mtx, distcoeff)[0]
        ximuall = cv2.projectPoints(X.transpose(), rvec, tvec, mtx, None)[0]

        # do the z buffer test
        bools = xx[2, :] > neardist
        # do the 2d projection test
        if not rect is None:
            for ii, pt in enumerate(ximuall):
                ptx = tuple(pt.flatten())
                v = cv2.pointPolygonTest(rect.T, ptx, False)
                bools[ii] = bools[ii] and v > 0

        # valid and invalid indices
        ind = (bools == True).nonzero()[0]
        notind = (bools == False).nonzero()[0]
        if ind.size == 0:
            ximu = np.zeros((0, 1, 2))
            xim = np.zeros((0, 1, 2))
            ximall = -np.ones((xx.shape[1], 1, 2))
        else:
            ximu = cv2.projectPoints(
                X[:, ind].transpose(), rvec, tvec, mtx, None)[0]
            xim = cv2.projectPoints(
                X[:, ind].transpose(), rvec, tvec, mtx, distcoeff)[0]
            ximall[notind, :, :] = -1

        if verbose >= 2:
            plt.figure(100)
            plt.clf()
            plotPoints(rect, '-m')
            plotPoints(xim.T, '.b')
            if verbose >= 3:
                plotPoints(ximu.T, 'or')
            plt.axis('image')

        return xim, ind, ximall

    def estimatePose(ecam, XX, xim):
        try:
            pnpmode = cv2.EPNP  # opencv3 dev
            # pnpmode = cv2.CV_ITERATIVE # opencv3 dev
            pnpmodeiter = cv2.CV_ITERATIVE  # opencv3 dev
        except:
            pnpmode = cv2.SOLVEPNP_EPNP  # opencv2?
            pnpmodeiter = cv2.SOLVEPNP_ITERATIVE  # opencv3 dev
            pass
#        pnpmode= cv2.SOLVEPNP_ITERATIVE

        mtx = ecam.mtx
        distcoeff = ecam.distcoeff
        found, rvec, tvec = cv2.solvePnP(XX, xim.reshape((-1, 1, 2)), mtx, distcoeff, None, None, False, pnpmode)  # tvec=init_tvec, rvec=init_rvec, useExtrinsicGuess=1 )
        Tgood = opencv2T(rvec, tvec)  # world-to-camera
        ecamx = camera_t(Tgood, mtx, distcoeff)
        return ecamx

#%%
import subprocess


def runcmd(cmd, verbose=0):
    """ Run command and return output """
    output = subprocess.check_output(cmd, shell=True)
    return output

#%% Geometry functions

#%% Conversion between different representations of angles and frames


def angleDiff(x, y):
    """ Return difference between two angles in radians modulo 2* pi

    >>> d=angleDiff( 0.01, np.pi+0.02)
    >>> d=angleDiff( 0.01, 2*np.pi+0.02)
    """
    return np.abs(((x - y + np.pi) % (2 * np.pi)) - np.pi)


def angleDiffOri(x, y):
    """ Return difference between two angles in radians modulo pi

    >>> d=angleDiff( 0.01, np.pi+0.02)
    >>> d=angleDiff( 0.01, 2*np.pi+0.02)
    """
    return np.abs(((x - y + np.pi / 2) % (np.pi)) - np.pi / 2)


def opencvpose2attpos(rvecs, tvecs):
    tvec = np.array(tvecs).flatten()
    rvec = np.array(rvecs).flatten()
    R, tmp = cv2.Rodrigues(rvec)
    att = RBE2euler(R)
    pos = -R.transpose().dot(np.matrix(tvec.reshape((3, 1))))
    return att, pos


def opencv2TX(rvecs, tvecs):
    """ Convert OpenCV pose to homogenous transform """
    T = np.matrix(np.eye(4))
    R = cv2.Rodrigues(rvecs)[0]
    T[0:3, 0:3] = R
    T[0:3, 3:4] = tvecs
    return T


def opencv2T(rvec, tvec):
    """ Convert OpenCV pose to homogenous transform """
    T = np.matrix(np.eye(4))
    T[0:3, 0:3] = cv2.Rodrigues(rvec)[0]
    T[0:3, 3] = tvec
    return T


def T2opencv(T):
    """ Convert transformation to OpenCV rvec, tvec pair

    Example
    -------
    >>> rvec, tvec = T2opencv(np.eye(4))

    """
    rvec = cv2.Rodrigues(T[0:3, 0:3])[0]
    tvec = T[0:3, 3]
    return rvec, tvec


def frame2T(f):
    """ Convert frame into 4x4 transformation matrix """
    T = np.matrix(np.eye(4))
    T[0:3, 0:3] = euler2RBE(f[3:7])
    T[0:3, 3] = f[0:3].reshape(3, 1)
    return T


def euler2RBE(theta):
    """ Convert Euler angles to rotation matrix

      Example
      -------
      >>> np.set_printoptions(precision=4, suppress=True)
      >>> euler2RBE( [0,0,np.pi/2] )
      matrix([[ 0., -1.,  0.],
              [ 1.,  0.,  0.],
              [-0.,  0.,  1.]])

    """
    cr = math.cos(theta[0])
    sr = math.sin(theta[0])
    cp = math.cos(theta[1])
    sp = math.sin(theta[1])
    cy = math.cos(theta[2])
    sy = math.sin(theta[2])

    out = np.matrix([cp * cy, sr * sp * cy - cr * sy, cr * sp * cy + sr * sy,
                     cp * sy, sr * sp * sy + cr * cy, cr * sp * sy - sr * cy, -sp, sr * cp, cr * cp])
    return out.reshape((3, 3))


def RBE2euler(Rbe):
    """ Convert rotation matrix to Euler angles """
    out = np.zeros([3, 1])
    out[0, 0] = math.atan2(Rbe[2, 1], Rbe[2, 2])
    out[1, 0] = -math.asin(Rbe[2, 0])
    out[2, 0] = math.atan2(Rbe[1, 0], Rbe[0, 0])
    return out

#%% Helper functions


def pg_rotation2H(R):
    """ Convert rotation matrix to homogenous transform matrix """
    X = np.matrix(np.eye((R.shape[0] + 1)))
    X[0:-1, 0:-1] = R
    return X


def directionMean(vec):
    """ Calculate the mean of a set of directions

    The initial direction is determined using the oriented direction. Then a non-linear optimization is done.

    >>> vv=np.array( [[1,0],[1,0.1], [-1,.1]])
    >>> a=directionMean(vv)

    """
    def dist(a, vec):
        phi = np.arctan2(vec[:, 0], vec[:, 1])
        x = a - phi
        x = np.mod(x + np.pi / 2, np.pi) - np.pi / 2
        cost = np.linalg.norm(x)
        return cost
    Nfeval = 1

    def callbackF(Xi):
        global Nfeval
        print(Xi)
        print('{0:4d}   {1: 3.6f}'.format(Nfeval, Xi[0], dist(Xi[0], vec)))
        Nfeval += 1

    m = vec.mean(axis=0)
    a0 = np.arctan2(m[0], m[1])
    ff = lambda a: dist(a, vec)

    r = scipy.optimize.minimize(ff, a0, callback=None, options=dict({'disp': False}))
    a = r.x
    return a


def circular_mean(weights, angles):
    """ Calculate circular mean of a set of 2D vectors """
    x = y = 0.
    for angle, weight in zip(angles, weights):
        x += math.cos(math.radians(angle)) * weight
        y += math.sin(math.radians(angle)) * weight

    mean = math.degrees(math.atan2(y, x))
    return mean


def rot2D_old(phi):
    """ Return 2x2 rotation matrix from angle

    Arguments
    ---------
    phi : float
        Angle in radians
    Returns
    -------
        R : array
            The 2x2 rotation matrix

    Examples
    --------
    >>> R = rot2D(np.pi)

    """
    return np.matrix([[math.cos(phi), -math.sin(phi)], [math.sin(phi), math.cos(phi)]])


@static_var("b", np.matrix(np.zeros((2, 2))))
def rot2D(phi):
    """ Return 2x2 rotation matrix from angle

    Arguments
    ---------
    phi : float
        Angle in radians
    Returns
    -------
        R : array
            The 2x2 rotation matrix

    Examples
    --------
    >>> R = rot2D(np.pi)

    """
    r = rot2D.b.copy()
    c = math.cos(phi)
    s = math.sin(phi)
    r.itemset(0, c)
    r.itemset(1, -s)
    r.itemset(2, s)
    r.itemset(3, c)
    return r


def pg_rotx(phi):
    """ Rotate around the x-axis with angle """
    c = math.cos(phi)
    s = math.sin(phi)
    R = np.eye(3)
    R[1, 1] = c
    R[2, 1] = s
    R[1, 2] = -s
    R[2, 2] = c
    return np.matrix(R)

if platform.node() == 'marmot':
    # transition code to convert all elements to np.array type (and use python 3.5 @ operator)
    # np.array is faster, and with the @ operator we get cleaner code

    def frame2T(f):
        """ Convert frame into 4x4 transformation matrix """
        T = np.array(np.eye(4))
        T[0:3, 0:3] = euler2RBE(f[3:7])
        T[0:3, 3] = f[0:3].reshape(3, 1)
        return T

    @static_var("b", np.array(np.zeros((2, 2))))
    def rot2D(phi):
        """ Return 2x2 rotation matrix from angle

        Arguments
        ---------
        phi : float
            Angle in radians
        Returns
        -------
            R : array
                The 2x2 rotation matrix

        Examples
        --------
        >>> R = rot2D(np.pi)

        """
        r = rot2D.b.copy()
        c = math.cos(phi)
        s = math.sin(phi)
        r.itemset(0, c)
        r.itemset(1, -s)
        r.itemset(2, s)
        r.itemset(3, c)
        return r

    def pg_rotx(phi):
        """ Rotate around the x-axis with angle """
        c = math.cos(phi)
        s = math.sin(phi)
        R = np.zeros((3, 3))
        R.flat = [1, 0, 0, 0, c, -s, 0, s, c]
        return R


def imshowz(im, *args, **kwargs):
    """ Show image with interactive z-values """
    plt.imshow(im, *args, **kwargs)

    sz = im.shape
    numrows, numcols = sz[0], sz[1]

    def format_coord(x, y):
        col = int(x + 0.5)
        row = int(y + 0.5)
        if col >= 0 and col < numcols and row >= 0 and row < numrows:
            z = im[row, col]
            try:
                if len(z) == 1:
                    return 'x=%1.4f, y=%1.4f, z=%1.4f' % (x, y, z)
                else:
                    return 'x=%1.4f, y=%1.4f, z=%s' % (x, y, str(z))
            except:
                return 'x=%1.4f, y=%1.4f, z=%s' % (x, y, str(z))
        else:
            return 'x=%1.4f, y=%1.4f' % (x, y)

    ax = plt.gca()
    ax.format_coord = format_coord


def pg_scaling(scale, cc=None):
    """ Create scaling with specified centre


    Example
    -------
    >>> pg_scaling( [1.,2])
    array([[ 1.,  0.,  0.],
           [ 0.,  2.,  0.],
           [ 0.,  0.,  1.]])

    """
    scale = np.array(scale)
    scale = np.hstack((scale, 1))
    H = np.diag(scale)
    if cc is not None:
        cc = np.array(cc).flatten()
        H = pg_transl2H(cc) * H * pg_transl2H(-cc)

    return H


def pg_transl2H(tr):
    """ Convert translation to homogeneous transform matrix

    >>> pg_transl2H( [1,2])
    matrix([[ 1.,  0.,  1.],
            [ 0.,  1.,  2.],
            [ 0.,  0.,  1.]])

    """
    sh = np.array(tr)
    H = np.eye(sh.size + 1)
    H[0:-1, -1] = sh.flatten()
    H = np.matrix(H)
    return H


def setregion(im, subim, pos):
    """ Set region in Numpy image

    Arguments
    ---------
        im : Numpy array
            image to fill region in
        subim : Numpy array
            subimage
        pos: array
            position to place image
    """
    # TODO: error checking
    h = subim.shape[0]
    w = subim.shape[1]
    im[pos[0]:(pos[0] + h), pos[1]:(pos[1] + w), ...] = subim
    return im


def frontFilter(X, rvec, tvec, mtx, verbose=0, distcoeff=None, rect=None, neardist=0.01, returnall=False):
    """ Select points which are in front of the camera (and in a certain region)
        Points in a 3xN np.array.float32 and rect with in a 2x5 np.array.float32
    """
    T = opencv2T(rvec, tvec)

    # apply to all points
    xx = projectiveTransformation(T, X)
    ximuall = cv2.projectPoints(X.transpose(), rvec, tvec, mtx, None)[0]

    # do the z buffer test
    bools = xx[2, :] > neardist
    # do the 2d projection test
    if not rect is None:
        for ii, pt in enumerate(ximuall):
            ptx = tuple(pt.flatten())
            v = cv2.pointPolygonTest(rect.T, ptx, False)
            bools[ii] = bools[ii] and v > 0

    # valid and invalid indices
    ind = (bools == True).nonzero()[0]
    notind = (bools == False).nonzero()[0]
    if ind.size == 0:
        ximu = np.zeros((0, 1, 2))
        xim = np.zeros((0, 1, 2))
    else:
        ximu = cv2.projectPoints(
            X[:, ind].transpose(), rvec, tvec, mtx, None)[0]
        xim = cv2.projectPoints(
            X[:, ind].transpose(), rvec, tvec, mtx, distcoeff)[0]

    if verbose >= 2:
        plt.figure(100)
        plt.clf()
        plt.imshow(rgb)
        plotPoints(xim.T, '.b')
        plotPoints(ximu.T, 'or')

    if returnall:
        if ind.size == 0:
            ximall = -np.ones((xx.shape[1], 1, 2))
        else:
            ximall = cv2.projectPoints(
                X.transpose(), rvec, tvec, mtx, distcoeff)[0]
            ximall[notind, :, :] = -1
        return xim, ind, ximall
    else:
        return xim, ind

# import matplotlib
# matplotlib.use('TkAgg')


def region2poly(rr):
    """ Convert a region (bounding box xxyy) to polygon """
    if isinstance(rr, tuple) or isinstance(rr, list):
        # x,y,x2,y2 format
        rr = np.array(rr).reshape((2, 2)).transpose()
        poly = np.array([rr[:, 0:1], np.array([[rr[0, 1]], [rr[1, 0]]]), rr[
                        :, 1:2], np.array([[rr[0, 0]], [rr[1, 1]]]), rr[:, 0:1]]).reshape((5, 2)).T
        return poly
        # todo: eliminate transpose
    # poly=np.array( (2, 5), dtype=rr.dtype)
    # poly.flat =rr.flat[ [0,1,1,0, 0, 2,2,3,3,2] ]
    poly = rr.flat[[0, 1, 1, 0, 0, 2, 2, 3, 3, 2]].reshape((2, 5))

    # poly = np.array([rr[:, 0:1], np.array([[rr[0, 1]], [rr[1, 0]]]), rr[ :, 1:2], np.array([[rr[0, 0]], [rr[1, 1]]]), rr[:, 0:1]]).reshape((5, 2)).T
    return poly


def plotLabels(xx, *args, **kwargs):
    """ Plot labels next to points

    Example:
    >>> xx=np.random.rand(2, 10)
    >>> fig=plt.figure(10); plt.clf()
    >>> _ = plotPoints(xx, '.b'); _ = plotLabels(xx)
    """

    if len(np.array(xx).shape) == 1 and xx.shape[0] == 2:
        xx = xx.reshape((2, 1))
    if xx.shape[0] > 2 and xx.shape[1] == 2:
        xx = xx.T
    if len(args) == 0:
        v = range(0, xx.shape[1])
        lbl = ['%d' % i for i in v]
    else:
        lbl = args[0]
        if isinstance(lbl, int):
            lbl = [str(lbl)]
        elif isinstance(lbl, str):
            lbl = [str(lbl)]
    # plt.text(xx[0:], xx[1,:], lbl, **kwargs)
    nn = xx.shape[1]
    ax = plt.gca()
    # print(nn)
    # print(lbl)
    th = [None] * nn
    for ii in range(nn):
        # print('-- %d' % ii)
        ww = str(lbl[ii])
        # print(ww)
        th[ii] = ax.annotate(str(lbl[ii]), xx[:, ii], **kwargs)
    return th


def plot2Dline(line, *args, **kwargs):
    """ Plot a 2D line in a matplotlib figure

    line: 3x1 array

    >>> plot2Dline([-1,1,0], 'b')
    """
    if np.abs(line[1]) > .001:
        xx = plt.xlim()
        xx = np.array(xx)
        yy = (-line[2] - line[0] * xx) / line[1]
        plt.plot(xx, yy, *args, **kwargs)
    else:
        yy = np.array(plt.ylim())
        xx = (-line[2] - line[1] * yy) / line[0]
        plt.plot(xx, yy, *args, **kwargs)


# plotLabels( np.zeros( (2,3)))

#%%

def auto_canny(image, sigma=0.33):
    """ Canny edge detection with automatic parameter detection

    Code from http://www.pyimagesearch.com/2015/04/06/zero-parameter-automatic-canny-edge-detection-with-python-and-opencv/

    >>> imc=auto_canny(np.zeros( (200,300)).astype(np.uint8))

    Arguments
    ---------
        image : array
            input image
    Returns
    -------
        edged : array
            detected edges

    """
    # compute the median of the single channel pixel intensities
    v = np.median(image)
    # apply automatic Canny edge detection using the computed median
    lower = int(max(0, (1.0 - sigma) * v))
    upper = int(min(255, (1.0 + sigma) * v))
    edged = cv2.Canny(image, lower, upper)
    return edged

#%% Plotting functions


def plotPoints(xx, *args, **kwargs):
    """ Plot 2D or 3D points


    Arguments:
        xx - array of points
        \*args - arguments passed to the plot function of matplotlib

    Example:
    >>> plotPoints(np.random.rand(2,10), '.-b')

    """
    if xx.shape[0] == 2:
        h = plt.plot(xx[0, :], xx[1, :], *args, **kwargs)
    elif xx.shape[0] == 3:
        h = plt.plot(xx[0, :], xx[1, :], xx[2, :], *args, **kwargs)
    if xx.shape[0] == 1:
        h = plt.plot(xx[0, :], *args, **kwargs)
    else:
        h = None
    return h


def orthogonal_proj(zfront, zback):
    """ see http://stackoverflow.com/questions/23840756/how-to-disable-perspective-in-mplot3d """
    a = (zfront + zback) / (zfront - zback)
    b = -2 * (zfront * zback) / (zfront - zback)
    return numpy.array([[1, 0, 0, 0],
                        [0, 1, 0, 0],
                        [0, 0, a, b],
                        [0, 0, -1e-9, zback]])


def plotPoints3D(xx, *args, **kwargs):
    """ Plot 3D points

    Arguments
    ---------
    xx: 3xN array
        the 3D data points

    Example
    -------
    >> ax=plotPoints3D(np.random.rand(3, 1) ,'.r', markersize=10, fig=12)

    """

    fig = kwargs.get('fig', None)
    verbose = kwargs.get('verbose', 0)
    if 'fig' in kwargs.keys():
        kwargs.pop('fig')
    if 'verbose' in kwargs.keys():
        kwargs.pop('verbose')

    if verbose:
        print('plotPoints3D: using fig %s' % fig)
        print('plotPoints3D: using args %s' % args)
    # pdb.set_trace()
    if fig is None:
        ax = p.gca()
    else:
        fig = p.figure(fig)
    # ax = p3.Axes3D(fig)
        ax = fig.gca(projection='3d')
        # ax = fig.gca(projection='rectilinear')
        # ax = p3.Axes3D(fig)
    # ax=p.gca()
    # r=ax.plot3D(np.ravel(xx[0,:]),np.ravel(xx[1,:]),np.ravel(xx[2,:]),  *args, **kwargs)
    r = ax.plot(np.ravel(xx[0, :]), np.ravel(xx[1, :]), np.ravel(xx[2, :]), *args, **kwargs)
    # ax.set_xlabel('X'); ax.set_ylabel('Y'); ax.set_zlabel('Z')
    #   fig.add_axes(ax)
    # p.show()
    p.draw()
    return ax

#%%


def polyarea(p):
    """ Return signed area of polygon

    Arguments
    ---------
        p : Nx2 numpy array or list of vertices
            vertices of polygon
    Returns
    -------
        area : float
            area of polygon

    >>> polyarea( [ [0,0], [1,0], [1,1], [0,2]] )
    1.5
    """
    if len(p) <= 1:
        return 0
    if isinstance(p, numpy.ndarray):
        val = 0
        for x in range(len(p)):
            x0 = p[x, 0]
            y0 = p[x, 1]
            xp = x + 1
            if xp >= len(p):
                xp = 0
            x1 = p[xp, 0]
            y1 = p[xp, 1]
            val += 0.5 * (x0 * y1 - x1 * y0)
        return val

    def polysegments(p):
        """ Helper functions """
        if isinstance(p, list):
            return zip(p, p[1:] + [p[0]])
        else:
            return zip(p, np.vstack((p[1:], p[0:1])))
    return 0.5 * abs(sum(x0 * y1 - x1 * y0 for ((x0, y0), (x1, y1)) in polysegments(p)))


try:
    import Polygon as polygon3

    def polyintersect(x1, x2):
        """ Intersection of two polygons

        >>> x1=np.array([(0, 0), (1, 1), (1, 0)] )
        >>> x2=np.array([(1, 0), (1.5, 1.5), (.5, 0.5)])
        >>> x=polyintersect(x1, x2)
        >>> _=plt.figure(10); plt.clf()
        >>> plotPoints(x1.T, '.-r' )
        >>> plotPoints(x2.T, '.-b' )
        >>> plotPoints(x.T, '.-g' , linewidth=2)

        """

        p1 = polygon3.Polygon(x1)
        p2 = polygon3.Polygon(x2)
        p = p1 & p2
        x = np.array(p)
<<<<<<< HEAD
        x = x.reshape((-1,2))
=======
        x = x.reshape((-1, 2))
>>>>>>> c7ec083d
        return x
except:
    try:
        import shapely
        import shapely.geometry
    except Exception as inst:
            # warnings.warn('pmatlab: could not load shapely, not all functionality is available')
        pass

    def polyintersect(x1, x2):
        """ Intersection of two polygons

        >>> x1=np.array([(0, 0), (1, 1), (1, 0)] )
        >>> x2=np.array([(1, 0), (1.5, 1.5), (.5, 0.5)])
        >>> x=polyintersect(x1, x2)
        >>> _=plt.figure(10); plt.clf()
        >>> plotPoints(x1.T, '.-r' )
        >>> plotPoints(x2.T, '.-b' )

        """

        p1 = shapely.geometry.Polygon(x1)
        p2 = shapely.geometry.Polygon(x2)
        p = p1.intersection(p2)
        if p.is_empty:  # len(p)==0:
            return np.zeros((0, 2))
        x = np.array(list(p.exterior.coords))
        return x

#%%


def opencv_draw_points(bgr, imgpts, drawlabel=True, radius=3, color=(255, 0, 0), thickness=-1, copyimage=True):
    """ Draw points on image

    Arguments
    ---------
        bgr : numpy array
            image to draw points into
        impts : array
            locations of points to plot

    """
    if copyimage:
        out = bgr.copy()
    else:
        out = bgr
    fscale = .5 + .5 * (radius * 0.2)
    fthickness = int(fscale + 1)
    for i, pnt in enumerate(imgpts):  # enumerate(imgpts):
        tpnt = tuple(pnt.ravel())
        # print('radius: %f, th %f' % (radius, thickness))
        cv2.circle(out, tpnt, radius, color, thickness)
        if(drawlabel):
            cv2.putText(
                out, '%d' % (i + 1), tpnt, cv2.FONT_HERSHEY_SIMPLEX, fscale, color, fthickness)
    return out


def enlargelims(factor=1.05):
    """ Enlarge the limits of a plot
    Example:
      >>> enlargelims(1.1)

    """
    xl = plt.xlim()
    d = (factor - 1) * (xl[1] - xl[0]) / 2
    xl = (xl[0] - d, xl[1] + d)
    plt.xlim(xl)
    yl = plt.ylim()
    d = (factor - 1) * (yl[1] - yl[0]) / 2
    yl = (yl[0] - d, yl[1] + d)
    plt.ylim(yl)


def finddirectories(p, patt):
    """ Get a list of files """
    lst = os.listdir(p)
    rr = re.compile(patt)
    lst = [l for l in lst if re.match(rr, l)]
    lst = [l for l in lst if os.path.isdir(os.path.join(p, l))]
    return lst


def findfilesR(p, patt):
    """ Get a list of files (recursive)

    Arguments
    ---------

    p (string): directory
    patt (string): pattern to match

    """
    lst = []
    rr = re.compile(patt)
    for root, dirs, files in os.walk(p, topdown=False):
        lst += [os.path.join(root, f) for f in files if re.match(rr, f)]
    return lst


def signedsqrt(val):
    """ Signed square root function

    >>> signedsqrt([-4.,4,0])
    array([-2.,  2.,  0.])
    >>> signedmin(-10, 5)
    -5
    """
    val = np.sign(val) * np.sqrt(np.abs(val))
    return val


def signedmin(val, w):
    """ Signed minimum value function

    >>> signedmin(-3, 5)
    -3
    >>> signedmin(-10, 5)
    -5
    """
    val = np.minimum(val, abs(w))
    val = np.maximum(val, -abs(w))
    return val


def smoothstep(x, x0=0, alpha=1):
    """ Smooth step function

    >>> t=np.arange(0,600,1.)
    >>> _ = plt.plot(t, smoothstep(t, 300, alpha=1./100),'.b')

    """
    x = alpha * (x - x0)
    f = ((x / np.sqrt(1 + x * x)) + 1) / 2
    return f


def logistic(x, x0=0, alpha=1):
    """ Simple logistic function

    >>> t=np.arange(0,600,1.)
    >>> _ = plt.plot(t, logistic(t, 300, alpha=1./100),'.b')

    """
    f = 1 / (1 + np.exp(-2 * alpha * (x - x0)))
    return f


def findfiles(p, patt, recursive=False):
    """ Get a list of files """
    if recursive:
        return findfilesR(p, patt)
    lst = os.listdir(p)
    rr = re.compile(patt)
    lst = [l for l in lst if re.match(rr, l)]
    return lst

#%%


def gaborFilter(ksize, sigma, theta, Lambda=1, psi=0, gamma=1, cut=None):
    """ Create a Gabor filter of specified size


    Input
    -----
    ksize : integer
        kernel size in pixels
    sigma, theta, Lambda, psi: float
        parameters of Gabor function
    cut: boolean
        if True cut off the angular component after specified distance (in radians)

    Output
    ------

    g : array
        constructed kernel

    Example
    -------

    >>> g = gaborFilter(ksize=15, sigma=2,theta=2,Lambda=1, gamma=1)

    """
    h = ((ksize - 1) // 2)
    x, y = np.meshgrid(range(-h, h + 1), range(-h, h + 1))
    sigma_x = sigma
    # print('gamma %s' % gamma)
    sigma_y = float(sigma) / gamma
    # Rotation
    x_theta = x * np.cos(theta) + y * np.sin(theta)
    y_theta = -x * np.sin(theta) + y * np.cos(theta)

    xt = 2 * np.pi / Lambda * x_theta
    if cut is not None:
        pass
        xt = np.minimum(xt, cut)
        xt = np.maximum(xt, -cut)

    gb = np.exp(-.5 * (x_theta**2 / sigma_x**2 + y_theta**2 / sigma_y**2)) * np.cos(xt + psi)
    return gb

#%%

import numpy as np
import scipy.ndimage.filters as filters
import scipy.ndimage.morphology as morphology


def detect_local_minima(arr, thr=None):
    """
    Takes an array and detects the troughs using the local maximum filter.
    Returns a boolean mask of the troughs (i.e. 1 when
    the pixel's value is the neighborhood maximum, 0 otherwise)

    Args:
        arr (array): input array

    """
    # http://stackoverflow.com/questions/3684484/peak-detection-in-a-2d-array/3689710#3689710

    # define an connected neighborhood
    # http://www.scipy.org/doc/api_docs/SciPy.ndimage.morphology.html#generate_binary_structure
    neighborhood = morphology.generate_binary_structure(len(arr.shape), 2)
    # apply the local minimum filter; all locations of minimum value
    # in their neighborhood are set to 1
    # http://www.scipy.org/doc/api_docs/SciPy.ndimage.filters.html#minimum_filter
    local_min = (filters.minimum_filter(arr, footprint=neighborhood) == arr)
    # local_min is a mask that contains the peaks we are
    # looking for, but also the background.
    # In order to isolate the peaks we must remove the background from the mask.
    #
    # we create the mask of the background
    background = (arr == 0)
    #
    # a little technicality: we must erode the background in order to
    # successfully subtract it from local_min, otherwise a line will
    # appear along the background border (artifact of the local minimum filter)
    # http://www.scipy.org/doc/api_docs/SciPy.ndimage.morphology.html#binary_erosion
    eroded_background = morphology.binary_erosion(
        background, structure=neighborhood, border_value=1)
    #
    # we obtain the final mask, containing only peaks,
    # by removing the background from the local_min mask
    detected_minima = local_min - eroded_background
    if thr is not None:
        detected_minima[arr > thr] = 0
    return np.where(detected_minima)


#%% Matlab compatibility functions

__t00 = 0


def tic():
    """ Start timer """
    global __t00
    __t00 = time.time()
    return __t00


def toc(t0=None):
    """ Stop timer

    Returns:
        time elapsed (in seconds) since the start of the timer

    See also: :func:`tic`
    """
    if t0:
        dt = time.time() - t0
    else:
        dt = time.time() - __t00
    return dt


def fullpath(*args):
    """ Return full path from a list """
    p = os.path.join(*args)
    return p


def ginput(n=1, drawmode='', **kwargs):
    """ Select points from figure

    Press middle mouse button to stop selection

    Arguments:
        n - number of points to select
        drawmode - style to plot selected points

    """
    xx = np.zeros((2, 0))
    for ii in range(0, n):
        x = pylab.ginput(1)
        if len(x) == 0:
            x = x[:, 0:ii]
            break
        x = np.array(x).T
        xx = np.hstack((xx, x))
        if drawmode is not None:
            plt.plot(xx[0, :].T, xx[1, :].T, drawmode, **kwargs)
    return xx


def save(pkl_file, *args):
    """ Save objects to file

    Arguments
    ---------
    pkl_file : string
         filename
    \*args : anything
         Python objects to save
    """

    # save data to disk
    # pdb.set_trace()
    output = open(pkl_file, 'wb')
    pickle.dump(args, output, protocol=2)
    output.close()


def load(pkl_file):
    """ Load objects from file """
    try:
        output = open(pkl_file, 'rb')
        data2 = pickle.load(output)
        output.close()
    except:
        if sys.version_info.major >= 3:
            # if pickle file was saved in python2 we might fix issues with a different encoding
            output = open(pkl_file, 'rb')
            data2 = pickle.load(output, encoding='latin')
            # pickle.load(pkl_file, fix_imports=True, encoding="ASCII", errors="strict")
            output.close()
        else:
            data2 = None
    return data2


def cd(dd=''):
    """ Change current working directory """
    w = os.getcwd()
    if len(dd) < 1:
        return w
    os.chdir(dd)
    return


def choose(n, k):
    """ Binomial coefficients
    Return the n!/((n-k)!k!)

    Arguments:
        n -- Integer
        k -- Integer

    Returns:
        The bionomial coefficient n choose k

    Example:
      >>> choose(6,2)
      15

    """
    ntok = 1
    for t in range(min(k, n - k)):
        ntok = ntok * (n - t) // (t + 1)
    return ntok


def closefn():
    """ Destructor function for the module """
    return
    # print('pmatlab: closefn()')
    # global _applocalqt
import atexit
atexit.register(closefn)

# print('hi there')

#%%
import warnings


def deprecation(message):
    """ Issue a deprecation warning message """
    warnings.warn(message, DeprecationWarning, stacklevel=2)


def anisodiff(img, niter=1, kappa=50, gamma=0.1, step=(1., 1.), option=1, ploton=False):
    """
    Anisotropic diffusion.

    Usage:
    imgout = anisodiff(im, niter, kappa, gamma, option)

    Arguments:
            img    - input image
            niter  - number of iterations
            kappa  - conduction coefficient 20-100 ?
            gamma  - max value of .25 for stability
            step   - tuple, the distance between adjacent pixels in (y,x)
            option - 1 Perona Malik diffusion equation No 1
                     2 Perona Malik diffusion equation No 2
            ploton - if True, the image will be plotted on every iteration

    Returns:
            imgout   - diffused image.

    kappa controls conduction as a function of gradient.  If kappa is low
    small intensity gradients are able to block conduction and hence diffusion
    across step edges.  A large value reduces the influence of intensity
    gradients on conduction.

    gamma controls speed of diffusion (you usually want it at a maximum of
    0.25)

    step is used to scale the gradients in case the spacing between adjacent
    pixels differs in the x and y axes

    Diffusion equation 1 favours high contrast edges over low contrast ones.
    Diffusion equation 2 favours wide regions over smaller ones.

    Reference:
    P. Perona and J. Malik.
    Scale-space and edge detection using ansotropic diffusion.
    IEEE Transactions on Pattern Analysis and Machine Intelligence,
    12(7):629-639, July 1990.

    Original MATLAB code by Peter Kovesi
    School of Computer Science & Software Engineering
    The University of Western Australia
    pk @ csse uwa edu au
    <http://www.csse.uwa.edu.au>

    Translated to Python and optimised by Alistair Muldal
    Department of Pharmacology
    University of Oxford
    <alistair.muldal@pharm.ox.ac.uk>

    June 2000  original version.
    March 2002 corrected diffusion eqn No 2.
    July 2012 translated to Python
    """

    # ...you could always diffuse each color channel independently if you
    # really want
    if img.ndim == 3:
        warnings.warn("Only grayscale images allowed, converting to 2D matrix")
        img = img.mean(2)

    # initialize output array
    img = img.astype('float32')
    imgout = img.copy()

    # initialize some internal variables
    deltaS = np.zeros_like(imgout)
    deltaE = deltaS.copy()
    NS = deltaS.copy()
    EW = deltaS.copy()
    gS = np.ones_like(imgout)
    gE = gS.copy()

    # create the plot figure, if requested
    if ploton:
        import pylab as pl
        from time import sleep

        fig = pl.figure(figsize=(20, 5.5), num="Anisotropic diffusion")
        ax1, ax2 = fig.add_subplot(1, 2, 1), fig.add_subplot(1, 2, 2)

        ax1.imshow(img, interpolation='nearest')
        ih = ax2.imshow(imgout, interpolation='nearest', animated=True)
        ax1.set_title("Original image")
        ax2.set_title("Iteration 0")

        fig.canvas.draw()

    for ii in xrange(niter):

        # calculate the diffs
        deltaS[:-1, :] = np.diff(imgout, axis=0)
        deltaE[:, :-1] = np.diff(imgout, axis=1)

        # conduction gradients (only need to compute one per dim!)
        if option == 1:
            gS = np.exp(-(deltaS / kappa)**2.) / step[0]
            gE = np.exp(-(deltaE / kappa)**2.) / step[1]
        elif option == 2:
            gS = 1. / (1. + (deltaS / kappa)**2.) / step[0]
            gE = 1. / (1. + (deltaE / kappa)**2.) / step[1]

        # update matrices
        E = gE * deltaE
        S = gS * deltaS

        # subtract a copy that has been shifted 'North/West' by one
        # pixel. don't as questions. just do it. trust me.
        NS[:] = S
        EW[:] = E
        NS[1:, :] -= S[:-1, :]
        EW[:, 1:] -= E[:, :-1]

        # update the image
        imgout += gamma * (NS + EW)

        if ploton:
            iterstring = "Iteration %i" % (ii + 1)
            ih.set_data(imgout)
            ax2.set_title(iterstring)
            fig.canvas.draw()
            # sleep(0.01)

    return imgout


#%%
# print('pmatlab: Py modules %s' % str(([x for x in sys.modules.keys() if x.startswith('Py')])) )

try:
    import PIL
    from PIL import ImageFont
    from PIL import Image
    from PIL import ImageDraw

    def writeTxt(im, txt, pos=(10, 10), fontsize=25, color=(0, 0, 0), fonttype='/usr/share/fonts/truetype/msttcorefonts/Arial.ttf'):
        """ Write text on image using PIL """
        font = ImageFont.truetype(fonttype, fontsize)
        im1 = Image.fromarray(im)
        # Drawing the text on the picture
        draw = ImageDraw.Draw(im1)
        draw.text(pos, txt, color, font=font)
        return np.array(im1)
except:
    def writeTxt(*args, **kwargs):
        """ Dummy function """
        warnings.warn('writeTxt: could not find PIL')
        return None
    pass


#%% Copy mplimage to clipboard

try:
    _usegtk = 0
    try:
        import matplotlib.pyplot
        _usegtk = 0
    except:
        import pygtk
        pygtk.require('2.0')
        import gtk
        _usegtk = 1
        pass

    import cv2
    # cb=QtGui.QClipboard

    #%
    def mpl2clipboard(event=None, verbose=1, fig=None):
        """ Copy current Matplotlib figure to clipboard """
        if verbose:
            print('copy current Matplotlib figure to clipboard')
        if fig is None:
            fig = matplotlib.pyplot.gcf()
        else:
            print('mpl2clipboard: figure %s' % fig)
        w, h = fig.canvas.get_width_height()
        buf = np.fromstring(fig.canvas.tostring_argb(), dtype=np.uint8)
        buf.shape = (h, w, 4)
        im = np.roll(buf, 3, axis=2)
        im = cv2.cvtColor(im, cv2.COLOR_RGB2BGR)

        if _usegtk:
            r, tmpfile = tempfile.mkstemp(suffix='.png')
            cv2.imwrite(tmpfile, im)
            image = gtk.gdk.pixbuf_new_from_file(tmpfile)
            clipboard = gtk.clipboard_get()
            clipboard.set_image(image)
            clipboard.store()
        else:
            cb = QtWidgets.QApplication.clipboard()
            r, tmpfile = tempfile.mkstemp(suffix='.bmp')
            cv2.imwrite(tmpfile, im)
            qim = QtWidgets.QPixmap(tmpfile)
            cb.setPixmap(qim)

            if 0:
                im = im[:, :, 0:3].copy()
                qim = QtWidgets.QImage(
                    im.data, im.shape[0], im.shape[1], QtWidgets.QImage.Format_RGB888)
                cb.setImage(qim)


except:
    def mpl2clipboard(event=None, verbose=1, fig=None):
        """ Copy current Matplotlib figure to clipboard

        Dummy implementation
        """
        if verbose:
            print('copy current Matplotlib figure to clipboard not available')

    pass


def addfigurecopy(fig=None):
    """ Add callback to figure window

    By pressing the 'c' key figure is copied to the clipboard

    """
    if fig is None:
        Fig = plt.gcf()
    else:
        Fig = plt.figure(fig)
    ff = lambda xx, figx=Fig: mpl2clipboard(fig=figx)
    Fig.canvas.mpl_connect('key_press_event', ff)  # mpl2clipboard)

#%%


def cfigure(*args, **kwargs):
    """ Create Matplotlib figure with copy to clipboard functionality

    By pressing the 'c' key figure is copied to the clipboard

    """
    if 'facecolor' in kwargs:
        fig = plt.figure(*args, **kwargs)
    else:
        fig = plt.figure(*args, facecolor='w', **kwargs)
    ff = lambda xx, figx=fig: mpl2clipboard(fig=figx)
    fig.canvas.mpl_connect('key_press_event', ff)  # mpl2clipboard)
    return fig

#%%

try:
    def monitorSizes(verbose=0):
        """ Return monitor sizes """
        _qd = QtWidgets.QDesktopWidget()
        if sys.platform == 'win32' and _qd is None:
            import ctypes
            user32 = ctypes.windll.user32
            wa = [
                [0, 0, user32.GetSystemMetrics(0), user32.GetSystemMetrics(1)]]
        else:
            # tmp=QtWidgets.QApplication.startingUp()
            # logging.debug('starting QApplication: startingUp %d' % tmp)
            _applocalqt = QtWidgets.QApplication.instance()

            if _applocalqt is None:
                _applocalqt = QtWidgets.QApplication([])
                _qd = QtWidgets.QDesktopWidget()
            else:
                _qd = QtWidgets.QDesktopWidget()

            nmon = _qd.screenCount()
            wa = [_qd.screenGeometry(ii) for ii in range(nmon)]
            wa = [[w.x(), w.y(), w.width(), w.height()] for w in wa]

            if 0:
                # import gtk # issues with OpenCV...
                window = gtk.Window()
                screen = window.get_screen()

                nmon = screen.get_n_monitors()
                wa = [screen.get_monitor_geometry(ii) for ii in range(nmon)]
                wa = [[w.x, w.y, w.width, w.height] for w in wa]

            if verbose:
                for ii, w in enumerate(wa):
                    print('monitor %d: %s' % (ii, str(w)))
        return wa
except:
    def monitorSizes(verbose=0):
        """ Dummy function for monitor sizes """
        return [[0, 0, 1600, 1200]]
    pass

#%%


def getWindowRectangle():
    """ Return current window rectangle """
    x, y, w, h = None, None, None, None
    mngr = plt.get_current_fig_manager()
    be = matplotlib.get_backend()
    if be == 'WXAgg':
        (x, y) = mngr.canvas.manager.window.GetPosition(x, y)
        (w, h) = mngr.canvas.manager.window.GetSize()
    elif be == 'TkAgg':
        print('getWindowRectangle: not implemented...')
        #_=mngr.canvas.manager.window.wm_geometry("%dx%d+%d+%d" % (w,h,x,y))
    elif be == 'module://IPython.kernel.zmq.pylab.backend_inline':
        pass
    else:
        # assume Qt canvas
        g = mngr.canvas.manager.window.geometry()
        x, y, w, h = g.left(), g.top(), g.width(), g.height()
        # mngr.window.setGeometry(x,y,w,h)
    return (x, y, w, h)


def setWindowRectangle(x, y=None, w=None, h=None, mngr=None, be=None):
    """ Position the current Matplotlib figure at the specified position
    Usage: setWindowRectangle(x,y,w,h)
    """
    if y is None:
        y = x[1]
        w = x[2]
        h = x[3]
        x = x[0]
    if mngr is None:
        mngr = plt.get_current_fig_manager()
    be = matplotlib.get_backend()
    if be == 'WXAgg':
        mngr.canvas.manager.window.SetPosition((x, y))
        mngr.canvas.manager.window.SetSize((w, h))
    elif be == 'TkAgg':
        _ = mngr.canvas.manager.window.wm_geometry("%dx%d+%d+%d" % (w, h, x, y))
    elif be == 'module://IPython.kernel.zmq.pylab.backend_inline':
        pass
    else:
        # assume Qt canvas
        mngr.canvas.manager.window.move(x, y)
        mngr.canvas.manager.window.resize(w, h)
        mngr.canvas.manager.window.setGeometry(x, y, w, h)
        # mngr.window.setGeometry(x,y,w,h)

try:
    # http://forums.xkcd.com/viewtopic.php?f=11&t=99890
    import msvcrt

    def getkey():
        """ Cross-platform get key function """
        if msvcrt.kbhit():
            k = msvcrt.getch()
            return k
        return None
except:
    pass


def raiseWindow(fig):
    """ Raise a matplotlib window to to front """
    plt.figure(fig)  # plt.show()
    w = pylab.get_current_fig_manager().window
    w.setWindowFlags(QtCore.Qt.WindowStaysOnTopHint)
    w.show()

#%%


def ca():
    """ Close all open windows """
    plt.close('all')

#%%


@static_var('monitorindex', -1)
def tilefigs(lst, geometry=[2, 2], ww=None, raisewindows=False, tofront=False, verbose=0):
    """ Tile figure windows on a specified area

    Arguments
    ---------
        lst : list
                list of figure handles or integers
        geometry : 2x1 array
                layout of windows

    """
    mngr = plt.get_current_fig_manager()
    be = matplotlib.get_backend()
    if ww is None:
        ww = monitorSizes()[tilefigs.monitorindex]

    w = ww[2] / geometry[0]
    h = ww[3] / geometry[1]

    # wm=plt.get_current_fig_manager()

    if isinstance(lst, int):
        lst = [lst]

    if verbose:
        print('tilefigs: ww %s, w %d h %d' % (str(ww), w, h))
    for ii, f in enumerate(lst):
        if isinstance(f, matplotlib.figure.Figure):
            fignum = f.number
        else:
            fignum = f
        if not plt.fignum_exists(fignum):
            if verbose >= 2:
                print('tilefigs: fignum: %s' % str(fignum))
            continue
        fig = plt.figure(fignum)
        iim = ii % np.prod(geometry)
        ix = iim % geometry[0]
        iy = np.floor(float(iim) / geometry[0])
        x = ww[0] + ix * w
        y = ww[1] + iy * h
        if verbose:
            print('ii %d: %d %d: f %d: %d %d %d %d' %
                  (ii, ix, iy, fignum, x, y, w, h))
            if verbose >= 2:
                print('  window %s' % mngr.get_window_title())
        if be == 'WXAgg':
            fig.canvas.manager.window.SetPosition((x, y))
            fig.canvas.manager.window.SetSize((w, h))
        if be == 'WX':
            fig.canvas.manager.window.SetPosition((x, y))
            fig.canvas.manager.window.SetSize((w, h))
        if be == 'agg':
            fig.canvas.manager.window.SetPosition((x, y))
            fig.canvas.manager.window.resize(w, h)
        if be == 'Qt4Agg' or be == 'QT4' or be == 'QT5Agg':
            # assume Qt canvas
            try:
                fig.canvas.manager.window.move(x, y)
                fig.canvas.manager.window.resize(w, h)
                fig.canvas.manager.window.setGeometry(x, y, w, h)
                # mngr.window.setGeometry(x,y,w,h)
            except Exception as e:
                print('problem with window manager: ', )
                print(be)
                print(e)
                pass
        if raisewindows:
            mngr.window.raise_()
        if tofront:
            plt.figure(f)

#%%


def robustCost(x, thr, method='L1'):
    """ Robust cost function

    method : string
        method to be used. use 'show' to show the options

    Example
    -------
    >>> robustCost([2,3,4],thr=2.5)
    array([ 2. ,  2.5,  2.5])
    >>> robustCost(2, thr=1)
    1
    >>> methods=robustCost(np.arange(-5,5,.2), thr=2, method='show')
    """
    if method == 'L1':
        y = np.minimum(np.abs(x), thr)
    elif method == 'L2' or method == 'square':
        y = np.minimum(x * x, thr)
    elif method == 'BZ':
        alpha = thr * thr
        epsilon = np.exp(-alpha)
        y = -np.log(np.exp(-x * x) + epsilon)
    elif method == 'BZ0':
        # print('BZ0')
        alpha = thr * thr
        epsilon = np.exp(-alpha)
        y = -np.log(np.exp(-x * x) + epsilon) + np.log(1 + epsilon)
    elif method == 'cauchy':
        b2 = thr * thr
        d2 = x * x
        y = np.log(1 + d2 / b2)
    elif method == 'cg':
        delta = x
        delta2 = delta * delta
        w = 1 / thr  # ratio of std.dev
        w2 = w * w
        A = .1  # fraction of outliers
        y = -np.log(A * np.exp(-delta2) + (1 - A) * np.exp(-delta2 / w2) / w)
        y = y + np.log(A + (1 - A) * 1 / w)
    elif method == 'huber':
        d2 = x * x
        d = 2 * thr * np.abs(x) - thr * thr
        y = d2
        idx = np.abs(y) >= thr * thr
        y[idx] = d[idx]
    elif method == 'show':
        plt.figure(10)
        plt.clf()
        mm = ['L1', 'L2', 'BZ', 'cauchy', 'huber', 'cg']
        for m in mm:
            plt.plot(x, robustCost(x, thr, m), label=m)
        plt.legend()
        # print('robustCost: %s'  % mm)
        y = mm
    else:
        raise Exception('no such method')
    return y

# robustCost(np.arange(-5,5,.1), 2, 'show')

#%%


class timeConverter:
    """ Class to convert time between current time and cyclic log times """
    tstart = None
    tstop = None
    starttimeNow = None
    deltaTime = None
    hh = 0

    def __init__(self, tstart, tstop, startnow):
        self.tstart = tstart
        self.tstop = tstop
        self.loopTime = tstop - tstart
        self.starttimeNow = startnow
        self.deltaTime = startnow - tstart

    def __repr__(self):
        s = 'timeConverter: looptime %.1f [s]' % self.loopTime
        return s

    def current2cyclic(self, t):
        return ((t - self.deltaTime) - self.tstart) % self.loopTime + self.tstart

    def fraction(self, t):
        s = (t - self.starttimeNow)
        f = (s % self.loopTime) / self.loopTime
        return f

    def loopindexlog(self, logtime):
        loopidx = math.floor(float(logtime - self.tstart) / self.loopTime)
        return loopidx

    def loopindex(self, tnow):
        loopidx = math.floor(float(tnow - self.starttimeNow) / self.loopTime)
        return loopidx

    def cyclic2current(self, clt, currenttime, verbose=0):
        tau = currenttime - clt - self.deltaTime
        k = tau / self.loopTime
        loopidx = round(k)
        current = clt + loopidx * self.loopTime + self.deltaTime
        return current

    def passLog(tc, clt, tnow):
        """ Determine whether at current time (tnow) we have passed an entry in the log """

        # logtimenow = tc.cyclic2current(clt, tnow)

        return tc.cyclic2current(clt, tnow) < tnow

    def current2logtime(self, t):
        return t - self.deltaTime

    def cyclic2logtime(self, clt, currenttime, verbose=0):
        current = self.cyclic2current(clt, currenttime, verbose)
        return current - self.deltaTime

    def logtime2current(self, logtime):
        return logtime + self.deltaTime

    def getidx(tc, tnow, logtimes):
        tcylic = tc.current2cyclic(tnow)

        N = logtimes.size
        idx = np.interp(tcylic, logtimes, np.arange(N))
        idx = int(idx)
        idx = np.minimum(idx, N - 1)
        idx = np.maximum(idx, 0)
        return idx

#%% Testing area


def testTimeconverter():
    """ Testing function for the TimeConverter class """
    tc = timeConverter(0, 100, -20)

    tthenlin = np.arange(0, 500, 0.1)
    tcyclic = tthenlin % tc.loopTime
    tnow = tthenlin.copy()
    tthen = tthenlin.copy()
    for ii in range(tnow.size):
        tnow[ii] = tc.cyclic2current(tcyclic[ii], tnow[ii], 0)
        tthen[ii] = tc.cyclic2logtime(tcyclic[ii], tnow[ii], 0)

    plt.figure(100)
    plt.clf()
    plt.plot(tthenlin, tcyclic, '-r')
    plt.plot(tthenlin, tthen, '.b')
    plt.plot(tthenlin, tnow, '.g')
    plt.xlabel('Logtime')
    plt.ylabel('Current time')
    plot2Dline([-1, 0, tc.starttimeNow], 'g')

# testTimeconverter()

#%% Camera control


class uvccamera:

    """ Class representing a UVC camera

    Implementation is Linux only...
    """
    camid = None
    verbose = 0

    def __init__(self, camid):
        self.camid = camid

    def command(self, cmd):
        if platform.os.name == 'posix':
            r = os.system(cmd)
        else:
            print('uvc camera setting not supported on your OS')

    def devicename(self):
        return '/dev/video%d' % self.camid

    def __repr__(self):
        s = 'uvccamera: device %s' % self.devicename()
        return s

    def editControls(self):
        cmd = 'guvcview -o -d %s &' % self.devicename()
        self.command(cmd)

    def ledOff(self):
        cmd = 'uvcdynctrl -d %s --set="LED1 Mode" 0' % self.devicename()
        self.command(cmd)

    def setFocus(self, fc=None):
        camname = self.devicename()
        if fc is None:
            cmd = 'uvcdynctrl -d %s --set="Focus, Auto" 1' % camname
            return
        cmd = 'uvcdynctrl -d %s --set="Focus, Auto" 0' % camname
        self.command(cmd)
        fcx = fc + 130
        cmd = 'uvcdynctrl -d %s --set="Focus (absolute)" %d' % (camname, fcx)
        if self.verbose:
            print('  ' + cmd)
        self.command(cmd)
        time.sleep(.35)
        cmd = 'uvcdynctrl -d %s --set="Focus (absolute)" %d' % (camname, fc)
        if self.verbose:
            print('  ' + cmd)
        self.command(cmd)

    def getProperty(self, prop):
        camname = self.devicename()
        cmd = 'uvcdynctrl -d %s --get="%s"' % (camname, prop)
        self.command(cmd)
        return None

    def setProperty(self, prop, value):
        camname = self.devicename()
        cmd = 'uvcdynctrl -d %s --set="%s" %s' % (camname, prop, value)
        if self.verbose:
            print('uvccamera: set property:  ' + cmd)
        self.command(cmd)

    def ledBlink(self, freq=10):
        camname = self.devicename()
        cmd = 'uvcdynctrl -d %s --set="LED1 Mode" 2' % camname
        if self.verbose:
            print('ledBlink: ' + cmd)
        r = os.system(cmd)
        cmd = 'uvcdynctrl -d %s --set="LED1 Frequency" %d' % (camname, freq)
        # print('  ' + cmd)
        self.command(cmd)

    def listControls(self):
        cmd = 'uvcdynctrl -c -d %s' % self.devicename()
        self.command(cmd)

    @staticmethod
    def listCameras():
        cmd = 'uvcdynctrl -l'
        if platform.os.name == 'posix':
            r = os.system(cmd)
        else:
            print('uvc camera setting not supported on your OS')


#%%

def findImageHandle(fig, verbose=0, otype=matplotlib.image.AxesImage):
    """ Search for specific type of object in Matplotlib figure """
    cc = fig.get_children()
    if verbose:
        print('findImageHandle: %s: %d children' % (str(fig), len(cc)))
    for c in cc:
        if isinstance(c, otype):
            return c
        p = findImageHandle(c, verbose=verbose, otype=otype)
        if p is not None:
            return p
        if verbose >= 2:
            print(type(c))
        # return p
    return None


#%% Make nice plots
#

def niceplot(ax, fig=None, despine=True, verbose=0, figurebg=True, tightlayout=True, legend=None, almost_black='#222222', tickdirection='out', debug=0, figpad=1.0):
    """ Create a good looking plot

    The code
        - removes spines
        - makes legend and spines lighter
        - makes legend lighter

    See also: http://blog.olgabotvinnik.com/prettyplotlib/

    Arguments
    ---------
        ax : axis handle
            Handle for axis to process
        fig : integer
            Figure handle to use


    """

    if debug > 16:
        plt.pause(0.001)
        plt.draw()
        plt.show()
        return

    if isinstance(fig, int):
        fig = plt.figure(fig)

    # Remove top and right axes lines ("spines")
    if verbose >= 2:
        print('niceplot: ax %s, fig %s' % (str(ax), str(fig)))
    if verbose:
        print('niceplot: remove spines')

    spines_to_keep = ['bottom', 'left']
    if despine:
        spines_to_remove = ['top', 'right']
        for spine in spines_to_remove:
            ax.spines[spine].set_visible(False)
    else:
        spines_to_keep += ['top', 'right']
    if debug > 10:
        plt.pause(0.001)
        plt.draw()
        plt.show()
        return

    ax.get_xaxis().tick_bottom()
    ax.get_yaxis().tick_left()

    if verbose:
        print('niceplot: reduce spine intensity')

    for spine in spines_to_keep:
        ax.spines[spine].set_linewidth(0.5)
        ax.spines[spine].set_color(almost_black)

    ax.tick_params(axis='both', direction=tickdirection)

    if debug > 6:
        return

    if legend is not None:
        if verbose:
            print('niceplot: adjust legend')

        # Remove the line around the legend box, and instead fill it with a light grey
        # Also only use one point for the scatterplot legend because the user will
        # get the idea after just one, they don't need three.
        light_grey = np.array([float(241) / float(255)] * 3)
        rect = legend.get_frame()
        rect.set_facecolor(light_grey)
        middle_grey = np.array([float(151) / float(255)] * 3)
        rect.set_edgecolor(middle_grey)
        # rect.set_linewidth(0.0)

        # Change the legend label colors to almost black, too
        texts = legend.texts
        for t in texts:
            t.set_color(almost_black)

        # ttx=legend.get_texts()
        #[v.set_color(almost_black) for v in ttx]

    # fig.tight_layout(pad=0.1)
    if fig is not None and tightlayout:
        fig.tight_layout(pad=figpad)

    if figurebg and (fig is not None):
        fig.set_facecolor('w')

    plt.draw()
    plt.show()


def otsu(im, fig=None):
    """ Calculate threshold on data using Otsu's method

    Arguments
    ---------
    im : array
        data to be processed
    fig : number, optional
        If set to a number show results in a histogram

    Returns
    -------
    thr : float
        The threshold value

    Examples
    --------

    >>> thr = otsu(np.random.rand( 2000), fig=100)

    """
    thr = skimage.filters.threshold_otsu(im)

    if fig is not None:
        plt.figure(fig)
        plt.clf()
        hist, bin_edges = np.histogram(im.flatten(), bins=36)
        bwidth = np.mean(np.diff(bin_edges))
        plt.bar(bin_edges[:-1], hist, width=bwidth)

        plt.xlabel('Value')
        plot2Dline([-1, 0, thr], '--g', linewidth=2, label='Otsu')
        plt.title('Otsu: threshold')
        plt.xlim(min(bin_edges), max(bin_edges))
    return thr

#%%


def histogram(x, nbins=30, fig=1):
    """
    >>> _=histogram(np.random.rand(1,100))
    """
    nn, bin_edges = np.histogram(x, bins=nbins)
    bwidth = np.mean(np.diff(bin_edges))

    if fig:
        plt.figure(fig)
        plt.clf()
        h = plt.bar(bin_edges[:-1:], nn, color='b', width=bwidth)
        plt.ylabel('Frequency')
        return nn, bin_edges, h
    return nn, bin_edges, None


#%%
def decomposeProjectiveTransformation(H, verbose=0):
    """ Decompose projective transformation
    H is decomposed as H = Hs*Ha*Hp with

 Hs = [sR t]
      [0  1]

 Ha = [K 0]
      [0 1]

 Hp = [I 0]
      [v' eta]

 If H is 3-dimensional, then R = [ cos(phi) -sin(phi); sin(phi) cos(phi)];

 For more information see "Multiple View Geometry", paragraph 1.4.6.

    >>> Ha, Hs, Hp, rest = decomposeProjectiveTransformation( np.eye(3) )
    """
    H = np.matrix(H)
    k = H.shape[0]
    km = k - 1

    eta = H[k - 1, k - 1]
    Hp = np.matrix(np.vstack((np.eye(km, k), H[k - 1, :])))
    A = H[0:km, 0:km]
    t = H[0:km, -1]
    v = H[k - 1, 0:km].T

    eps = 1e-10
    if np.abs(np.linalg.det(A)) < 4 * eps:
        print('decomposeProjectiveTransformation: part A of matrix is (near) singular')

    sRK = A - np.matrix(t).dot(np.matrix(v.T))   # upper left block of H*inv(Hp)
    R, K = np.linalg.qr(sRK)
    K = np.matrix(K)
    R = np.matrix(R)

    s = (np.abs(np.linalg.det(K)))**(1. / km)
    K = K / s

    if k == 2 and K[0, 0] < 0:  # in 3-dimensional case normalize sign
        K = np.diag([-1, 1]) * K
        R = R.dot(np.diag([-1, 1]))
    else:
        # primitive...
        sc = np.sign(np.diag(K))
        K = np.diag(sc) * K
        R = R * np.diag(sc)
    br = np.hstack((np.zeros((1, km)), np.ones((1, 1))))
    Hs = np.matrix(np.vstack((np.hstack((s * R, t.reshape((-1, 1)))), br)))
    Ha = np.matrix(np.vstack((np.hstack((K, np.zeros((km, 1)))), br)))

    phi = np.arctan2(R[1, 0], R[0, 0])

    if verbose:
        print('decomposeProjectiveTransformation: size %d' % k)
    rest = (s, phi, t, v, )
    return Ha, Hs, Hp, rest


#%% Debugging

def modulepath(m):
    package = pkgutil.get_loader(m)
    if package is None:
        return None
    return package.get_filename()


def checkmodule(mname):
    import imp
    q = imp.find_module(mname)
    import importlib
    q = importlib.util.find_spec(mname)
    print(q)
    return q


def unittest(verbose=1):
    """ Unittest function for module """
    import doctest
    if verbose >= 2:
        print('pmatlab: running unittest')
    _ = euler2RBE([0, 1, 2])
    doctest.testmod()

#%% Run tests from documentation
if __name__ == "__main__":
    """ Dummy main for doctest
    Run python pmatlab.py -v to test the module
    """
    import doctest
    doctest.testmod()

#%% Testing zone<|MERGE_RESOLUTION|>--- conflicted
+++ resolved
@@ -1520,11 +1520,7 @@
         p2 = polygon3.Polygon(x2)
         p = p1 & p2
         x = np.array(p)
-<<<<<<< HEAD
-        x = x.reshape((-1,2))
-=======
         x = x.reshape((-1, 2))
->>>>>>> c7ec083d
         return x
 except:
     try:
@@ -2883,6 +2879,6 @@
     Run python pmatlab.py -v to test the module
     """
     import doctest
-    doctest.testmod()
+    #doctest.testmod()
 
 #%% Testing zone