""" Basic scan functions

This module contains functions for basic scans, e.g. scan1D, scan2D, etc.
This is part of qtt. 
"""

import time
import numpy as np
import scipy
import os
import sys
import copy
import logging
import time
import datetime
import warnings
import pyqtgraph as pg
import skimage
import skimage.filters
import matplotlib.pyplot as plt

import qcodes
import qcodes as qc
from qcodes.utils.helpers import tprint
from qcodes.instrument.parameter import Parameter, StandardParameter
from qcodes import DataArray
from qcodes.plots.qcmatplotlib import MatPlot
from qcodes import Instrument

import qtt.tools
from qtt.tools import tilefigs
from qtt.algorithms.gatesweep import analyseGateSweep
import qtt.algorithms.onedot
import qtt.live
from qtt.tools import deprecated

from qtt.data import makeDataSet1D, makeDataSet2D, makeDataSet1Dplain
from qtt.data import diffDataset, experimentFile, loadDataset, writeDataset
from qtt.data import uniqueArrayName

from qtt.tools import update_dictionary
from qtt.structures import VectorParameter

#%%


def checkReversal(im0, verbose=0):
    """ Check sign of a current scan

    We assume that the current is either zero or positive 
    Needed when the keithley (or some other measurement device) has been reversed
    """
    thr = skimage.filters.threshold_otsu(im0)
    mval = np.mean(im0)

    # meanopen = np.mean(im0[:,:])
    fr = thr < mval
    #fr = thr < 0
    if verbose:
        print(' checkReversal: %d (mval %.1f, thr %.1f)' % (fr, mval, thr))
    if fr:
        return -1
    else:
        return 1


def fixReversal(im0, verbose=0):
    """ Fix sign of a current scan

    We assume that the current is either zero or positive 
    Needed when the keithley (or some other measurement device) has been reversed
    """
    r = checkReversal(im0, verbose=verbose)
    return r * np.array(im0)

#%%


def instrumentName(namebase):
    """ Return name for qcodes instrument that is available

    Args:
        namebase (str)
    Returns:
        name (str)
    """
    inames = qcodes.Instrument._all_instruments
    name = namebase
    for ii in range(10000):
        if not(name in inames):
            return name
        else:
            name = namebase + '%d' % ii
    raise Exception(
        'could not find unique name for instrument with base %s' % namebase)


def createScanJob(g1, r1, g2=None, r2=None, step=-1, keithleyidx='keithley1'):
    """ Create a scan job

    Arguments
    ---------
    g1 (str): sweep gate
    r1 (array, list): Range to sweep
    g2 (str, optional): step gate
    r2 (array, list): Range to step
    step (int, optional): Step value (default is -1)

    """
    sweepdata = dict(
        {'param': g1, 'start': r1[0], 'end': r1[1], 'step': step})
    scanjob = scanjob_t({'sweepdata': sweepdata, 'minstrument': keithleyidx})
    if not g2 is None:
        stepdata = dict(
            {'param': g2, 'start': r2[0], 'end': r2[1], 'step': step})
        scanjob['stepdata'] = stepdata

    return scanjob

#%%


def parse_stepdata(stepdata):
    """ Helper function for legacy code """
    if not isinstance(stepdata, dict):
        raise Exception('stepdata should be dict structure')

    v = stepdata.get('gates', None)
    if v is not None:
        raise Exception('please use param instead of gates')
    v = stepdata.get('gate', None)
    if v is not None:
        warnings.warn('please use param instead of gates', DeprecationWarning)
        stepdata['param'] = stepdata['gate']

    v = stepdata.get('param', None)
    if isinstance(v, (str, StandardParameter, Parameter, dict)):
        pass
    elif isinstance(v, list):
        warnings.warn('please use string or Instrument instead of list')
        stepdata['param'] = stepdata['param'][0]

    if 'range' in stepdata:
        if 'end' in 'stepdata':
            if stepdata['end'] != stepdata['start'] + stepdata['range']:
                warnings.warn(
                    'in scanjob the start, end and range arguments do not match')
        stepdata['end'] = stepdata['start'] + stepdata['range']
    return stepdata


def get_param(gates, sweepgate):
    """ Get qcodes parameter from scanjob argument """
    if isinstance(sweepgate, str):
        return getattr(gates, sweepgate)
    else:
        # assume the argument already is a parameter
        return sweepgate


def get_param_name(gates, sweepgate):
    """ Get qcodes parameter name from scanjob argument """
    if isinstance(sweepgate, str):
        return sweepgate
    else:
        # assume the argument already is a parameter
        return sweepgate.name


from qtt.algorithms.generic import findCoulombDirection
from qtt.data import dataset2Dmetadata, dataset2image


#%%


def plot1D(data, fig=100, mstyle='-b'):
    """ Show result of a 1D gate scan """

    val = data.default_parameter_name()

    if fig is not None:
        plt.figure(fig)
        plt.clf()
        MatPlot(getattr(data, val), interval=None, num=fig)

#%%


def get_instrument(instr, station=None):
    """ Return handle to instrument

    Args:
        instr (str, Instrument ): name of instrument or handle
    """

    if isinstance(instr, Instrument):
        return instr

    if isinstance(instr, tuple):
        # assume the tuple is (instrument, channel)
        instr=instr[0]
        
    if not isinstance(instr, str):
        raise Exception('could not find instrument %s' % str(instr))
    try:
        ref = Instrument.find_instrument(instr)
        return ref
    except:
        pass
    if station is not None:
        if instr in station.components:
            ref = station.conponents[instr]
            return ref
    raise Exception('could not find instrument %s' % str(instr))


def get_measurement_params(station, mparams):
    """ Get qcodes parameters from an index or string or parameter """
    params = []
    digi_flag = False
    channels = []
    if isinstance(mparams, (int, str, Parameter, tuple)):
        # for convenience
        mparams = [mparams]
    elif isinstance(mparams, (list, tuple)):
        pass
    else:
        warnings.warn('unknown argument type')
    for x in mparams:
        if isinstance(x, int):
            params += [getattr(station, 'keithley%d' % x).amplitude]
        elif isinstance(x, tuple):
            # pair of instrument and channel
            instrument = get_instrument(x[0])

            params += [getattr(instrument, 'channel_%d' % x[1])]

        elif isinstance(x, str):
            if x.startswith('digitizer'):
                channels.append(int(x[-1]))
                digi_flag = True
                params += [getattr(station.digitizer, 'channel_%c' % x[-1])]
            else:
                params += [getattr(station, x).amplitude]
        else:
            params += [x]
    if digi_flag:
        station.digitizer.initialize_channels(
            channels, memsize=station.digitizer.data_memory_size())
    return params


def getDefaultParameter(data):
    """ Return name of the main array in the dataset """
    return data.default_parameter_name()

#%%


def scan1D(station, scanjob, location=None, liveplotwindow=None, plotparam='measured', verbose=1):
    """Simple 1D scan. 

    Args:
        station (object): contains all data on the measurement station
        scanjob (scanjob_t): data for scan

    Returns:
        alldata (DataSet): contains the measurement data and metadata
    """
    gates = station.gates
    gatevals = gates.allvalues()

    minstrument = scanjob.get('minstrument', None)
    mparams = get_measurement_params(station, minstrument)

    if type(scanjob) is dict:
        warnings.warn('Use the scanjob_t class.', DeprecationWarning)
        scanjob = scanjob_t(scanjob)

    scanjob.parse_stepdata('sweepdata')

    scanjob.parse_param('sweepdata', station, paramtype='slow')

    if isinstance(scanjob['sweepdata']['param'], lin_comb_type):
        scanjob['scantype'] = 'scan1Dvec'
        scanjob._start_end_to_range()
    else:
        scanjob['scantype'] = 'scan1D'

    sweepdata = scanjob['sweepdata']

    sweepvalues = scanjob._convert_scanjob_vec(station)

    wait_time = sweepdata.get('wait_time', 0)
    wait_time_startscan = scanjob.get('wait_time_startscan', 2 * wait_time)
    t0 = time.time()

    # LEGACY
    instrument = scanjob.get('instrument', None)
    if instrument is not None:
        raise Exception('legacy argument instrument: use minstrument instead!')

    logging.debug('wait_time: %s' % str(wait_time))

    alldata, (set_names, measure_names) = makeDataSet1D(sweepvalues, yname=mparams,
                                                        location=location, loc_record={'label': scanjob['scantype']}, return_names=True)

    if liveplotwindow is None:
        liveplotwindow = qtt.live.livePlot()
    if liveplotwindow:
        liveplotwindow.clear()
        liveplotwindow.add(
            alldata.default_parameter_array(paramname=plotparam))

    def myupdate():
        if liveplotwindow:
            t0 = time.time()
            liveplotwindow.update()
            if verbose >= 2:
                print('scan1D: myupdate: %.3f ' % (time.time() - t0))

    tprev = time.time()
    for ix, x in enumerate(sweepvalues):
        if verbose:
            tprint('scan1D: %d/%d: time %.1f' %
                   (ix, len(sweepvalues), time.time() - t0), dt=1.5)

        if scanjob['scantype'] == 'scan1Dvec':
            for param in scanjob['phys_gates_vals']:
                gates.set(param, scanjob['phys_gates_vals'][param][ix])
        else:
            sweepvalues.set(x)
        if ix == 0:
            qtt.time.sleep(wait_time_startscan)
        else:
            time.sleep(wait_time)
        for ii, p in enumerate(mparams):
            value = p.get()
            alldata.arrays[measure_names[ii]].ndarray[ix] = value

        delta, tprev, update_plot = delta_time(tprev, thr=.25)
        if update_plot:
            if liveplotwindow:
                myupdate()
            pg.mkQApp().processEvents() # needed for the parameterviewer

        if qtt.abort_measurements():
            print('  aborting measurement loop')
            break

    myupdate()
    dt = time.time() - t0

    if scanjob['scantype'] is 'scan1Dvec':
        for param in scanjob['phys_gates_vals']:
            parameter = gates.parameters[param]
            arr = DataArray(name=parameter.name, array_id=parameter.name, label=parameter.label, unit=parameter.unit,
                            preset_data=scanjob['phys_gates_vals'][param], set_arrays=(alldata.arrays[sweepvalues.parameter.name],))
            alldata.add_array(arr)

    if not hasattr(alldata, 'metadata'):
        alldata.metadata = dict()

    update_dictionary(alldata.metadata, scanjob=scanjob,
                      dt=dt, station=station.snapshot())
    update_dictionary(alldata.metadata, scantime=str(
        datetime.datetime.now()), allgatevalues=gatevals)

    logging.info('scan1D: done %s' % (str(alldata.location),))

    alldata.write(write_metadata=True)

    return alldata


#%%
def scan1Dfast(station, scanjob, location=None, liveplotwindow=None, verbose=1):
    """Fast 1D scan. 

    Args:
        station (object): contains all data on the measurement station
        scanjob (scanjob_t): data for scan

    Returns:
        alldata (DataSet): contains the measurement data and metadata
    """
    gates = station.gates
    gatevals = gates.allvalues()

    if 'sd' in scanjob:
        warnings.warn('sd argument is not supported in scan1Dfast')

    if type(scanjob) is dict:
        warnings.warn('Use the scanjob_t class.', DeprecationWarning)
        scanjob = scanjob_t(scanjob)

    scanjob.parse_stepdata('sweepdata')

    scanjob.parse_param('sweepdata', station, paramtype='fast')

    minstrhandle = get_instrument(scanjob.get(
        'minstrumenthandle', 'fpga'), station=station)

    read_ch = scanjob['minstrument']
    if isinstance(read_ch, int):
        read_ch = [read_ch]

    if isinstance(scanjob['sweepdata']['param'], lin_comb_type):
        scanjob['scantype'] = 'scan1Dfastvec'
        fast_sweep_gates = scanjob['sweepdata']['param'].copy()
        scanjob._start_end_to_range()
    else:
        scanjob['scantype'] = 'scan1Dfast'

    sweepdata = scanjob['sweepdata']

    Naverage = scanjob.get('Naverage', 20)

    period = scanjob['sweepdata'].get('period', 1e-3)

    t0 = qtt.time.time()

    wait_time_startscan = scanjob.get('wait_time_startscan', 0)

    if scanjob['scantype'] == 'scan1Dfast':
        if 'range' in sweepdata:
            sweeprange = sweepdata['range']
        else:
            sweeprange = (sweepdata['end'] - sweepdata['start'])
            sweepgate_value = (sweepdata['start'] + sweepdata['end']) / 2
            gates.set(sweepdata['param'], float(sweepgate_value))
        waveform, sweep_info = station.awg.sweep_gate(sweepdata['param'], sweeprange, period)
    else:
        sweeprange = sweepdata['range']
        waveform, sweep_info = station.awg.sweep_gate_virt(
            fast_sweep_gates, sweeprange, period)

    qtt.time.sleep(wait_time_startscan)

    data = measuresegment(waveform, Naverage, minstrhandle, read_ch)

    sweepvalues = scanjob._convert_scanjob_vec(station, sweeplength=data[0].shape[0])

    if len(read_ch) == 1:
        measure_names = ['measured']
    else:
        measure_names = ['READOUT_ch%d' % c for c in read_ch]

    alldata = makeDataSet1Dplain(sweepvalues.parameter.name, sweepvalues, measure_names, data, location=location, loc_record={'label': scanjob['scantype']})

    station.awg.stop()

    if liveplotwindow is None:
        liveplotwindow = qtt.live.livePlot()
    if liveplotwindow is not None:
        liveplotwindow.clear()
        liveplotwindow.add(alldata.default_parameter_array())
        pg.mkQApp().processEvents() # needed for the parameterviewer

    dt = time.time() - t0

    if not hasattr(alldata, 'metadata'):
        alldata.metadata = dict()

    update_dictionary(alldata.metadata, scanjob=scanjob,
                      dt=dt, station=station.snapshot())
    update_dictionary(alldata.metadata, scantime=str(
        datetime.datetime.now()), allgatevalues=gatevals)

    alldata = qtt.tools.stripDataset(alldata)

    alldata.write(write_metadata=True)

    return alldata

#%%


def makeScanjob(sweepgates, values, sweepranges, resolution):
    """ Create a scanjob from sweep ranges and a centre """
    sj = {}

    nx = len(sweepgates)
    step = sweepranges[0] / resolution[0]
    stepdata = {'gates': [sweepgates[0]], 'start': values[0] -
                sweepranges[0] / 2, 'end': values[0] + sweepranges[0] / 2, 'step': step}
    sj['stepdata'] = stepdata
    if nx == 2:
        step = sweepranges[1] / resolution[1]
        sweepdata = {'gates': [sweepgates[1]], 'start': values[1] -
                     sweepranges[1] / 2, 'end': values[1] + sweepranges[0] / 2, 'step': step}
        sj['sweepdata'] = sweepdata
        sj['wait_time_step'] = 4
    return sj

#%%


class sample_data_t (dict):
    """ Hold all kind of sample specific data

    The structure is that of a dictionary. Typical fields:

        gate_boundaries (dict): dictionary with gate boundaries

    """
    pass

    def gate_boundaries(self, gate):
        bnds = self.get('gate_boundaries', {})
        b = bnds.get(gate, (None, None))
        return b

    def restrict_boundaries(self, gate, value):
        bnds = self.get('gate_boundaries', {})
        b = bnds.get(gate, (None, None))
        if b[1] is not None:
            value=min(value, b[1])
        if b[0] is not None:
            value=max(value, b[0])
        return value
    
def test_sample_data():
    s=sample_data_t()
    s['gate_boundaries']={'D0': [-500,100]}
    v=s.restrict_boundaries('D0', 1000)
    assert(v==100)
    
class scanjob_t(dict):
    """ Structure that contains information about a scan 

    A typical scanjob contains the following fields:

    Fields:
        sweepdata (dict):
        stepdata (dict)
        minstrument (str, Parameter or tuple)

    The sweepdata and stepdata are structures with the following fields:

        param (str, Parameter or dict): parameter to vary
        start, end, step (float)
        wait_time (float)

    If the param field 

    Note: currently the scanjob_t is a thin wrapper around a dict.
    """

    def setWaitTimes(self, station, min_time = 0):
        """ Set default waiting times based on gate filtering """

        gate_settle=getattr(station,'gate_settle', None)
        t=.1
        if gate_settle is None:
            t=0
        for f in ['sweepdata', 'stepdata']:        
            if f in self:
                if gate_settle:
                    if f=='stepdata':
                        t=2.5*gate_settle(self[f]['param'])
                    else:
                        t=gate_settle(self[f]['param'])
                self[f]['wait_time'] = max(t, min_time)
        self['wait_time_startscan']=.5+2*t
        
    def parse_stepdata(self, field, gates=None):
        """ Helper function for legacy code """
        stepdata = self[field]
        if not isinstance(stepdata, dict):
            raise Exception('%s should be dict structure' % field)

        v = stepdata.get('gates', None)
        if v is not None:
            raise Exception('please use param instead of gates')
        v = stepdata.get('gate', None)
        if v is not None:
            warnings.warn('please use param instead of gates',
                          DeprecationWarning)
            stepdata['param'] = stepdata['gate']

        v = stepdata.get('param', None)
        if isinstance(v, list):
            warnings.warn('please use string or Instrument instead of list')
            stepdata['param'] = stepdata['param'][0]
        elif isinstance(v, str):
            if gates is not None:
                stepdata['param'] = getattr(gates, v)
            else:
                pass
        elif isinstance(v, (StandardParameter, Parameter, dict)):
            pass
        self[field] = stepdata

    def parse_param(self, field, station, paramtype='slow'):
        """ Process str params for virtual gates """
        param = self[field]['param']
        if isinstance(param, str):
            virt = None
            if paramtype == 'slow':
                if hasattr(station, 'virts'):
                    virt = station.virts
                elif not hasattr(station, 'gates'):
                    raise Exception(
                        'None of the supported gate instruments were found')
            elif paramtype == 'fast':
                if hasattr(station, 'virtf'):
                    virt = station.virtf
                elif not hasattr(station, 'gates'):
                    raise Exception(
                        'None of the supported gate instruments were found')
            else:
                raise Exception('paramtype must be slow or fast')

            if virt is not None:
                if hasattr(virt, param):
                    param_map = virt.convert_matrix_to_map(
                        virt.get_crosscap_matrix_inv().T, virt._gates_list, virt._virts_list)
                    if 'paramname' not in self[field]:
                        self[field]['paramname'] = param
                    self[field]['param'] = param_map[param]
                elif not hasattr(station.gates, param):
                    raise Exception('unrecognized gate parameter')
            elif not hasattr(station.gates, param):
                raise Exception('unrecognized gate parameter')
        elif isinstance(param, qcodes.instrument.parameter.Parameter):
            self[field]['paramname'] = param.name
        else:
            if 'paramname' not in self[field]:
                self[field]['paramname'] = '_'.join(
                        ['%s(%s)' % (key, value) for (key, value) in param.items()])

    def _start_end_to_range(self, scanfields=['stepdata', 'sweepdata']):
        """ Add range to stepdata and/or sweepdata in scanjob.
        
        Note: This function also converts the start and end fields.        
        """
        if isinstance(scanfields, str):
            scanfields = [scanfields]

        for scanfield in scanfields:
            if scanfield in self:
                scaninfo = self[scanfield]
                if 'range' not in scaninfo:
                    scaninfo['range'] = scaninfo['end'] - scaninfo['start']
                    warnings.warn(
                        'Start and end are converted to a range to scan around the current dc values.')
                    scaninfo['start'] = -scaninfo['range'] / 2
                    scaninfo['end'] = scaninfo['range'] / 2
                else:
                    scaninfo['start'] = -scaninfo['range']/2
                    scaninfo['end'] = scaninfo['range']/2

    def _parse_2Dvec(self):
        """ Adjust the parameter field in the step- and sweepdata for 2D vector scans.

        This adds coefficient zero for parameters in either the sweep- 
        or the step-parameters that do not exist in the other.

        """
        stepdata = self['stepdata']
        sweepdata = self['sweepdata']
        params = set()
        if isinstance(stepdata['param'], qcodes.Parameter):
            pass
        else:
            vec_check = [(stepdata, isinstance(stepdata['param'], lin_comb_type)),
                     (sweepdata, isinstance(sweepdata['param'], lin_comb_type))]
            for scaninfo, boolean in vec_check:
                if boolean is False:
                    scaninfo['param'] = {scaninfo['param']: 1}
            params.update(list(stepdata['param'].keys()))
            params.update(list(sweepdata['param'].keys()))
            for param in params:
                if param not in stepdata['param']:
                    stepdata['param'][param] = 0
                if param not in sweepdata['param']:
                    sweepdata['param'][param] = 0
            self['stepdata'] = stepdata
            self['sweepdata'] = sweepdata

    def _convert_scanjob_vec(self, station, sweeplength=None, steplength=None, stepvalues=None):
        """ Adjust the scanjob for vector scans. 

        Note: For vector scans the range field in stepdata and sweepdata is 
        used by default. If only start and end are given a range will be 
        calculated from those, but only the difference between them is used for
        vector scans.

        Args:
            station (object): contains all the instruments

        Returns:
            scanjob (scanjob_t): updated data for scan
            scanvalues (list): contains the values for parameters to scan over
        """
        gates = station.gates

        if self['scantype'][:6] == 'scan1D':
            sweepdata = self['sweepdata']
            if 'range' in sweepdata:
                if self['scantype'] in ['scan1Dvec', 'scan1Dfastvec']:
                    sweepdata['start'] = -sweepdata['range'] / 2
                    sweepdata['end'] = sweepdata['range'] / 2
                else:
                    param_val = gates.get(sweepdata['param'])
                    sweepdata['start'] = param_val - sweepdata['range'] / 2
                    sweepdata['end'] = param_val + sweepdata['range'] / 2
            if self['scantype'] in ['scan1Dvec', 'scan1Dfastvec']:
                if 'paramname' in self['sweepdata']:
                    sweepname = self['sweepdata']['paramname']
                else:
                    sweepname = 'sweepparam'
                sweepparam = VectorParameter(name=sweepname, label=sweepname, comb_map=[(
                    gates.parameters[x], sweepdata['param'][x]) for x in sweepdata['param']])
            elif self['scantype'] in ['scan1D', 'scan1Dfast']:
                sweepparam = get_param(gates, sweepdata['param'])
            else:
                raise Exception('unknown scantype')
            if sweeplength is not None:
                sweepdata['step'] = (sweepdata['end'] -
                                     sweepdata['start']) / sweeplength
            if self['scantype'] in ['scan1Dvec', 'scan1Dfastvec']:
                last = sweepdata['start']+sweepdata['range']
                scanvalues = sweepparam[sweepdata['start']:last:sweepdata['step']]

                param_init = {param: gates.get(param) for param in sweepdata['param']}
                self['phys_gates_vals'] = {param: np.zeros(len(scanvalues)) for param in sweepdata['param']}
                sweep_array = np.linspace(-sweepdata['range']/2, sweepdata['range']/2, len(scanvalues))  
                for param in sweepdata['param']:
                    self['phys_gates_vals'][param] = param_init[param] + \
                        sweep_array * sweepdata['param'][param]
            else:
                scanvalues = sweepparam[sweepdata['start']
                    :sweepdata['end']:sweepdata['step']]

            self['sweepdata'] = sweepdata
        elif self['scantype'][:6] == 'scan2D':
            stepdata = self['stepdata']
            if 'range' in stepdata:
                if self['scantype'] in ['scan2Dvec', 'scan2Dfastvec', 'scan2Dturbovec']:
                    stepdata['start'] = -stepdata['range'] / 2
                    stepdata['end'] = stepdata['range'] / 2
                else:
                    param_val = stepdata['param'].get()
                    stepdata['start'] = param_val - stepdata['range'] / 2
                    stepdata['end'] = param_val + stepdata['range'] / 2
            sweepdata = self['sweepdata']
            if 'range' in sweepdata:
                if self['scantype'] in ['scan2Dvec', 'scan2Dfastvec', 'scan2Dturbovec']:
                    sweepdata['start'] = -sweepdata['range'] / 2
                    sweepdata['end'] = sweepdata['range'] / 2
                else:
                    param_val = sweepdata['param'].get()
                    sweepdata['start'] = param_val - sweepdata['range'] / 2
                    sweepdata['end'] = param_val + sweepdata['range'] / 2
            if self['scantype'] in ['scan2Dvec', 'scan2Dfastvec', 'scan2Dturbovec']:
                if 'paramname' in self['stepdata']:
                    stepname = self['stepdata']['paramname']
                else:
                    stepname = 'stepparam'
                if 'paramname' in self['sweepdata']:
                    sweepname = self['sweepdata']['paramname']
                else:
                    sweepname = 'sweepparam'
                if stepvalues  is None:
                    stepparam = VectorParameter(name=stepname, comb_map=[(
                            gates.parameters[x], stepdata['param'][x]) for x in stepdata['param']])
                else:
                    stepparam = self['stepdata']['param']    
                sweepparam = VectorParameter(name=sweepname, comb_map=[(
                    gates.parameters[x], sweepdata['param'][x]) for x in sweepdata['param']])
            elif self['scantype'] in ['scan2D', 'scan2Dfast', 'scan2Dturbo']:
                stepparam = stepdata['param']
                sweepparam = sweepdata['param']
            else:
                raise Exception('unknown scantype')
            if sweeplength is not None:
                if 'range' in sweepdata:
                    sweepdata['step'] = sweepdata['range'] / sweeplength
                else:
                    sweepdata['step'] = (sweepdata['end'] - sweepdata['start']) / sweeplength
            if steplength is not None:
                if 'range' in stepdata:
                    stepdata['step'] = stepdata['range'] / steplength
                else:
                    stepdata['step'] = (stepdata['end'] - stepdata['start']) / steplength

            sweepvalues = sweepparam[sweepdata['start']:sweepdata['end']:sweepdata['step']]
            if stepvalues is None:
                stepvalues = stepparam[stepdata['start']:stepdata['end']:stepdata['step']]
            scanvalues = [stepvalues, sweepvalues]
            if self['scantype'] in ['scan2Dvec', 'scan2Dfastvec', 'scan2Dturbovec']:
                param_init = {param: gates.get(param) for param in sweepdata['param']}
                self['phys_gates_vals'] = {param: np.zeros((len(stepvalues), len(sweepvalues))) for param in sweepdata['param']}
                step_array2d = np.tile(np.array(stepvalues).reshape(-1, 1), (1, len(sweepvalues)))
                sweep_array2d = np.tile(sweepvalues, (len(stepvalues), 1))   
                for param in sweepdata['param']:
                    if isinstance(stepvalues, np.ndarray):
                        self['phys_gates_vals'][param] = param_init[param] + sweep_array2d * \
                            sweepdata['param'][param]
                    else:
                        self['phys_gates_vals'][param] = param_init[param] + step_array2d * \
                            stepdata['param'][param] + sweep_array2d * \
                            sweepdata['param'][param]
            self['stepdata'] = stepdata
            self['sweepdata'] = sweepdata

        return scanvalues


def delta_time(tprev, thr=2):
    """ Helper function to prevent too many updates """
    t = time.time()
    update = 0
    delta = t - tprev
    if delta > thr:
        tprev = t
        update = 1
    return delta, tprev, update

def parse_minstrument(scanjob):
    """ Extract the parameters to be measured from the scanjob """
    minstrument = scanjob.get('minstrument', None)
    
    if minstrument is None:
        warnings.warn('use minstrument instead of keithleyidx')
        minstrument = scanjob.get('keithleyidx', None)

    return minstrument

def awgGate(gate, station):
    awg=getattr(station, 'awg', None)
    if awg is None:
        return False
    return awg.awg_gate(gate)
    
def fastScan(scanjob, station):
    """ Returns whether we can do a fast scan using an awg 
    
    Args:
        scanjob
        
    Returns
        f (int): 0: no fast scan possible, 1: scan2Dfast, 2: all axis
        
    """
    
    if not 'awg' in station.components:
        return 0
    
    awg=getattr(station, 'awg')
    
    if not awg.awg_gate(scanjob['sweepdata']['param'] ):
        # sweep gate is not fast, so no fast scan possible
        return 0
    if 'stepdata' in scanjob:
        if awg.awg_gate(scanjob['stepdata'].get('param', None) ):
            return 2
    return 1

lin_comb_type = dict
""" Class to represent linear combinations of parameters  """


def scan2D(station, scanjob, location=None, liveplotwindow=None, plotparam='measured', diff_dir=None,  write_period = None, update_period = 5, verbose=1):
    """Make a 2D scan and create dictionary to store on disk.

    For 2D vector scans see also the documentation of the _convert_scanjob_vec
    method of the scanjob_t class.

    Args:
        station (object): contains all the instruments
        scanjob (scanjob_t): data for scan
        write_period (float): save-to-disk interval in lines, None for no writing before finished
        update_period (float): liveplot update interval in lines, None for no updates

    Returns:
        alldata (DataSet): contains the measurement data and metadata
    """
    gates = station.gates
    gatevals = gates.allvalues()

    minstrument = parse_minstrument(scanjob)
    mparams = get_measurement_params(station, minstrument)

    if type(scanjob) is dict:
        warnings.warn('Use the scanjob_t class.', DeprecationWarning)
        scanjob = scanjob_t(scanjob)

    scanjob.parse_stepdata('stepdata', gates)
    scanjob.parse_stepdata('sweepdata', gates)

    scanjob.parse_param('sweepdata', station, paramtype='slow')
    scanjob.parse_param('stepdata', station, paramtype='slow')

    if isinstance(scanjob['stepdata']['param'], lin_comb_type) or isinstance(scanjob['sweepdata']['param'], lin_comb_type):
        scanjob['scantype'] = 'scan2Dvec'
        if 'stepvalues' in scanjob:
            scanjob._start_end_to_range(scanfields=['sweepdata'])
        else:
            scanjob._start_end_to_range()
        scanjob._parse_2Dvec()
    else:
        scanjob['scantype'] = 'scan2D'

    scanvalues = scanjob._convert_scanjob_vec(station, stepvalues=scanjob.get('stepvalues', None))
    stepvalues = scanvalues[0]
    sweepvalues = scanvalues[1]

    stepdata = scanjob['stepdata']
    sweepdata = scanjob['sweepdata']

    wait_time_sweep = sweepdata.get('wait_time', 0)
    wait_time_step = stepdata.get('wait_time', 0)
    wait_time_startscan = scanjob.get('wait_time_startscan', wait_time_step)
    logging.info('scan2D: %d %d' % (len(stepvalues), len(sweepvalues)))
    logging.info('scan2D: wait_time_sweep %f' % wait_time_sweep)
    logging.info('scan2D: wait_time_step %f' % wait_time_step)

    if type(stepvalues) is np.ndarray:
        stepvalues_tmp = stepdata['param'][list(stepvalues[:, 0])]
        alldata, (set_names, measure_names) = makeDataSet2D(stepvalues_tmp, sweepvalues, measure_names=mparams, location=location, loc_record={'label': scanjob['scantype']}, return_names=True)
    else:
        alldata, (set_names, measure_names) = makeDataSet2D(stepvalues, sweepvalues,
                                                        measure_names=mparams, location=location, loc_record={
                                                            'label': scanjob['scantype']},
                                                        return_names=True)


    if verbose >= 2:
        print('scan2D: created dataset')
        print('  set_names: %s ' % (set_names,))
        print('  measure_names: %s ' % (measure_names,))

    t0 = qtt.time.time()

    if liveplotwindow is None:
        liveplotwindow = qtt.live.livePlot()
    if liveplotwindow:
        liveplotwindow.clear()
        if plotparam is 'all':
            for i in range(np.min(len(mparams))):
                liveplotwindow.add(
                        alldata.default_parameter_array(paramname=measure_names[i]), subplot=i+1)
        else:
            liveplotwindow.add(alldata.default_parameter_array(paramname=plotparam))

    tprev = time.time()
    
    # disable time-based write period
    alldata.write_period = None
    
    for ix, x in enumerate(stepvalues):
<<<<<<< HEAD
        alldata.store((ix,), {stepvalues.parameter.name:x})

=======
        #alldata.store((ix,), {stepvalues.parameter.name:x})
        
>>>>>>> 3003418a
        if verbose:
            t1=time.time() - t0
            t1_str=qtt.time.strftime('%H:%M:%S',qtt.time.gmtime(t1))
            if(ix==0):
                time_est=len(sweepvalues)*len(stepvalues)*scanjob['sweepdata'].get('wait_time', 0)*2
            else:
                time_est=(t1)/ix*len(stepvalues)-t1
            time_est_str=qtt.time.strftime('%H:%M:%S',qtt.time.gmtime(time_est))
            if type(stepvalues) is np.ndarray:
                tprint('scan2D: %d/%d, time %s (~%s remaining): setting %s to %s' % 
                   (ix, len(stepvalues), t1_str, time_est_str, stepdata['param'].name, str(x)), dt=.5)
            else:
                tprint('scan2D: %d/%d: time %s (~%s remaining): setting %s to %.3f' %
                   (ix, len(stepvalues), t1_str, time_est_str, stepvalues.name, x), dt=1.5)
                
        if scanjob['scantype'] == 'scan2Dvec':
            pass
        else:
            stepvalues.set(x)
        for iy, y in enumerate(sweepvalues):
            if scanjob['scantype'] == 'scan2Dvec':
                for param in scanjob['phys_gates_vals']:
                    gates.set(param, scanjob['phys_gates_vals'][param][ix, iy])
            else:
                sweepvalues.set(y)
            if iy == 0:
                if ix == 0:
                    qtt.time.sleep(wait_time_startscan)
                else:
                    qtt.time.sleep(wait_time_step)
            if wait_time_sweep > 0:
                time.sleep(wait_time_sweep)
            
            datapoint = {}
            datapoint[sweepvalues.parameter.name] = y
            
            for ii, p in enumerate(mparams):
                datapoint[measure_names[ii]] = p.get()
            
            alldata.store((ix,iy), datapoint)
        
        if write_period is not None:
            if ix % write_period == write_period -1:
                alldata.write()
                alldata.last_write = time.time()
        if update_period is not None:
            if ix % update_period == update_period -1:
                delta, tprev, update = delta_time(tprev, thr=0.5)
                
                if update and liveplotwindow:
                    liveplotwindow.update_plot()
                    pg.mkQApp().processEvents()
            
        if qtt.abort_measurements():
            print('  aborting measurement loop')
            break
    dt = qtt.time.time() - t0

    if liveplotwindow:
        liveplotwindow.update_plot()

    if diff_dir is not None:
        alldata = diffDataset(alldata, diff_dir=diff_dir, fig=None)

    if scanjob['scantype'] == 'scan2Dvec':
        for param in scanjob['phys_gates_vals']:
            parameter = gates.parameters[param]
            if type(stepvalues) is np.ndarray:
                stepvalues = stepvalues_tmp
            arr = DataArray(name=parameter.name, array_id=parameter.name, label=parameter.label, unit=parameter.unit, preset_data=scanjob['phys_gates_vals'][param], set_arrays=(
                alldata.arrays[stepvalues.parameter.name], alldata.arrays[sweepvalues.parameter.name]))
            alldata.add_array(arr)

    if not hasattr(alldata, 'metadata'):
        alldata.metadata = dict()


    update_dictionary(alldata.metadata, scanjob=scanjob,
                      dt=dt, station=station.snapshot())
    update_dictionary(alldata.metadata, scantime=str(
        datetime.datetime.now()), allgatevalues=gatevals)

    alldata.write(write_metadata=True)

    return alldata

#%%


def process_fpga_trace(data, width, resolution=None, Naverage=1, direction='forwards', start_offset=1):
    """ Process the data returned by reading out based on the shape of
        the sawtooth send with the AWG.

        Args:
            data (list or Nxk array): the data (N is the number of samples)
            waveform (dict): contains the wave and the sawtooth width
            Naverage (int): number of times the signal was averaged
            direction (string): option to use backwards signal i.o. forwards

        Returns:
            data_processed (array): The data after dropping part of it.
    """
    if isinstance(width, float):
        width = [width]  # legacy

    if len(width) == 1:
        if isinstance(data, list):
            data = np.array(data)

        if direction == 'forwards':
            end = int(np.floor(width[0] * data.shape[0] - 1))
            data_processed = data[start_offset:end]
        elif direction == 'backwards':
            begin = int(np.ceil(width[0] * data.shape[0] + 1))
            data_processed = data[begin:]
            data_processed = data_processed[::-1]

        data_processed = np.array(data_processed) / Naverage

    else:
        width_horz = width[0]
        width_vert = width[1]
        # split up the fpga data in chunks of horizontal sweeps
        chunks_ch1 = [data[x:x + resolution[0]]
                      for x in range(0, len(data), resolution[0])]
        chunks_ch1 = [chunks_ch1[i][1:int(
            width_horz * len(chunks_ch1[i]))] for i in range(0, len(chunks_ch1))]
        data_processed = chunks_ch1[:int(width_vert * len(chunks_ch1))]

    return data_processed


def process_digitizer_trace(data, width, period, samplerate, resolution=None, padding=0,
                            fig=None, pre_trigger=None):
    """ Process data from the M4i and a sawtooth trace 

    This is done to remove the extra padded data of the digitizer and to 
    extract the forward trace of the sawtooth.

    Args:
        data (Nxk array)
        width (float): width of the sawtooth
        period (float)
        samplerate (float)
    Returns
        processed_data (Nxk array): processed data
        rr (tuple)
    """
    npoints = int(period * samplerate)  # expected number of points
    if len(width) == 1:
        npoints2 = width[0] * npoints
        npoints2 = npoints2 - (npoints2 % 2)
        r1 = int(padding)
        r2 = int(npoints2)
        processed_data = data[r1:r2, :].T
    else:
        width_horz = width[0]
        width_vert = width[1]
        res_horz = int(resolution[0])
        res_vert = int(resolution[1])
        
        if resolution[0]%16 !=0 or resolution[1]%16 !=0 :
            # send out warning, due to rounding of the digitizer memory buffers
            #this is not supported
            #print('resolution argument: %s'  % (resolution,) )
            warnings.warn('resolution for digitizer is not a multiple of 16 (%s) ' % (resolution,) )
            raise Exception('resolution for digitizer is not a multiple of 16 (%s) ' % (resolution,) )
        npoints2 = width_horz * res_horz
        npoints2 = npoints2 - (npoints2 % 2)
        npoints3 = width_vert * res_vert
        npoints3 = npoints3 - (npoints3 % 2)
        r1 = int(padding)
        r2 = int(npoints2)
        r3 = int(npoints3)
        processed_data = []
        for j in range(data[0].shape[0]):
            processed_data.append([data[x:x + res_horz, j]
                                   for x in range(0, npoints, res_horz)])
            processed_data[j] = [processed_data[j][i][1 + r1:r2]
                                 for i in range(0, res_vert)]
            processed_data[j] = processed_data[j][r1:r3]
        processed_data = [np.array(processed_data[x])
                          for x in range(data[0].shape[0])]

    rwidth = 1 - width[0]
    if pre_trigger is None:
        # assume trigger is in middle of trace
        cctrigger = data.shape[0] / 2  # position of trigger in signal
    else:
        cctrigger = pre_trigger  # position of trigger in signal

    cc = cctrigger + width[0] * npoints / 2
    if fig is not None:
        plt.figure(fig)
        plt.clf()
        plt.plot(data, label='raw data')
        plt.title('Processing of digitizer trace')
        plt.axis('tight')
        # cc=data.shape[0]*(.5-rwidth/2)
        # dcc=int(data.shape[0]/2)
        # cc=dcc

        qtt.pgeometry.plot2Dline(
            [-1, 0, cctrigger], ':g', linewidth=3, label='trigger')
        qtt.pgeometry.plot2Dline(
            [-1, 0, cc], '-c', linewidth=1, label='centre of sawtooth', zorder=-10)
        qtt.pgeometry.plot2Dline(
            [0, -1, 0, ], '-', color=(0, 1, 0, .41), linewidth=.8)

        qtt.pgeometry.plot2Dline(
            [-1, 0, r1], ':k', label='range of forward slope')
        qtt.pgeometry.plot2Dline([-1, 0, r2], ':k')

        qtt.pgeometry.plot2Dline(
            [-1, 0, cc + samplerate * period * (width[0] / 2 + rwidth)], '--m', label='?')
        qtt.pgeometry.plot2Dline(
            [-1, 0, cc + samplerate * period * -(width[0] / 2 + rwidth)], '--m')
        plt.legend(numpoints=1)

    return processed_data, (r1, r2)


def select_digitizer_memsize(digitizer, period, trigger_delay=None, verbose=1):
    """ Select suitable memory size for a given period

    Args:
        digitizer (object)
        period (float): period of signal to measure
        trigger_delay (float): delay in seconds between ingoing signal and returning signal
    Returns:
        memsize (int)
    """
    drate = digitizer.sample_rate()
    if drate == 0:
        raise Exception('digitizer samplerate is zero, please reset digitizer')
    npoints = int(period * drate)
    memsize = int(np.ceil(npoints / 16) * 16)

    digitizer.data_memory_size.set(memsize)
    if trigger_delay is None:
        spare = np.ceil((memsize - npoints) / 16) * 16
        pre_trigger = min(spare / 2, 512)
    else:
        pre_trigger = trigger_delay * drate
    post_trigger = int(np.ceil((memsize - pre_trigger) // 16) * 16)
    digitizer.posttrigger_memory_size(post_trigger)
    digitizer.pretrigger_memory_size(memsize - post_trigger)
    if verbose:
        print('%s: sample rate %.3f Mhz, period %f [ms]' % (
            digitizer.name, drate / 1e6, period * 1e3))
        print('%s: trace %d points, selected memsize %d' %
              (digitizer.name, npoints, memsize))
        print('%s: pre and post trigger: %d %d' % (digitizer.name,
                                                   digitizer.pretrigger_memory_size(), digitizer.posttrigger_memory_size()))
    return memsize


def measuresegment_fpga(fpga, waveform, read_ch, Naverage=1):
    """ Measure and process data with fpga for different scan types

    Args:
        fpga (instrument handle)
        read_ch (list): channel numbers to read from
        Naverage (int): number of average reads to take
        waittime (float): time (seconds) to wait before beginning acquisition
    Returns:
        data (numpy array)

    """
    if 'width' in waveform:
        width = [waveform['width']]
        ReadDevice = ['FPGA_ch%d' % c for c in read_ch]
        devicedata = fpga.readFPGA(ReadDevice=ReadDevice, Naverage=Naverage)
        data_raw = [devicedata[ii] for ii in read_ch]
        data = np.vstack([process_fpga_trace(d, width, Naverage)
                          for d in data_raw])
    else:
        width = [waveform['width_horz'], waveform['width_vert']]
        resolution = waveform['resolution']
        waittime = waveform['period']*Naverage
        ReadDevice = ['FPGA_ch%d' % c for c in read_ch]
        devicedata = fpga.readFPGA(
            Naverage=Naverage, ReadDevice=ReadDevice, waittime=waittime)
        data_raw = [devicedata[ii] for ii in read_ch]
        data = np.array(
            [process_fpga_trace(d, width, resolution=resolution) for d in data_raw])
    return data


def measuresegment_m4i(digitizer, waveform, read_ch, mV_range, Naverage=100, process=False, verbose=0):
    """ Measure block data with M4i

    Args:
        width (None or float): if a float, then process data
    Returns:
        data (numpy array)

    """
    
    drate = digitizer.sample_rate()
    maxrate = digitizer.max_sample_rate()
    if drate == 0:
        raise Exception('sample rate of m4i is zero, please reset the digitizer')
    if drate > maxrate:
        raise Exception('sample rate of m4i is > %d MHz, this is not supported' % (maxrate//1e6))

    # code for offsetting the data in software
    signal_delay = getattr(digitizer, 'signal_delay', None)
    if signal_delay is None:
        signal_delay = 0
    padding_offset=int(drate*signal_delay)
        
    period = waveform['period']
    if 'resolution' in waveform:
        resolution = waveform['resolution']
    else:
        resolution = None
        
    paddingpix = 16
    padding = paddingpix / drate
    pretrigger_period = 16 / drate  # waveform['markerdelay'],  16 / samp_freq
    if 'width' in waveform:
        width = [waveform['width']]
    else:
        width = [waveform['width_horz'], waveform['width_vert']]
    if period is None:
        raise Exception('please set period for block measurements')
    memsize = select_digitizer_memsize(
        digitizer, period+2*padding, pretrigger_period+padding, verbose=verbose >= 1)
    post_trigger = digitizer.posttrigger_memory_size()

    digitizer.initialize_channels(read_ch, mV_range=mV_range, memsize=memsize)
    dataraw = digitizer.blockavg_hardware_trigger_acquisition(
        mV_range=mV_range, nr_averages=Naverage, post_trigger=post_trigger)

    # remove padding
    measuresegment_m4i._dataraw = dataraw  # for debugging

    if isinstance(dataraw, tuple):
        dataraw = dataraw[0]
    data = np.transpose(np.reshape(dataraw, [-1, len(read_ch)]))
    data = data[:, padding_offset+paddingpix:(padding_offset+paddingpix+int(period*drate))]

    if verbose:
        print('measuresegment_m4i: processing data: width %s, data shape %s, memsize %s' % (
            width, data.shape, digitizer.data_memory_size()))
    if process:
        samplerate = digitizer.sample_rate()
        pre_trigger = digitizer.pretrigger_memory_size()

        data, (r1, r2) = process_digitizer_trace(data.T, width, period,
                                                 samplerate, pre_trigger=pre_trigger, resolution=resolution)

        if verbose:
            print('measuresegment_m4i: processing data: r1 %s, r2 %s' % (r1, r2))
    return data


def measuresegment(waveform, Naverage, minstrhandle, read_ch, mV_range=2000):
    try:
        isfpga = isinstance(
            minstrhandle, qtt.instrument_drivers.FPGA_ave.FPGA_ave)
    except:
        isfpga = False
    try:
        ism4i = isinstance(
            minstrhandle, qcodes.instrument_drivers.Spectrum.M4i.M4i)
    except:
        ism4i = False
    minstrument=get_instrument(minstrhandle)
    is_simulation = minstrument.name.startswith('sdigitizer')
    
    if isfpga:
        data = measuresegment_fpga(minstrhandle, waveform, read_ch, Naverage)
    elif ism4i:
        data = measuresegment_m4i(
            minstrhandle, waveform, read_ch, mV_range, Naverage, process=True)
    elif minstrhandle=='dummy':
        # for testing purposes
        data = np.random.rand( 100, )
    elif is_simulation:
        data = minstrument.measuresegment(waveform, channels=read_ch)
    else:
        raise Exception(
            'Unrecognized fast readout instrument %s' % minstrhandle)
    if np.array(data).size == 0:
        warnings.warn('measuresegment: received empty data array')
    return data

#%%


def scan2Dfast(station, scanjob, location=None, liveplotwindow=None, plotparam='measured', diff_dir=None, verbose=1):
    """Make a 2D scan and create qcodes dataset to store on disk.

    Args:
        station (object): contains all the instruments
        scanjob (scanjob_t): data for scan

    Returns:
        alldata (DataSet): contains the measurement data and metadata
    """
    gates = station.gates
    gatevals = gates.allvalues()

    if 'sd' in scanjob:
        warnings.warn('sd argument is not supported in scan2Dfast')

    if type(scanjob) is dict:
        warnings.warn('Use the scanjob_t class.', DeprecationWarning)
        scanjob = scanjob_t(scanjob)

    scanjob.parse_stepdata('stepdata', gates=gates)
    scanjob.parse_stepdata('sweepdata', gates=gates)

    scanjob.parse_param('sweepdata', station, paramtype='fast')
    scanjob.parse_param('stepdata', station, paramtype='slow')

    minstrhandle = getattr(station, scanjob.get('minstrumenthandle', 'fpga'))

    read_ch = scanjob['minstrument']
    if isinstance(read_ch, int):
        read_ch = [read_ch]

    if isinstance(scanjob['stepdata']['param'], lin_comb_type) or isinstance(scanjob['sweepdata']['param'], lin_comb_type):
        scanjob['scantype'] = 'scan2Dfastvec'
        fast_sweep_gates = scanjob['sweepdata']['param'].copy()
        if 'stepvalues' in scanjob:
            scanjob._start_end_to_range(scanfields=['sweepdata'])
        else:
            scanjob._start_end_to_range()
    else:
        scanjob['scantype'] = 'scan2Dfast'

    Naverage = scanjob.get('Naverage', 20)

    stepdata = scanjob['stepdata']
    sweepdata = scanjob['sweepdata']
    period = scanjob['sweepdata'].get('period', 1e-3)

    wait_time = stepdata.get('wait_time', 0)
    wait_time_startscan = scanjob.get('wait_time_startscan', 0)

    if scanjob['scantype'] == 'scan2Dfastvec':
        scanjob._parse_2Dvec()
        waveform, sweep_info = station.awg.sweep_gate_virt(
            fast_sweep_gates, sweepdata['range'], period)
    else:
        if 'range' in sweepdata:
            sweeprange = sweepdata['range']
        else:
            sweeprange = (sweepdata['end'] - sweepdata['start'])
            sweepgate_value = (sweepdata['start'] + sweepdata['end']) / 2
            gates.set(sweepdata['paramname'], float(sweepgate_value))
        if 'pulsedata' in scanjob:
            waveform, sweep_info = station.awg.sweepandpulse_gate(
                {'gate':sweepdata['param'].name, 'sweeprange':sweeprange, 'period':period},
                scanjob['pulsedata'])
        else:
            waveform, sweep_info = station.awg.sweep_gate(
                sweepdata['param'].name, sweeprange, period)

    data = measuresegment(waveform, Naverage, minstrhandle, read_ch)
    if len(read_ch) == 1:
        measure_names = ['measured']
    else:
        measure_names = ['READOUT_ch%d' % c for c in read_ch]
        if plotparam == 'measured':
            plotparam = measure_names[0]

    scanvalues = scanjob._convert_scanjob_vec(station, data[0].shape[0], stepvalues=scanjob.get('stepvalues', None))
    stepvalues = scanvalues[0]
    sweepvalues = scanvalues[1]

    logging.info('scan2D: %d %d' % (len(stepvalues), len(sweepvalues)))
    logging.info('scan2D: wait_time %f' % wait_time)

    t0 = qtt.time.time()

    if type(stepvalues) is np.ndarray:
        stepvalues_tmp = stepdata['param'][list(stepvalues[:, 0])]
        alldata = makeDataSet2D(stepvalues_tmp, sweepvalues, measure_names=measure_names, location=location, loc_record={'label': scanjob['scantype']})
    else:
        if stepvalues.name == sweepvalues.name:
            stepvalues.name = stepvalues.name + '_y'
            sweepvalues.name = sweepvalues.name + '_x'            
        alldata = makeDataSet2D(stepvalues, sweepvalues, measure_names=measure_names,
                                location=location, loc_record={'label': scanjob['scantype']})

    # TODO: Allow liveplotting for multiple read-out channels
    if liveplotwindow is None:
        liveplotwindow = qtt.live.livePlot()
    if liveplotwindow is not None:
        liveplotwindow.clear()
        liveplotwindow.add(
            alldata.default_parameter_array(paramname=plotparam))

    tprev = time.time()

    for ix, x in enumerate(stepvalues):
        if type(stepvalues) is np.ndarray:
            tprint('scan2Dfast: %d/%d: setting %s to %s' % 
                   (ix, len(stepvalues), stepdata['param'].name, str(x)), dt=.5)
        else:
            tprint('scan2Dfast: %d/%d: setting %s to %.3f' %
               (ix, len(stepvalues), stepvalues.name, x), dt=.5)
        if scanjob['scantype'] == 'scan2Dfastvec' and isinstance(stepdata['param'], dict):
            for g in stepdata['param']:
                gates.set(g, (scanjob['phys_gates_vals'][g][ix, 0] +
                              scanjob['phys_gates_vals'][g][ix, -1]) / 2)
        else:
            stepdata['param'].set(x)
        if ix == 0:
            qtt.time.sleep(wait_time_startscan)
        else:
            qtt.time.sleep(wait_time)
        data = measuresegment(waveform, Naverage, minstrhandle, read_ch)
        for idm, mname in enumerate(measure_names):
            alldata.arrays[mname].ndarray[ix] = data[idm]

        delta, tprev, update = delta_time(tprev, thr=1.)
        if update:
            if liveplotwindow is not None:
                liveplotwindow.update_plot()
            pg.mkQApp().processEvents()
        if qtt.abort_measurements():
            print('  aborting measurement loop')
            break
    station.awg.stop()

    dt = qtt.time.time() - t0

    if liveplotwindow is not None:
        # final update
        liveplotwindow.update_plot()
        pg.mkQApp().processEvents()

    if diff_dir is not None:
        for mname in measure_names:
            alldata = diffDataset(alldata, diff_dir=diff_dir,
                                  fig=None, meas_arr_name=mname)

# JP: we do not need this for now
#    if scanjob['scantype'] is 'scan2Dfastvec':
#        for param in scanjob['phys_gates_vals']:
#            parameter = gates.parameters[param]
#            arr = DataArray(name=parameter.name, array_id=parameter.name, label=parameter.label, unit=parameter.unit, preset_data=scanjob['phys_gates_vals'][param], set_arrays=(alldata.arrays[stepvalues.parameter.name], alldata.arrays[sweepvalues.parameter.name]))
#            alldata.add_array(arr)

    if not hasattr(alldata, 'metadata'):
        alldata.metadata = dict()

    update_dictionary(alldata.metadata, scanjob=scanjob,
                      dt=dt, station=station.snapshot())
    update_dictionary(alldata.metadata, scantime=str(
        datetime.datetime.now()), allgatevalues=gatevals)

    alldata.write(write_metadata=True)

    return alldata


def create_vectorscan(virtual_parameter, g_range=1, sweeporstepdata=None, start=0):
    """Converts the sweepdata or stepdata of a scanjob in those needed for virtual vector scans
    Inputs:
        virtual_parameter: parameter of the virtual gate which is varied
        g_range (float): scan range
        start (float): start if the scanjob data 
    Outputs:
        sweeporstepdata (dict): sweepdata or stepdata needed in the scanjob for virtual vector scans"""
    if sweeporstepdata is None:
        sweeporstepdata = {}
    if hasattr(virtual_parameter, 'comb_map'):
        pp = dict([(p.name, r)
                   for p, r in virtual_parameter.comb_map if round(r, 5) != 0])
    else:
        pp = {virtual_parameter.name: 1}
    sweeporstepdata = {'start': start, 'range': g_range,
                       'end': start + g_range, 'param': pp}
    return sweeporstepdata


def plotData(alldata, diff_dir=None, fig=1):
    """ Plot a dataset and optionally differentiate """
    figure = plt.figure(fig)
    plt.clf()
    if diff_dir is not None:
        imx = qtt.diffImageSmooth(alldata.measured.ndarray, dy=diff_dir)
        name = 'diff_dir_%s' % diff_dir
        name = uniqueArrayName(alldata, name)
        data_arr = qcodes.DataArray(name=name, label=name, array_id=name,
                                    set_arrays=alldata.measured.set_arrays, preset_data=imx)
        alldata.add_array(data_arr)
        plot = MatPlot(interval=0, num=figure.number)
        plot.add(alldata.arrays[name])
        # plt.axis('image')
        plot.fig.axes[0].autoscale(tight=True)
        plot.fig.axes[1].autoscale(tight=True)
    else:
        plot = MatPlot(interval=0, num=figure.number)
        plot.add(alldata.default_parameter_array('measured'))
        # plt.axis('image')
        plot.fig.axes[0].autoscale(tight=True)
        try:
            # TODO: make this cleaner code
            plot.fig.axes[1].autoscale(tight=True)
        except:
            pass


#%%


def scan2Dturbo(station, scanjob, location=None, liveplotwindow=None, plotparam='measured', delete=True, verbose=1):
    """Perform a very fast 2d scan by varying two physical gates with the AWG.

    The function assumes the station contains an FPGA with readFPGA function. 
        The number of the FPGA channel is supplied via the minstrument field in the scanjob.

    Args:
        station (object): contains all the instruments
        scanjob (scanjob_t): data for scan

    Returns:
        alldata (DataSet): contains the measurement data and metadata
    """
    gates = station.gates
    gatevals = gates.allvalues()

    if 'sd' in scanjob:
        warnings.warn('sd argument is not supported in scan2Dturbo')

    if type(scanjob) is dict:
        warnings.warn('Use the scanjob_t class.', DeprecationWarning)
        scanjob = scanjob_t(scanjob)

    scanjob.parse_stepdata('stepdata', gates=gates)
    scanjob.parse_stepdata('sweepdata', gates=gates)

    scanjob.parse_param('sweepdata', station, paramtype='fast')
    scanjob.parse_param('stepdata', station, paramtype='fast')

    minstrhandle = getattr(station, scanjob.get('minstrumenthandle', 'fpga'))

    read_ch = scanjob['minstrument']
    if isinstance(read_ch, int):
        read_ch = [read_ch]

    if isinstance(scanjob['stepdata']['param'], lin_comb_type) or isinstance(scanjob['sweepdata']['param'], lin_comb_type):
        scanjob['scantype'] = 'scan2Dturbovec'
        fast_sweep_gates = scanjob['sweepdata']['param'].copy()
        fast_step_gates = scanjob['stepdata']['param'].copy()
        scanjob._start_end_to_range()
    else:
        scanjob['scantype'] = 'scan2Dturbo'

    stepdata = scanjob['stepdata']
    sweepdata = scanjob['sweepdata']

    Naverage = scanjob.get('Naverage', 20)
    resolution = scanjob.get('resolution', [80, 80])

    t0 = qtt.time.time()

    wait_time_startscan = scanjob.get('wait_time_startscan', 0)

    if scanjob['scantype'] == 'scan2Dturbo' and 'start' in sweepdata:
        stepdata['param'].set((stepdata['end'] + stepdata['start']) / 2)
        sweepdata['param'].set((sweepdata['end'] + sweepdata['start']) / 2)
        sweepranges = [sweepdata['end'] - sweepdata['start'], stepdata['end'] - stepdata['start']]
    else:
        sweepranges = [sweepdata['range'], stepdata['range']]

    try:
        isfpga = isinstance(
            minstrhandle, qtt.instrument_drivers.FPGA_ave.FPGA_ave)
    except:
        isfpga = False
    try:
        ism4i = isinstance(
            minstrhandle, qcodes.instrument_drivers.Spectrum.M4i.M4i)
    except:
        ism4i = False
    if isfpga:
        samp_freq = minstrhandle.get_sampling_frequency()
    elif ism4i:
        samp_freq = minstrhandle.sample_rate()
        resolution[0] = np.ceil(resolution[0] / 16) * 16
    else:
        raise Exception(
            'Unrecognized fast readout instrument %s' % minstrhandle)

    if scanjob['scantype'] == 'scan2Dturbo':
        sweepgates = [sweepdata['param'].name, stepdata['param'].name]
        waveform, sweep_info = station.awg.sweep_2D(
            samp_freq, sweepgates, sweepranges, resolution, delete=delete)
        if verbose:
            print('scan2Dturbo: sweepgates %s' % (str(sweepgates),))
    else:
        scanjob._parse_2Dvec()
        waveform, sweep_info = station.awg.sweep_2D_virt(
            samp_freq, fast_sweep_gates, fast_step_gates, sweepranges, resolution, delete=delete)

    qtt.time.sleep(wait_time_startscan)

    data = measuresegment(waveform, Naverage, minstrhandle, read_ch)

    scan2Dturbo._data = data

    station.awg.stop()

    if len(read_ch) == 1:
        measure_names = ['measured']
    else:
        measure_names = ['FPGA_ch%d' % c for c in read_ch]

    if scanjob['scantype'] == 'scan2Dturbo':
        alldata, _ = makeDataset_sweep_2D(data, gates, sweepgates, sweepranges, measure_names=measure_names,
                                          location=location, loc_record={'label': scanjob['scantype']})
    else:
        scanvalues = scanjob._convert_scanjob_vec(
            station, data[0].shape[1], data[0].shape[0])
        stepvalues = scanvalues[0]
        sweepvalues = scanvalues[1]
        alldata = makeDataSet2D(stepvalues, sweepvalues, measure_names=measure_names,
                                preset_data=data, location=location, loc_record={'label': scanjob['scantype']})

    dt = qtt.time.time() - t0

    if liveplotwindow is None:
        liveplotwindow = qtt.live.livePlot()
    if liveplotwindow is not None:
        liveplotwindow.clear()
        liveplotwindow.add(alldata.default_parameter_array())

#    if scanjob['scantype'] == 'scan2Dturbovec':
#        for param in scanjob['phys_gates_vals']:
#            parameter = gates.parameters[param]
#            arr = DataArray(name=parameter.name, array_id=parameter.name, label=parameter.label, unit=parameter.unit, preset_data=scanjob['phys_gates_vals'][param], set_arrays=(alldata.arrays[stepvalues.parameter.name], alldata.arrays[sweepvalues.parameter.name]))
#            alldata.add_array(arr)

    if not hasattr(alldata, 'metadata'):
        alldata.metadata = dict()

    update_dictionary(alldata.metadata, scanjob=scanjob,
                      dt=dt, station=station.snapshot())
    update_dictionary(alldata.metadata, scantime=str(
        datetime.datetime.now()), allgatevalues=gatevals)

    alldata.write(write_metadata=True)

    return alldata, waveform, sweep_info

#%%


@deprecated
def scanLine(station, scangates, coords, sd, period=1e-3, Naverage=1000, verbose=1):
    ''' Do a scan (AWG sweep) over the line connecting two points.

    TODO: Add functionality for virtual gates, which should contain functionality to automatically determine
    whether to use the AWG or the IVVI's to scan. 

    Arguments:
        station (qcodes station): contains all of the instruments
        scangates (list of length k): the gates to scan
        coords (k x 2 array): coordinates of the points to scan between              
        sd (object): corresponds to the sensing dot used for read-out

    Returns:
        dataset (qcodes Dataset): measurement data and metadata
    '''
    # TODO: put a different parameter and values on the horizontal axis?
    # TODO: extend functionality to any number of gates (virtual gates?)
    # FIXME: single gate variation???
    x0 = [coords[0, 0], coords[0, 1]]  # first parameters
    x1 = [coords[1, 0], coords[1, 1]]
    sweeprange = np.sqrt((x1[1] - x1[0])**2 + (x0[1] - x0[0])**2)
    gate_comb = dict()

    # for g in scangates:
    #    gate_comb[g] = {scangates[1]: (x0[1] - x1[1]) / sweeprange, scangates[0]: (x0[0] - x1[0]) / sweeprange}
    gate_comb = {scangates[1]: (
        x1[1] - x1[0]) / sweeprange, scangates[0]: (x0[1] - x0[0]) / sweeprange}

    gate = scangates[0]  # see TODO: proper name

    waveform, sweep_info = station.awg.sweep_gate_virt(
        gate_comb, sweeprange, period)
    if verbose:
        print('scanLine: sweeprange %.1f ' % sweeprange)
        print(sweep_info)

    fpga_ch = sd.fpga_ch
    waittime = Naverage * period
    ReadDevice = ['FPGA_ch%d' % fpga_ch]
    _, DataRead_ch1, DataRead_ch2 = station.fpga.readFPGA(
        Naverage=Naverage, ReadDevice=ReadDevice, waittime=waittime)

    station.awg.stop()

    dataread = [DataRead_ch1, DataRead_ch2][fpga_ch - 1]
    data = station.awg.sweep_process(dataread, waveform, Naverage)
    dataset, _ = makeDataset_sweep(
        data, gate, sweeprange, gates=station.gates)  # see TODO

    dataset.write()

    return dataset

#%% Measurement tools


def waitTime(gate, station=None, gate_settle=None):
    """ Return settle times for gates on a station """
    if gate is None:
        return 0.001
    if gate_settle is not None:
        return gate_settle(gate)
    if station is not None:
        if hasattr(station, 'gate_settle'):
            return station.gate_settle(gate)
    return 0.001


def pinchoffFilename(g, od=None):
    ''' Return default filename of pinch-off scan '''
    if od is None:
        basename = 'pinchoff-sweep-1d-%s' % (g,)
    else:
        # old style filename
        basename = '%s-sweep-1d-%s' % (od['name'], g)
    return basename


def scanPinchValue(station, outputdir, gate, basevalues=None, minstrument=[1], sample_data={}, stepdelay=None, cache=False, verbose=1, fig=10, full=0, background=False):
    basename = pinchoffFilename(gate, od=None)
    outputfile = os.path.join(outputdir, 'one_dot', basename + '.pickle')
    outputfile = os.path.join(outputdir, 'one_dot', basename)
    figfile = os.path.join(outputdir, 'one_dot', basename + '.png')

    if cache and os.path.exists(outputfile):
        if verbose:
            print('  cached data: skipping pinch-off scans for gate %s' % (gate))
            if verbose >= 2:
                print(outputfile)
        alldata = qcodes.load_data(outputfile)
        return alldata

    if stepdelay is None:
        stepdelay = waitTime(gate, station=station)

    if basevalues is None:
        b = 0
    else:
        b = basevalues[gate]

    minimum_gate_value = sample_data['gate_boundaries'].get(
        gate, [-700, 100])[0]

    sweepdata = dict(
        {'param': gate, 'start': max(b, 0), 'end': minimum_gate_value, 'step': -2})
    if full == 0:
        sweepdata['step'] = -6

    scanjob = scanjob_t(
        {'sweepdata': sweepdata, 'minstrument': minstrument, 'wait_time': stepdelay})

    station.gates.set(gate, sweepdata['start'])  # set gate to starting value
    time.sleep(stepdelay)

    alldata = scan1D(station, scanjob=scanjob)

    station.gates.set(gate, basevalues[gate])  # reset gate to base value

    # show results
    if fig is not None:
        plot1D(alldata, fig=fig)

    adata = analyseGateSweep(alldata, fig=None, minthr=None, maxthr=None)
    alldata.metadata['adata'] = adata

    alldata = qtt.tools.stripDataset(alldata)
    writeDataset(outputfile, alldata)
    return alldata


#%%


def makeDataset_sweep(data, sweepgate, sweeprange, sweepgate_value=None,
                      ynames=None, gates=None, fig=None, location=None, loc_record=None):
    """Convert the data of a 1D sweep to a DataSet.

    Note: sweepvalues are only an approximation

     Args:
        data (1D array or kxN array)
        sweepgate (str)
        sweeprange (float)

    Returns:
        dataset

    """
    if sweepgate_value is None:
        if gates is not None:
            sweepgate_param = gates.getattr(sweepgate)
            sweepgate_value = sweepgate_param.get()
        else:
            raise Exception('No gates supplied')

    if isinstance(ynames, list):
        sweeplength = len(data[0])
    else:
        sweeplength = len(data)
    sweepvalues = np.linspace(
        sweepgate_value - sweeprange / 2, sweepgate_value + sweeprange / 2, sweeplength)

    if ynames is None:
        dataset = makeDataSet1Dplain(sweepgate, sweepvalues, yname='measured',
                                     y=data, location=location, loc_record=loc_record)
    else:
        dataset = makeDataSet1Dplain(sweepgate, sweepvalues, yname=ynames,
                                     y=data, location=location, loc_record=loc_record)

    if fig is None:
        return dataset, None
    else:
        plot = MatPlot(dataset.measured, interval=0, num=fig)
        return dataset, plot


def makeDataset_sweep_2D(data, gates, sweepgates, sweepranges, measure_names='measured', location=None, loc_record=None, fig=None):
    """Convert the data of a 2D sweep to a DataSet."""

    scantype = loc_record['label']
    if 'vec' not in scantype:
        gate_horz = getattr(gates, sweepgates[0])
        gate_vert = getattr(gates, sweepgates[1])

        initval_horz = gate_horz.get()
        initval_vert = gate_vert.get()

        if type(measure_names) is list:
            data_measured = data[0]
        else:
            data_measured = data

        sweep_horz = gate_horz[initval_horz - sweepranges[0] /
                               2:sweepranges[0] / 2 + initval_horz:sweepranges[0] / len(data_measured[0])]
        sweep_vert = gate_vert[initval_vert - sweepranges[1] /
                               2:sweepranges[1] / 2 + initval_vert:sweepranges[1] / len(data_measured)]

    dataset = makeDataSet2D(sweep_vert, sweep_horz, measure_names=measure_names,
                            location=location, loc_record=loc_record, preset_data=data)

    if fig is None:
        return dataset, None
    else:
        if fig is not None:
            plt.figure(fig).clear()
        plot = MatPlot(dataset.measured, interval=0, num=fig)
        return dataset, plot


#%%


def loadOneDotPinchvalues(od, outputdir, verbose=1):
    """ Load the pinch-off values for a one-dot

    Arguments
    ---------
        od : dict
            one-dot structure
        outputdir : string
            location of the data

    """
    print('analyse data for 1-dot: %s' % od['name'])
    gg = od['gates']
    pv = np.zeros((3, 1))
    for ii, g in enumerate(gg):
        basename = pinchoffFilename(g, od=None)

        pfile = os.path.join(outputdir, 'one_dot', basename)
        alldata, mdata = loadDataset(pfile)
        if alldata is None:
            raise Exception('could not load file %s' % pfile)
        adata = analyseGateSweep(
            alldata, fig=None, minthr=None, maxthr=None, verbose=1)
        if verbose:
            print('loadOneDotPinchvalues: pinchvalue for gate %s: %.1f' %
                  (g, adata['pinchvalue']))
        pv[ii] = adata['pinchvalue']
    od['pinchvalues'] = pv
    return od


#%% Testing
from qcodes import Parameter
from qcodes.instrument_drivers.devices import VoltageDivider
from qtt.instrument_drivers.gates import virtual_IVVI
from qtt.instrument_drivers.virtual_instruments import VirtualIVVI
from qtt.structures import MultiParameter

def test_scan2D(verbose=0):
    import qcodes
    import qtt.measurements.scans
    from qtt.measurements.scans import scanjob_t
    p = Parameter('p', set_cmd=None)
    q = Parameter('q', set_cmd=None)
    R = VoltageDivider(p, 4)
    mp = MultiParameter(instrumentName('multi_param'), [p, q])
     
    gates = VirtualIVVI(
        name=qtt.measurements.scans.instrumentName('gates'), model=None)
    station = qcodes.Station(gates)
    station.gates = gates

    if verbose:
        print('test_scan2D: running scan2D')
    scanjob = scanjob_t({'sweepdata': dict(
        {'param': p, 'start': 0, 'end': 10, 'step': 2}), 'minstrument': [R]})
    scanjob['stepdata'] = dict(
        {'param': q, 'start': 24, 'end': 30, 'step': 1.})
    data = scan2D(station, scanjob, liveplotwindow=False, verbose=0)

    scanjob = scanjob_t({'sweepdata': dict({'param': {
                        'dac1': 1, 'dac2': .1}, 'start': 0, 'range': 10, 'step': 2}), 'minstrument': [R]})
    scanjob['stepdata'] = dict(
        {'param': {'dac2': 1}, 'start': 24, 'range': 6, 'end': np.NaN, 'step': 1.})
    data = scan2D(station, scanjob, liveplotwindow=False, verbose=0)

    scanjob = scanjob_t({'sweepdata': dict(
        {'param': {'dac1': 1}, 'start': 0, 'range': 10, 'step': 2}), 'minstrument': [R]})
    scanjob['stepdata'] = {'param': MultiParameter('multi_param', [gates.dac2, gates.dac3])}
    scanjob['stepvalues'] = np.array([[2*i, 3*i] for i in range(10)])
    try:
        data = scan2D(station, scanjob, liveplotwindow=False, verbose=0)
    except Exception as ex:
        from colorama import Fore
        print(ex)
        print(Fore.RED + 'MultiParameter test failed!' + Fore.RESET)
    # not supported:
    try:
        scanjob = scanjob_t({'sweepdata': dict({'param': {
                            'dac1': 1}, 'start': 0, 'range': 10, 'step': 2, 'wait_time': 0.}), 'minstrument': [R]})
        scanjob['stepdata'] = dict(
            {'param': q, 'start': 24, 'range': 6, 'end': np.NaN, 'step': 1.})
        data = scan2D(station, scanjob, liveplotwindow=False, verbose=0)
    except:
        if verbose:
            print('combination of Parameter and vector argument not supported')

    if verbose:
        print('test_scan2D: running scan1D')
    scanjob = scanjob_t({'sweepdata': dict(
        {'param': p, 'start': 0, 'end': 10, 'step': 2, 'wait_time': 0.}), 'minstrument': [R]})
    data = scan1D(station, scanjob, liveplotwindow=False, verbose=0)

    scanjob = scanjob_t({'sweepdata': dict(
        {'param': p, 'start': 0, 'end': 10, 'step': 2, 'wait_time': 0.}), 'minstrument': [q, R]})
    data = scan1D(station, scanjob, liveplotwindow=False, verbose=0)

    scanjob = scanjob_t({'sweepdata': dict(
        {'param': 'dac1', 'start': 0, 'end': 10, 'step': 2}), 'minstrument': [R]})
    data = scan1D(station, scanjob, liveplotwindow=False, verbose=0)

    scanjob = scanjob_t({'sweepdata': dict(
        {'param': {'dac1': 1}, 'start': 0, 'range': 10, 'step': 2}), 'minstrument': [R]})
    data = scan1D(station, scanjob, liveplotwindow=False, verbose=0)

    gates.close()

if __name__=='__main__':    
    test_scan2D()
    
def enforce_boundaries(scanjob, sample_data, eps=1e-2):
    """ Make sure a scanjob does not go outside sample boundaries

    Args:
        scanjob (scanjob_t or dict)
        sample_data (sample_data_t)
    """
    if isinstance(scanjob, scanjob_t) or ('minstrument' in scanjob):
        for field in ['stepdata', 'sweepdata']:

            if field in scanjob:
                bstep = sample_data.gate_boundaries(scanjob[field]['param'])
                scanjob[field]['end'] = max(
                    scanjob[field]['end'], bstep[0] + eps)
                scanjob[field]['start'] = max(
                    scanjob[field]['start'], bstep[0] + eps)
                scanjob[field]['end'] = min(
                    scanjob[field]['end'], bstep[1] - eps)
                scanjob[field]['start'] = min(
                    scanjob[field]['start'], bstep[1] - eps)
    else:
        for param in scanjob:
            bstep = sample_data.gate_boundaries(param)
            scanjob[param] = max(scanjob[param], bstep[0] + eps)
            scanjob[param] = min(scanjob[param], bstep[1] - eps)


def enforce_boundaries(scanjob, sample_data, eps=1e-2):
    """ Make sure a scanjob does not go outside sample boundaries

    Args:
        scanjob (scanjob_t or dict)
        sample_data (sample_data_t)
    """

    if isinstance(scanjob, scanjob_t) or ('minstrument' in scanjob):
        for field in ['stepdata', 'sweepdata']:

            if field in scanjob:
                bstep = sample_data.gate_boundaries(scanjob[field]['param'])
                scanjob[field]['end'] = max(
                    scanjob[field]['end'], bstep[0] + eps)
                scanjob[field]['start'] = max(
                    scanjob[field]['start'], bstep[0] + eps)
                scanjob[field]['end'] = min(
                    scanjob[field]['end'], bstep[1] - eps)
                scanjob[field]['start'] = min(
                    scanjob[field]['start'], bstep[1] - eps)
    else:
        for param in scanjob:
            bstep = sample_data.gate_boundaries(param)
            scanjob[param] = max(scanjob[param], bstep[0] + eps)
            scanjob[param] = min(scanjob[param], bstep[1] - eps)


#%% Unit testing
            
if __name__=='__main__':
    test_sample_data()<|MERGE_RESOLUTION|>--- conflicted
+++ resolved
@@ -953,13 +953,8 @@
     alldata.write_period = None
     
     for ix, x in enumerate(stepvalues):
-<<<<<<< HEAD
         alldata.store((ix,), {stepvalues.parameter.name:x})
 
-=======
-        #alldata.store((ix,), {stepvalues.parameter.name:x})
-        
->>>>>>> 3003418a
         if verbose:
             t1=time.time() - t0
             t1_str=qtt.time.strftime('%H:%M:%S',qtt.time.gmtime(t1))
