""" Basic scan functions

This module contains functions for basic scans, e.g. scan1D, scan2D, etc.
This is part of qtt. 
"""

import time
import numpy as np
import scipy
import os
import sys
import copy
import logging
import time
import datetime
import warnings
import pyqtgraph as pg
import skimage
import skimage.filters
import matplotlib.pyplot as plt

import qcodes
import qcodes as qc
from qcodes.utils.helpers import tprint
from qcodes.instrument.parameter import Parameter, StandardParameter, ManualParameter
from qcodes import DataArray
from qcodes.plots.qcmatplotlib import MatPlot
from qcodes import Instrument

import qtt.tools
from qtt.tools import tilefigs
from qtt.algorithms.gatesweep import analyseGateSweep
import qtt.algorithms.onedot  
import qtt.live
from qtt.tools import deprecated

from qtt.data import makeDataSet1D, makeDataSet2D, makeDataSet1Dplain
from qtt.data import diffDataset, experimentFile, loadDataset, writeDataset
from qtt.data import uniqueArrayName

from qtt.tools import update_dictionary
from qtt.structures import VectorParameter

#%%


def checkReversal(im0, verbose=0):
    """ Check sign of a current scan

    We assume that the current is either zero or positive 
    Needed when the keithley (or some other measurement device) has been reversed
    """
    thr = skimage.filters.threshold_otsu(im0)
    mval = np.mean(im0)

    # meanopen = np.mean(im0[:,:])
    fr = thr < mval
    #fr = thr < 0
    if verbose:
        print(' checkReversal: %d (mval %.1f, thr %.1f)' % (fr, mval, thr))
    if fr:
        return -1
    else:
        return 1


def fixReversal(im0, verbose=0):
    """ Fix sign of a current scan

    We assume that the current is either zero or positive 
    Needed when the keithley (or some other measurement device) has been reversed
    """
    r = checkReversal(im0, verbose=verbose)
    return r * np.array(im0)

#%%


def instrumentName(namebase):
    """ Return name for qcodes instrument that is available
    
    Args:
        namebase (str)
    Returns:
        name (str)
    """
    inames=qcodes.Instrument._all_instruments
    name=namebase
    for ii in range(10000):
        if not( name in inames):
            return name
        else:
             name = namebase+'%d' % ii   
    raise Exception('could not find unique name for instrument with base %s' % namebase)
    
def createScanJob(g1, r1, g2=None, r2=None, step=-1, keithleyidx='keithley1'):
    """ Create a scan job

    Arguments
    ---------
    g1 (str): sweep gate
    r1 (array, list): Range to sweep
    g2 (str, optional): step gate
    r2 (array, list): Range to step
    step (int, optional): Step value (default is -1)

    """
    stepdata = scanjob_t(
        {'param': [g1], 'start': r1[0], 'end': r1[1], 'step': step})
    scanjob = dict({'sweepdata': sweepdata, 'minstrument': keithleyidx})
    if not g2 is None:
        stepdata = dict(
            {'param': [g2], 'start': r2[0], 'end': r2[1], 'step': step})
        scanjob['stepdata'] = stepdata

    return scanjob

#%%


def parse_stepdata(stepdata):
    """ Helper function for legacy code """
    if not isinstance(stepdata, dict):
        raise Exception('stepdata should be dict structure')

    v = stepdata.get('gates', None)
    if v is not None:
        raise Exception('please use param instead of gates')
    v = stepdata.get('gate', None)
    if v is not None:
        warnings.warn('please use param instead of gates', DeprecationWarning)
        stepdata['param'] = stepdata['gate']

    v = stepdata.get('param', None)
    if isinstance(v, (str, StandardParameter, ManualParameter, dict)):
        pass
    elif isinstance(v, list):
        warnings.warn('please use string or Instrument instead of list')
        stepdata['param'] = stepdata['param'][0]

    if 'range' in stepdata:
        if 'end' in 'stepdata':
            if stepdata['end']!=stepdata['start']+stepdata['range']:
                warnings.warn('in scanjob the start, end and range arguments do not match')
        stepdata['end']=stepdata['start']+stepdata['range']
    return stepdata


def get_param(gates, sweepgate):
    """ Get qcodes parameter from scanjob argument """
    if isinstance(sweepgate, str):
        return getattr(gates, sweepgate)
    else:
        # assume the argument already is a parameter
        return sweepgate

def get_param_name(gates, sweepgate):
    """ Get qcodes parameter name from scanjob argument """
    if isinstance(sweepgate, str):
        return sweepgate
    else:
        # assume the argument already is a parameter
        return sweepgate.name


from qtt.algorithms.generic import findCoulombDirection
from qtt.data import dataset2Dmetadata, dataset2image


def onedotHiresScan(station, od, dv=70, verbose=1, fig=4000, ptv=None):
    """ Make high-resolution scan of a one-dot """
    if verbose:
        print('onedotHiresScan: one-dot: %s' % od['name'])

    # od, ptv, pt,ims,lv, wwarea=onedotGetBalance(od, alldata, verbose=1, fig=None)
    if ptv is None:
        ptv = od['balancepoint']
    keithleyidx = [od['instrument']]
    scanjobhi = createScanJob(od['gates'][0], [float(ptv[1]) + 1.2 * dv, float(ptv[1]) - 1.2 * dv], g2=od[
                              'gates'][2], r2=[float(ptv[0]) + 1.2 * dv, float(ptv[0]) - 1.2 * dv], step=-4)
    scanjobhi['minstrument'] = keithleyidx
    scanjobhi['stepdata']['end'] = max(scanjobhi['stepdata']['end'], -780)
    scanjobhi['sweepdata']['end'] = max(scanjobhi['sweepdata']['end'], -780)

    wait_time = waitTime(od['gates'][2], station=station)
    scanjobhi['sweepdata']['wait_time'] = wait_time
    scanjobhi['stepdata']['wait_time'] = 2*waitTime(None, station) + 3 * wait_time

    alldatahi = qtt.measurements.scans.scan2D(station, scanjobhi)
    extentscan, g0, g2, vstep, vsweep, arrayname = dataset2Dmetadata(
        alldatahi, verbose=0, arrayname=None)
    impixel, tr = dataset2image(alldatahi, mode='pixel')

    ptv, fimg, tmp = qtt.algorithms.onedot.onedotGetBalanceFine(
        impixel, alldatahi, verbose=1, fig=fig)

    if tmp['accuracy'] < .2:
        logging.info('use old data point!')
        # use normal balance point (fixme)
        ptv = od['balancepoint']
        ptx = od['balancepointpixel'].reshape(1, 2)
    else:
        ptx = tmp['ptpixel'].copy()
    step = scanjobhi['stepdata']['step']
    val = findCoulombDirection(
        impixel, ptx, step, widthmv=8, fig=None, verbose=1)
    od['coulombdirection'] = val

    od['balancepointfine'] = ptv
    od['setpoint'] = ptv + 10

    alldatahi.metadata['od'] = od

    scandata = dict({'od': od, 'dataset': alldatahi, 'scanjob': scanjobhi})
    return scandata, od


#%%


def plot1D(data, fig=100, mstyle='-b'):
    """ Show result of a 1D gate scan """

    val = data.default_parameter_name()

    if fig is not None:
        plt.figure(fig)
        plt.clf()
        MatPlot(getattr(data, val), interval=None, num=fig)

#%%


def get_instrument(instr, station=None):
    """ Return handle to instrument
    
    Args:
        instr (str, Instrument ): name of instrument or handle
    """
    
    if isinstance(instr, Instrument):
        return instr
    
    if not isinstance(instr, str):
        raise Exception('could not find instrument %s' % str(instr))
    try:
        ref = Instrument.find_instrument(instr)
        return ref
    except:
        pass
    if station is not None:
        if instr in station.components:
            ref=station.conponents[instr]
            return ref
    raise Exception('could not find instrument %s' % str(instr))

def get_measurement_params(station, mparams):
    """ Get qcodes parameters from an index or string or parameter """
    params = []
    if isinstance(mparams, (int, str, Parameter)):
        # for convenience
        mparams = [mparams]
    elif isinstance(mparams, (list, tuple)):
        pass
    else:
        warnings.warn('unknown argument type')
    for x in mparams:
        if isinstance(x, int):
            params += [getattr(station, 'keithley%d' % x).amplitude]
        elif isinstance(x, str):
            if x.startswith('digitizer'):
                params += [getattr(station.digitizer, 'channel_%c' % x[-1])]
            else:
                params += [getattr(station, x).amplitude]
        else:
            params += [x]
    return params


def getDefaultParameter(data):
    """ Return name of the main array in the dataset """
    return data.default_parameter_name()

#%%
def scan1D(station, scanjob, location=None, liveplotwindow=None, plotparam='measured', verbose=1):
    """Simple 1D scan. 

    Args:
        station (object): contains all data on the measurement station
        scanjob (scanjob_t): data for scan

    Returns:
        alldata (DataSet): contains the measurement data and metadata
    """
    gates = station.gates
    gatevals = gates.allvalues()

    minstrument = scanjob.get('minstrument', None)
    mparams = get_measurement_params(station, minstrument)

    if type(scanjob) is dict:
        warnings.warn('Use the scanjob_t class.', DeprecationWarning)
        scanjob = scanjob_t(scanjob)

    scanjob.parse_stepdata('sweepdata')

    if isinstance(scanjob['sweepdata']['param'], lin_comb_type):
        scanjob['scantype'] = 'scan1Dvec'
        scanjob._start_end_to_range()
    else:
        scanjob['scantype'] = 'scan1D'

    sweepdata = scanjob['sweepdata']

    sweepvalues = scanjob._convert_scanjob_vec(station)

    wait_time = sweepdata.get('wait_time', 0)
    wait_time_startscan = scanjob.get('wait_time_startscan', 0)
    t0 = time.time()

    # LEGACY
    instrument = scanjob.get('instrument', None)
    if instrument is not None:
        raise Exception('legacy argument instrument: use minstrument instead!')

    logging.debug('wait_time: %s' % str(wait_time))

    alldata, (set_names, measure_names) = makeDataSet1D(sweepvalues, yname=mparams, location=location, loc_record={'label': scanjob['scantype']}, return_names=True)

    if liveplotwindow is None:
        liveplotwindow = qtt.live.livePlot()
    if liveplotwindow:
        liveplotwindow.clear()
        liveplotwindow.add(alldata.default_parameter_array(paramname=plotparam))

    def myupdate():
        if liveplotwindow:
            t0 = time.time()            
            liveplotwindow.update()
            if verbose >= 2:
                print('scan1D: myupdate: %.3f ' % (time.time() - t0))

    tprev=time.time()
    for ix, x in enumerate(sweepvalues):
        if verbose:
            tprint('scan1D: %d/%d: time %.1f' % (ix, len(sweepvalues), time.time() - t0), dt=1.5)

        if scanjob['scantype'] == 'scan1Dfastvec':
            for param in scanjob['phys_gates_vals']:
                gates.set(param, scanjob['phys_gates_vals'][param][ix])
        else:
            sweepvalues.set(x)
        if ix == 0:
            qtt.time.sleep(wait_time_startscan)
        else:
            time.sleep(wait_time)
        for ii, p in enumerate(mparams):
            value = p.get()
            alldata.arrays[measure_names[ii]].ndarray[ix] = value
      
        
        delta, tprev, update_plot = delta_time(tprev, thr=.5)
        if (liveplotwindow) and update_plot:
            myupdate()

    myupdate()
    dt = time.time() - t0

    if scanjob['scantype'] is 'scan1Dvec':
        for param in scanjob['phys_gates_vals']:
            parameter = gates.parameters[param]
            arr = DataArray(name=parameter.name, array_id=parameter.name, label=parameter.label, unit=parameter.unit, preset_data=scanjob['phys_gates_vals'][param], set_arrays=(alldata.arrays[sweepvalues.parameter.name],))
            alldata.add_array(arr)

    if not hasattr(alldata, 'metadata'):
        alldata.metadata = dict()

    update_dictionary(alldata.metadata, scanjob=scanjob, dt=dt, station=station.snapshot())
    update_dictionary(alldata.metadata, scantime=str(datetime.datetime.now()), allgatevalues=gatevals)

    logging.info('scan1D: done %s' % (str(alldata.location),))

    alldata.write(write_metadata=True)

    return alldata


#%%
def scan1Dfast(station, scanjob, location=None, liveplotwindow=None, verbose=1):
    """Fast 1D scan. 

    Args:
        station (object): contains all data on the measurement station
        scanjob (scanjob_t): data for scan

    Returns:
        alldata (DataSet): contains the measurement data and metadata
    """
    gates = station.gates
    gatevals = gates.allvalues()

    if 'sd' in scanjob:
        warnings.warn('sd argument is not supported in scan1Dfast')

    if type(scanjob) is dict:
        warnings.warn('Use the scanjob_t class.', DeprecationWarning)
        scanjob = scanjob_t(scanjob)

    scanjob.parse_stepdata('sweepdata')

    minstrhandle = get_instrument(scanjob.get('minstrumenthandle', 'fpga'), station=station)

    read_ch = scanjob['minstrument']
    if isinstance(read_ch, int):
        read_ch = [read_ch]

    if isinstance(scanjob['sweepdata']['param'], lin_comb_type):
        scanjob['scantype'] = 'scan1Dfastvec'
        scanjob._start_end_to_range()
    else:
        scanjob['scantype'] = 'scan1Dfast'

    sweepdata = scanjob['sweepdata']

    Naverage = scanjob.get('Naverage', 20)

    period = scanjob['sweepdata'].get('period', 1e-3)

    t0 = qtt.time.time()
    
    wait_time_startscan = scanjob.get('wait_time_startscan', 0)

    if scanjob['scantype'] == 'scan1Dfast':
        sweeprange = (sweepdata['end'] - sweepdata['start'])
        waveform, sweep_info = station.awg.sweep_gate(sweepdata['param'], sweeprange, period)
        sweepgate_value = (sweepdata['start'] + sweepdata['end']) / 2
        gates.set(sweepdata['param'], float(sweepgate_value))
    else:
        sweeprange = sweepdata['range']
        waveform, sweep_info = station.awg.sweep_gate_virt(sweepdata['param'], sweeprange, period)

    qtt.time.sleep(wait_time_startscan)

    data = measuresegment(waveform, Naverage, station, minstrhandle, read_ch,
                          period=period, sawtooth_width=waveform['width' ])

    sweepvalues = scanjob._convert_scanjob_vec(station, data.size)

    alldata = makeDataSet1Dplain(sweepvalues.parameter.name, sweepvalues, ['measured%d' % i for i in read_ch], data, location=location, loc_record={'label': scanjob['scantype']})
    
    station.awg.stop()

    if liveplotwindow is None:
        liveplotwindow = qtt.live.livePlot()
    if liveplotwindow is not None:
        liveplotwindow.clear()
        liveplotwindow.add(alldata.default_parameter_array())

    dt = time.time() - t0

    if scanjob['scantype'] is 'scan1Dfastvec':
        for param in scanjob['phys_gates_vals']:
            parameter = gates.parameters[param]
            arr = DataArray(name=parameter.name, array_id=parameter.name, label=parameter.label, unit=parameter.unit, preset_data=scanjob['phys_gates_vals'][param], set_arrays=(alldata.arrays[sweepvalues.parameter.name],))
            alldata.add_array(arr)

    if not hasattr(alldata, 'metadata'):
        alldata.metadata = dict()

    update_dictionary(alldata.metadata, scanjob=scanjob, dt=dt, station=station.snapshot())
    update_dictionary(alldata.metadata, scantime=str(datetime.datetime.now()), allgatevalues=gatevals)

    alldata = qtt.tools.stripDataset(alldata)

    alldata.write(write_metadata=True)

    return alldata

#%%


def wait_bg_finish(verbose=0):
    """ Wait for background job to finish """
    if not hasattr(qcodes, 'get_bg'):
        return True
    for ii in range(10):
        m = qcodes.get_bg()
        if verbose:
            print('wait_bg_finish: loop %d: bg %s ' % (ii, m))
        if m is None:
            break
        time.sleep(0.05)
    m = qcodes.get_bg()
    if verbose:
        print('wait_bg_finish: final: bg %s ' % (m, ))
    if m is not None:
        logging.info('background job not finished')
    return m is None


def makeScanjob(sweepgates, values, sweepranges, resolution):
    """ Create a scanjob from sweep ranges and a centre """
    sj = {}

    nx = len(sweepgates)
    step = sweepranges[0] / resolution[0]
    stepdata = {'gates': [sweepgates[0]], 'start': values[0] - sweepranges[0] / 2, 'end': values[0] + sweepranges[0] / 2, 'step': step}
    sj['stepdata'] = stepdata
    if nx == 2:
        step = sweepranges[1] / resolution[1]
        sweepdata = {'gates': [sweepgates[1]], 'start': values[1] - sweepranges[1] / 2, 'end': values[1] + sweepranges[0] / 2, 'step': step}
        sj['sweepdata'] = sweepdata
        sj['wait_time_step'] = 4
    return sj

#%%

class scanjob_t(dict):
    """ Structure that contains information about a scan 
    
    A typical scanjob contains the following fields:
        
    Fields:
        sweepdata (dict):
        stepdata (dict)
        minstrument (str, Parameter or tuple)
    
    The sweepdata and stepdata are structures with the following fields:
        
        param (str, Parameter or dict): parameter to vary
        start, end, step (float)
        wait_time (float)
        
    If the param field 
    
    Note: currently the scanjob_t is a thin wrapper around a dict.
    """

    def parse_stepdata(self, field, gates=None):
        """ Helper function for legacy code """
        stepdata = self[field]
        if not isinstance(stepdata, dict):
            raise Exception('%s should be dict structure' % field)

        v = stepdata.get('gates', None)
        if v is not None:
            raise Exception('please use param instead of gates')
        v = stepdata.get('gate', None)
        if v is not None:
            warnings.warn('please use param instead of gates', DeprecationWarning)
            stepdata['param'] = stepdata['gate']

        v = stepdata.get('param', None)
        if isinstance(v, list):
            warnings.warn('please use string or Instrument instead of list')
            stepdata['param'] = stepdata['param'][0]
        elif isinstance(v, str):
            if gates is not None:
                stepdata['param'] = getattr(gates, v)
            else:
                pass
        elif isinstance(v, (StandardParameter, ManualParameter, dict)):
            pass

        self[field] = stepdata

    def _determine_scantype_2Dfast(self):
        """ Determine scantype based on format of scanjob. """
        if isinstance(self['stepdata']['param'], lin_comb_type):
            self['scantype'] = 'scan2Dfastvec'
        elif self['stepdata']['param'].full_name == 'mwsource_frequency':
            if isinstance(self['sweepdata']['param'], lin_comb_type):
                self['scantype'] = 'scan2Dfastvec_PAT'
            else:
                self['scantype'] = 'scan2Dfast_PAT'
        else:
            if isinstance(self['sweepdata']['param'], lin_comb_type):
                self['scantype'] = 'scan2Dfastvec'
            else:
                self['scantype'] = 'scan2Dfast'
        
            

    def _start_end_to_range(self, scanfields=['stepdata', 'sweepdata']):
        """ Add range to stepdata and/or sweepdata in scanjob.
        
        Note: This function also converts the start and end fields.        
        """
        if isinstance(scanfields, str):
            scanfields = [scanfields]

        for scanfield in scanfields:
            if scanfield in self:
                scaninfo = self[scanfield]
                if 'range' not in scaninfo:
                    scaninfo['range'] = scaninfo['end'] - scaninfo['start']
                    warnings.warn('Start and end are converted to a range to scan around the current dc values.')
                    scaninfo['start'] = -scaninfo['range']/2
                    scaninfo['end'] = scaninfo['range']/2
                else:
                    pass

    def _parse_2Dvec(self):
        """ Adjust the parameter field in the step- and sweepdata for 2D vector scans.
        
        This adds coefficient zero for parameters in either the sweep- 
        or the step-parameters that do not exist in the other.
        
        """
        stepdata = self['stepdata']
        sweepdata = self['sweepdata']
        params = set()
        vec_check = [(stepdata, isinstance(stepdata['param'], lin_comb_type)), (sweepdata, isinstance(sweepdata['param'], lin_comb_type))]
        for scaninfo, boolean in vec_check:
            if boolean is False:
                scaninfo['param'] = {scaninfo['param']: 1}
        params.update(list(stepdata['param'].keys()))
        params.update(list(sweepdata['param'].keys()))
        for param in params:
            if param not in stepdata['param']:
                stepdata['param'][param] = 0
            if param not in sweepdata['param']:
                sweepdata['param'][param] = 0
        self['stepdata'] = stepdata
        self['sweepdata'] = sweepdata

    def _convert_scanjob_vec(self, station, sweeplength=None, steplength=None):
        """ Adjust the scanjob for vector scans. 

        Note: For vector scans the range field in stepdata and sweepdata is 
        used by default. If only start and end are given a range will be 
        calculated from those, but only the difference between them is used for
        vector scans.

        Args:
            station (object): contains all the instruments

        Returns:
            scanjob (scanjob_t): updated data for scan
            scanvalues (list): contains the values for parameters to scan over
        """
        gates = station.gates
        
        if self['scantype'][:6] == 'scan1D':
            sweepdata = self['sweepdata']
            if self['scantype'] in ['scan1Dvec', 'scan1Dfastvec']:
                sweepname = 'sweepparam'
                sweepparam = VectorParameter(name=sweepname, comb_map=[(gates.parameters[x], sweepdata['param'][x]) for x in sweepdata['param']])
            elif self['scantype'] in ['scan1D', 'scan1Dfast']:
                sweepparam = get_param(gates, sweepdata['param'])
            else:
                raise Exception('unknown scantype')
            if sweeplength is not None:
                sweepdata['step'] = (sweepdata['end'] - sweepdata['start']) / sweeplength
            if self['scantype'] in ['scan1Dvec', 'scan1Dfastvec']:
                last=sweepdata['start']+sweepdata['range']
                scanvalues = sweepparam[sweepdata['start']:last:sweepdata['step']]

                param_init = {param: gates.get(param) for param in sweepdata['param']}
                self['phys_gates_vals'] = {param: np.zeros(len(scanvalues)) for param in sweepdata['param']}
                sweep_array = np.linspace(-sweepdata['range']/2, sweepdata['range']/2, len(scanvalues))  
                for param in sweepdata['param']:
                    self['phys_gates_vals'][param] = param_init[param] + sweep_array * sweepdata['param'][param]
            else:
                scanvalues = sweepparam[sweepdata['start']:sweepdata['end']:sweepdata['step']]

            self['sweepdata'] = sweepdata
        elif self['scantype'][:6] == 'scan2D':
            stepdata = self['stepdata']
            sweepdata = self['sweepdata']
            if 'vec' in self['scantype']:
                sweepname = 'sweepparam'
                if 'PAT' in self['scantype']:
                    stepparam = stepdata['param']
                else:
                    stepname = 'stepparam'
                    if not (np.dot(list(stepdata['param'].values()), [sweepdata['param'][x] for x in stepdata['param']]) == 0):
                        stepname = stepname + '_v'
                        sweepname= sweepname + '_v'
                    stepparam = VectorParameter(name=stepname, comb_map=[(gates.parameters[x], stepdata['param'][x]) for x in stepdata['param']])
                sweepparam = VectorParameter(name=sweepname, comb_map=[(gates.parameters[x], sweepdata['param'][x]) for x in sweepdata['param']])
            elif self['scantype'] in ['scan2D', 'scan2Dfast', 'scan2Dturbo']:
                stepparam = stepdata['param']
                sweepparam = sweepdata['param']
            else:
                raise Exception('unknown scantype')
            if sweeplength is not None:
                sweepdata['step'] = (sweepdata['end'] - sweepdata['start']) / sweeplength
            if steplength is not None:
                stepdata['step'] = (stepdata['end'] - stepdata['start']) / steplength

            sweepvalues = sweepparam[sweepdata['start']:sweepdata['end']:sweepdata['step']]
            stepvalues = stepparam[stepdata['start']:stepdata['end']:stepdata['step']]
            scanvalues = [stepvalues, sweepvalues]
            if 'vec' in self['scantype']:
                param_init = {param: gates.get(param) for param in sweepdata['param']}
                self['phys_gates_vals'] = {param: np.zeros((len(stepvalues), len(sweepvalues))) for param in sweepdata['param']}
<<<<<<< HEAD
                sweep_array2d = np.tile(np.linspace(-sweepdata['range']/2, sweepdata['range']/2, len(sweepvalues)), (len(stepvalues), 1))   
                if 'PAT' in self['scantype']:
                    for param in sweepdata['param']:
                        self['phys_gates_vals'][param] = param_init[param] + sweep_array2d * sweepdata['param'][param]
                else:
                    step_array2d = np.tile(np.arange(-stepdata['range']/2, stepdata['range']/2, stepdata['step']).reshape(-1, 1), (1, len(sweepvalues)))
                    for param in sweepdata['param']:
                        self['phys_gates_vals'][param] = param_init[param] + step_array2d * stepdata['param'][param] + sweep_array2d * sweepdata['param'][param]
=======
                step_array2d = np.tile(np.array(stepvalues).reshape(-1, 1), (1, len(sweepvalues)))
                sweep_array2d = np.tile(sweepvalues, (len(stepvalues), 1))   
                for param in sweepdata['param']:
                    self['phys_gates_vals'][param] = param_init[param] + step_array2d * stepdata['param'][param] + sweep_array2d * sweepdata['param'][param]    
>>>>>>> 8cf3f468
            self['stepdata'] = stepdata
            self['sweepdata'] = sweepdata

        return scanvalues

def delta_time(tprev, thr=2):
    """ Helper function to prevent too many updates """
    t = time.time()
    update = 0
    delta = t - tprev
    if delta > thr:
        tprev = t
        update = 1
    return delta, tprev, update


def parse_minstrument(scanjob):
    """ Extract the parameters to be measured from the scanjob """
    minstrument = scanjob.get('minstrument', None)
    if minstrument is None:
        warnings.warn('use minstrument instead of keithleyidx')
        minstrument = scanjob.get('keithleyidx', None)

    return minstrument


lin_comb_type = dict
""" Class to represent linear combinations of parameters  """

def scan2D(station, scanjob, location=None, liveplotwindow=None, plotparam='measured', diff_dir=None, verbose=1):
    """Make a 2D scan and create dictionary to store on disk.

    For 2D vector scans see also the documentation of the _convert_scanjob_vec
    method of the scanjob_t class.

    Args:
        station (object): contains all the instruments
        scanjob (scanjob_t): data for scan

    Returns:
        alldata (DataSet): contains the measurement data and metadata
    """
    gates = station.gates
    gatevals = gates.allvalues()

    minstrument = parse_minstrument(scanjob)
    mparams = get_measurement_params(station, minstrument)

    if type(scanjob) is dict:
        warnings.warn('Use the scanjob_t class.', DeprecationWarning)
        scanjob = scanjob_t(scanjob)

    scanjob.parse_stepdata('stepdata', gates=gates)
    scanjob.parse_stepdata('sweepdata', gates=gates)

    if isinstance(scanjob['stepdata']['param'], lin_comb_type) or isinstance(scanjob['sweepdata']['param'], lin_comb_type):
        scanjob['scantype'] = 'scan2Dvec'
        scanjob._start_end_to_range()
        scanjob._parse_2Dvec()
    else:
        scanjob['scantype'] = 'scan2D'

    scanvalues = scanjob._convert_scanjob_vec(station)
    stepvalues = scanvalues[0]
    sweepvalues = scanvalues[1]

    stepdata = scanjob['stepdata']
    sweepdata = scanjob['sweepdata']

    wait_time_sweep = sweepdata.get('wait_time', 0)
    wait_time_step = stepdata.get('wait_time', 0)
    wait_time_startscan = scanjob.get('wait_time_startscan', 0)
    logging.info('scan2D: %d %d' % (len(stepvalues), len(sweepvalues)))
    logging.info('scan2D: wait_time_sweep %f' % wait_time_sweep)
    logging.info('scan2D: wait_time_step %f' % wait_time_step)

    alldata, (set_names, measure_names) = makeDataSet2D(stepvalues, sweepvalues,
                                                        measure_names=mparams, location=location, loc_record={'label': scanjob['scantype']},
                                                        return_names=True)

    if verbose >= 2:
        print('scan2D: created dataset')
        print('  set_names: %s ' % (set_names,))
        print('  measure_names: %s ' % (measure_names,))

    t0 = qtt.time.time()

    if liveplotwindow is None:
        liveplotwindow = qtt.live.livePlot()
    if liveplotwindow:
        liveplotwindow.clear()
        liveplotwindow.add(alldata.default_parameter_array(paramname=plotparam))

    tprev = time.time()
    for ix, x in enumerate(stepvalues):
        if verbose:
            tprint('scan2D: %d/%d: time %.1f: setting %s to %.3f' % (ix, len(stepvalues), time.time() - t0, stepvalues.name, x), dt=1.5)
        if scanjob['scantype'] == 'scan2Dvec':
            pass
        else:
            stepvalues.set(x)
        for iy, y in enumerate(sweepvalues):
            if scanjob['scantype'] == 'scan2Dvec':
                for param in scanjob['phys_gates_vals']:
                    gates.set(param, scanjob['phys_gates_vals'][param][ix, iy])
            else:
                sweepvalues.set(y)
            if iy == 0:
                if ix == 0:
                    qtt.time.sleep(wait_time_startscan)
                else:
                    qtt.time.sleep(wait_time_step)
            else:
                time.sleep(wait_time_sweep)

            for ii, p in enumerate(mparams):
                value = p.get()
                alldata.arrays[measure_names[ii]].ndarray[ix, iy] = value

        if ix == len(stepvalues) - 1 or ix % 5 == 0:
            delta, tprev, update = delta_time(tprev, thr=.2)
            if update and liveplotwindow:
                liveplotwindow.update_plot()
                pg.mkQApp().processEvents()

        if qtt.abort_measurements():
            print('  aborting measurement loop')
            break
    dt = qtt.time.time() - t0

    if liveplotwindow:
        liveplotwindow.update_plot()

    if diff_dir is not None:
        alldata = diffDataset(alldata, diff_dir=diff_dir, fig=None)

    if scanjob['scantype'] == 'scan2Dvec':
        for param in scanjob['phys_gates_vals']:
            parameter = gates.parameters[param]
            arr = DataArray(name=parameter.name, array_id=parameter.name, label=parameter.label, unit=parameter.unit, preset_data=scanjob['phys_gates_vals'][param], set_arrays=(alldata.arrays[stepvalues.parameter.name], alldata.arrays[sweepvalues.parameter.name]))
            alldata.add_array(arr)

    if not hasattr(alldata, 'metadata'):
        alldata.metadata = dict()

    update_dictionary(alldata.metadata, scanjob=scanjob, dt=dt, station=station.snapshot())
    update_dictionary(alldata.metadata, scantime=str(datetime.datetime.now()), allgatevalues=gatevals)

    alldata.write(write_metadata=True)

    return alldata


#%%

def process_digitizer_trace(data, width, period, samplerate, padding=0,
                            fig=None, pre_trigger=None):
    """ Process data from the M4i and a sawtooth trace 
    
    This is done to remove the extra padded data of the digitized and to 
    extract the forward trace of the sawtooth.
    
    Args:
        data (Nxk array)
        width (float): width of the sawtooth
        period (float)
        samplerate (float)
    Returns
        processed_data (Nxk array): processed data
        rr (tuple)
    """
    
    npoints = period    *samplerate # expected number of points
    rwidth=1-width
    if pre_trigger is None:
        # assume trigger is in middle of trace
        cctrigger=data.shape[0]/2 # position of trigger in signal
    else:
        cctrigger=pre_trigger # position of trigger in signal
    
    
    cc = data.shape[1]/2 # centre of sawtooth
    cc = cctrigger + width*npoints/2+0
    npoints2=width*npoints
    npoints2=npoints2-(npoints2%2)
    r1=int(cc-npoints2/2)-padding
    r2=int(cc+npoints2/2)+padding
    processed_data=data[ r1:r2,:]
    if fig is not None:
        plt.figure(fig); plt.clf();
        plt.plot(data, label='raw data' )
        plt.title('Processing of digitizer trace' )
        plt.axis('tight')
        #cc=data.shape[0]*(.5-rwidth/2)
        #dcc=int(data.shape[0]/2)
        #cc=dcc
        
        qtt.pgeometry.plot2Dline([-1,0,cctrigger], ':g', linewidth=3, label='trigger' )        
        qtt.pgeometry.plot2Dline([-1,0,cc], '-c', linewidth=1, label='centre of sawtooth', zorder=-10 )        
        qtt.pgeometry.plot2Dline([0,-1,0,], '-', color=(0,1,0,.41),linewidth=.8 )
        
        qtt.pgeometry.plot2Dline([-1,0,r1], ':k', label='range of forward slope')
        qtt.pgeometry.plot2Dline([-1,0,r2], ':k')
    
        qtt.pgeometry.plot2Dline([-1,0,cc+samplerate*period*(width/2+rwidth)], '--m', label='?')
        qtt.pgeometry.plot2Dline([-1,0,cc+samplerate*period*-(width/2+rwidth) ], '--m')
        plt.legend(numpoints=1)
    return processed_data, (r1, r2)

def select_digitizer_memsize(digitizer, period, verbose=1, pre_trigger=None):
    """ Select suitable memory size for a given period
    
    Args:
        digitizer (object)
        period (float)
    Returns:
        memsize (int)
    """
    drate=digitizer.sample_rate()
    npoints = period    *drate
    e = int(np.ceil(np.log(npoints)/np.log(2)))
    #e +=1
    memsize = pow(2, e);
    digitizer.data_memory_size.set(2**e)
    if pre_trigger is None:
        spare=np.ceil((memsize-npoints)/16)*16
        pre_trigger=min(spare/2, 512)
        #pre_trigger=512
    digitizer.posttrigger_memory_size(memsize-pre_trigger)
    digitizer.pretrigger_memory_size(pre_trigger)
    if verbose:
        print('%s: sample rate %.3f Mhz, period %f [ms]'  % (digitizer.name, drate/1e6, period*1e3))
        print('%s: trace %d points, selected memsize %d'  % (digitizer.name, npoints, memsize))
        print('%s: pre and post trigger: %d %d'  % (digitizer.name,digitizer.pretrigger_memory_size(), digitizer.posttrigger_memory_size() ))
       

def measuresegment_m4i(digitizer,read_ch,  mV_range, period, Naverage=100, width=None, post_trigger=None, verbose=0):
    """ Measure block data with M4i
    
    Args:
        width (None or float): if a float, then process data
    Returns:
        data (numpy array)
    
    """
    if period is None:
        raise Exception('please set period for block measurements')
    select_digitizer_memsize(digitizer, period, verbose=verbose>=1)
    
    digitizer.initialize_channels(read_ch, mV_range=mV_range)
    dataraw = digitizer.blockavg_hardware_trigger_acquisition(mV_range=mV_range, nr_averages=Naverage, post_trigger=post_trigger)
    if isinstance(dataraw, tuple):
        dataraw=dataraw[0]
    data = np.transpose(np.reshape(dataraw,[-1,len(read_ch)]))
    # TO DO: Process data when several channels are used
    
    if verbose:
        print('measuresegment_m4i: processing data: width %s, data shape %s, memsize %s' % (width, data.shape, digitizer.data_memory_size() ) )
    if width is not None:
        samplerate=digitizer.sample_rate()
        pre_trigger=digitizer.pretrigger_memory_size()
        data, (r1, r2) = process_digitizer_trace(data.T, width, period, samplerate, padding=0,
              fig=300, pre_trigger=pre_trigger)
        if verbose:
            print('measuresegment_m4i: processing data: r1 %s, r2 %s' % (r1, r2) )
        data=data.T
    return data

def measuresegment(waveform, Naverage, station, minstrhandle, read_ch, mV_range=5000, period=None, sawtooth_width=None):
    try:
       isfpga = isinstance(minstrhandle, qtt.instrument_drivers.FPGA_ave.FPGA_ave)
    except:
       isfpga = False
    try:
       import qcodes.instrument_drivers.Spectrum.M4i
       ism4i = isinstance(minstrhandle, qcodes.instrument_drivers.Spectrum.M4i.M4i)                  
    except:
       ism4i = False
    if isfpga:
        ReadDevice = ['FPGA_ch%d' % c for c in read_ch]
        devicedata = minstrhandle.readFPGA(ReadDevice=ReadDevice, Naverage=Naverage)
        data_raw = [devicedata[ii] for ii in read_ch]
        data = np.vstack( [station.awg.sweep_process(d, waveform, Naverage) for d in data_raw])
    elif ism4i:
        post_trigger=minstrhandle.posttrigger_memory_size()
        data= measuresegment_m4i(minstrhandle, read_ch, mV_range, period, Naverage,
                                 width=sawtooth_width, post_trigger=post_trigger)
    else:
        raise Exception('Unrecognized fast readout instrument %s' % minstrhandle)
    return data

#%%
def scan2Dfast(station, scanjob, location=None, liveplotwindow=None, plotparam='measured', diff_dir=None, verbose=1):
    """Make a 2D scan and create qcodes dataset to store on disk.

    Args:
        station (object): contains all the instruments
        scanjob (scanjob_t): data for scan

    Returns:
        alldata (DataSet): contains the measurement data and metadata
    """
    gates = station.gates
    gatevals = gates.allvalues()
    
    if 'sd' in scanjob:
        warnings.warn('sd argument is not supported in scan2Dfast')

    if type(scanjob) is dict:
        warnings.warn('Use the scanjob_t class.', DeprecationWarning)
        scanjob = scanjob_t(scanjob)

    scanjob.parse_stepdata('stepdata', gates=gates)
    scanjob.parse_stepdata('sweepdata', gates=gates)

    minstrhandle = getattr(station, scanjob.get('minstrumenthandle', 'fpga'))

    read_ch = scanjob['minstrument']
    if isinstance(read_ch, int):
        read_ch = [read_ch]

    scanjob._determine_scantype_2Dfast()

    if scanjob['scantype'] == 'scan2Dfastvec':
        scanjob._start_end_to_range()
    elif scanjob['scantype'] == 'scan2Dfastvec_PAT':
        scanjob._start_end_to_range(scanfields=['sweepdata'])

    Naverage = scanjob.get('Naverage', 20)

    stepdata = scanjob['stepdata']
    sweepdata = scanjob['sweepdata']
    period = scanjob['sweepdata'].get('period', 1e-3)

    wait_time = stepdata.get('wait_time', 0)
    wait_time_startscan = scanjob.get('wait_time_startscan', 0)

    if 'vec' in scanjob['scantype']:
        if scanjob['scantype'] == 'scan2Dfastvec':
            scanjob._parse_2Dvec()
        waveform, sweep_info = station.awg.sweep_gate_virt(sweepdata['param'], sweepdata['range'], period)
    else:
        sweeprange = (sweepdata['end'] - sweepdata['start'])    
        waveform, sweep_info = station.awg.sweep_gate(sweepdata['param'].name, sweeprange, period)
        sweepgate_value = (sweepdata['start'] + sweepdata['end']) / 2
        sweepdata['param'].set(float(sweepgate_value))

    data = measuresegment(waveform, Naverage, station, minstrhandle, read_ch, period=period, sawtooth_width=waveform['width' ])
    if len(read_ch) == 1:
        measure_names = ['measured']
    else:
        measure_names = ['READOUT_ch%d' % c for c in read_ch]
        if plotparam == 'measured':
            plotparam = measure_names[0]

    scanvalues = scanjob._convert_scanjob_vec(station, data[0].shape[0])
    stepvalues = scanvalues[0]
    sweepvalues = scanvalues[1]

    logging.info('scan2D: %d %d' % (len(stepvalues), len(sweepvalues)))
    logging.info('scan2D: wait_time %f' % wait_time)

    t0 = qtt.time.time()

    alldata = makeDataSet2D(stepvalues, sweepvalues, measure_names=measure_names, location=location, loc_record={'label': scanjob['scantype']})

    # TODO: Allow liveplotting for multiple read-out channels
    if liveplotwindow is None:
        liveplotwindow = qtt.live.livePlot()
    if liveplotwindow is not None:
        liveplotwindow.clear()
        liveplotwindow.add(alldata.default_parameter_array(paramname=plotparam))

    tprev = time.time()

    for ix, x in enumerate(stepvalues):
        tprint('scan2Dfast: %d/%d: setting %s to %.3f' % (ix, len(stepvalues), stepvalues.name, x), dt=.5)
        if scanjob['scantype'] == 'scan2Dfastvec':
            for g in stepdata['param']:
                gates.set(g, (scanjob['phys_gates_vals'][g][ix, 0] + scanjob['phys_gates_vals'][g][ix, -1])/2)
        else:
            stepvalues.set(x)
        if ix == 0:
            qtt.time.sleep(wait_time_startscan)
        else:
            qtt.time.sleep(wait_time)
        data = measuresegment(waveform, Naverage, station, minstrhandle, read_ch, period=period, sawtooth_width=waveform['width' ])
        for idm, mname in enumerate(measure_names):
            alldata.arrays[mname].ndarray[ix] = data[idm]

        if liveplotwindow is not None:
            delta, tprev, update = delta_time(tprev, thr=2)
            if update:
                liveplotwindow.update_plot()
                pg.mkQApp().processEvents()
        if qtt.abort_measurements():
            print('  aborting measurement loop')
            break

    station.awg.stop()

    dt = qtt.time.time() - t0

    if diff_dir is not None:
        for mname in measure_names:
            alldata = diffDataset(alldata, diff_dir=diff_dir, fig=None, meas_arr_name=mname)

    if 'vec' in scanjob['scantype']:
        for param in scanjob['phys_gates_vals']:
            parameter = gates.parameters[param]
            arr = DataArray(name=parameter.name, array_id=parameter.name, label=parameter.label, unit=parameter.unit, preset_data=scanjob['phys_gates_vals'][param], set_arrays=(alldata.arrays[stepvalues.parameter.name], alldata.arrays[sweepvalues.parameter.name]))
            alldata.add_array(arr)

    if not hasattr(alldata, 'metadata'):
        alldata.metadata = dict()

    update_dictionary(alldata.metadata, scanjob=scanjob, dt=dt, station=station.snapshot())
    update_dictionary(alldata.metadata, scantime=str(datetime.datetime.now()), allgatevalues=gatevals)

    alldata.write(write_metadata=True)

    return alldata


def plotData(alldata, diff_dir=None, fig=1):
    """ Plot a dataset and optionally differentiate """
    figure = plt.figure(fig)
    plt.clf()
    if diff_dir is not None:
        imx = qtt.diffImageSmooth(alldata.measured.ndarray, dy=diff_dir)
        name = 'diff_dir_%s' % diff_dir
        name = uniqueArrayName(alldata, name)
        data_arr = qcodes.DataArray(name=name, label=name, array_id=name, set_arrays=alldata.measured.set_arrays, preset_data=imx)
        alldata.add_array(data_arr)
        plot = MatPlot(interval=0, num=figure.number)
        plot.add(alldata.arrays[name])
        # plt.axis('image')
        plot.fig.axes[0].autoscale(tight=True)
        plot.fig.axes[1].autoscale(tight=True)
    else:
        plot = MatPlot(interval=0, num=figure.number)
        plot.add(alldata.default_parameter_array('measured'))
        # plt.axis('image')
        plot.fig.axes[0].autoscale(tight=True)
        try:
            # TODO: make this cleaner code
            plot.fig.axes[1].autoscale(tight=True)
        except:
            pass


#%%


def scan2Dturbo(station, scanjob, location=None, verbose=1):
    """Perform a very fast 2d scan by varying two physical gates with the AWG.

    The function assumes the station contains an FPGA with readFPGA function. 
        The number of the FPGA channel is supplied via the minstrument field in the scanjob.

    Args:
        station (object): contains all the instruments
        scanjob (scanjob_t): data for scan

    Returns:
        alldata (DataSet): contains the measurement data and metadata
    """
    gates = station.gates
    gatevals = gates.allvalues()
    
    if 'sd' in scanjob:
        warnings.warn('sd argument is not supported in scan2Dturbo')

    if type(scanjob) is dict:
        warnings.warn('Use the scanjob_t class.', DeprecationWarning)
        scanjob = scanjob_t(scanjob)

    scanjob.parse_stepdata('stepdata', gates=gates)
    scanjob.parse_stepdata('sweepdata', gates=gates)

    minstrhandle = getattr(station, scanjob.get('minstrumenthandle', 'fpga'))

    read_ch = scanjob['minstrument']
    if isinstance(read_ch, int):
        read_ch = [read_ch]

    if isinstance(scanjob['stepdata']['param'], lin_comb_type) or isinstance(scanjob['sweepdata']['param'], lin_comb_type):
        scanjob['scantype'] = 'scan2Dturbovec'
        scanjob._start_end_to_range()
    else:
        scanjob['scantype'] = 'scan2Dturbo'

    stepdata = scanjob['stepdata']
    sweepdata = scanjob['sweepdata']

    Naverage = scanjob.get('Naverage', 20)
    resolution = scanjob.get('resolution', [90, 90])

    t0 = qtt.time.time()

    wait_time_startscan = scanjob.get('wait_time_startscan', 0)

    if scanjob['scantype'] == 'scan2Dturbo':
        stepdata['param'].set((stepdata['end'] + stepdata['start']) / 2)
        sweepdata['param'].set((sweepdata['end'] + sweepdata['start']) / 2)
        sweepranges = [sweepdata['end'] - sweepdata['start'], stepdata['end'] - stepdata['start']]
    else:
        sweepranges = [sweepdata['range'], stepdata['range']]

    fpga_samp_freq = station.fpga.get_sampling_frequency()
    if scanjob['scantype'] == 'scan2Dturbo':
        sweepgates = [sweepdata['param'].name, stepdata['param'].name]
        waveform, sweep_info = station.awg.sweep_2D(fpga_samp_freq, sweepgates, sweepranges, resolution)
        if verbose:
            print('scan2Dturbo: sweepgates %s' % (str(sweepgates),))
    else:
        scanjob._parse_2Dvec()
        waveform, sweep_info = station.awg.sweep_2D_virt(fpga_samp_freq, sweepdata['param'], stepdata['param'], sweepranges, resolution)

    qtt.time.sleep(wait_time_startscan)

    waittime = resolution[0] * resolution[1] * Naverage / fpga_samp_freq
    ReadDevice = ['FPGA_ch%d' % c for c in read_ch]
    devicedata = station.fpga.readFPGA(Naverage=Naverage, ReadDevice=ReadDevice, waittime=waittime)
    station.awg.stop()
    data_raw = [devicedata[ii] for ii in read_ch]
    data = np.array([station.awg.sweep_2D_process(d, waveform) for d in data_raw])

    if len(read_ch) == 1:
        measure_names = ['measured']
    else:
        measure_names = ['FPGA_ch%d' % c for c in read_ch]
    
    if scanjob['scantype'] == 'scan2Dturbo':
        alldata, _ = makeDataset_sweep_2D(data, gates, sweepgates, sweepranges, measure_names=measure_names, location=location, loc_record={'label': scanjob['scantype']})
    else:
        scanvalues = scanjob._convert_scanjob_vec(station, data[0].shape[1], data[0].shape[0])
        stepvalues = scanvalues[0]
        sweepvalues = scanvalues[1]
        alldata = makeDataSet2D(stepvalues, sweepvalues, measure_names=measure_names, preset_data=data, location=location, loc_record={'label': scanjob['scantype']})

    dt = qtt.time.time() - t0

    if scanjob['scantype'] == 'scan2Dturbovec':
        for param in scanjob['phys_gates_vals']:
            parameter = gates.parameters[param]
            arr = DataArray(name=parameter.name, array_id=parameter.name, label=parameter.label, unit=parameter.unit, preset_data=scanjob['phys_gates_vals'][param], set_arrays=(alldata.arrays[stepvalues.parameter.name], alldata.arrays[sweepvalues.parameter.name]))
            alldata.add_array(arr)

    if not hasattr(alldata, 'metadata'):
        alldata.metadata = dict()

    update_dictionary(alldata.metadata, scanjob=scanjob, dt=dt, station=station.snapshot())
    update_dictionary(alldata.metadata, scantime=str(datetime.datetime.now()), allgatevalues=gatevals)

    alldata.write(write_metadata=True)

    return alldata

#%%


@deprecated
def scanLine(station, scangates, coords, sd, period=1e-3, Naverage=1000, verbose=1):
    ''' Do a scan (AWG sweep) over the line connecting two points.

    TODO: Add functionality for virtual gates, which should contain functionality to automatically determine
    whether to use the AWG or the IVVI's to scan. 

    Arguments:
        station (qcodes station): contains all of the instruments
        scangates (list of length k): the gates to scan
        coords (k x 2 array): coordinates of the points to scan between              
        sd (object): corresponds to the sensing dot used for read-out

    Returns:
        dataset (qcodes Dataset): measurement data and metadata
    '''
    # TODO: put a different parameter and values on the horizontal axis?
    # TODO: extend functionality to any number of gates (virtual gates?)
    # FIXME: single gate variation???
    x0 = [coords[0, 0], coords[0, 1]]  # first parameters
    x1 = [coords[1, 0], coords[1, 1]]
    sweeprange = np.sqrt((x1[1] - x1[0])**2 + (x0[1] - x0[0])**2)
    gate_comb = dict()

    # for g in scangates:
    #    gate_comb[g] = {scangates[1]: (x0[1] - x1[1]) / sweeprange, scangates[0]: (x0[0] - x1[0]) / sweeprange}
    gate_comb = {scangates[1]: (x1[1] - x1[0]) / sweeprange, scangates[0]: (x0[1] - x0[0]) / sweeprange}

    gate = scangates[0]  # see TODO: proper name

    waveform, sweep_info = station.awg.sweep_gate_virt(gate_comb, sweeprange, period)
    if verbose:
        print('scanLine: sweeprange %.1f ' % sweeprange)
        print(sweep_info)

    fpga_ch = sd.fpga_ch
    waittime = Naverage * period
    ReadDevice = ['FPGA_ch%d' % fpga_ch]
    _, DataRead_ch1, DataRead_ch2 = station.fpga.readFPGA(Naverage=Naverage, ReadDevice=ReadDevice, waittime=waittime)

    station.awg.stop()

    dataread = [DataRead_ch1, DataRead_ch2][fpga_ch - 1]
    data = station.awg.sweep_process(dataread, waveform, Naverage)
    dataset, _ = makeDataset_sweep(data, gate, sweeprange, gates=station.gates)  # see TODO

    dataset.write()

    return dataset

#%% Measurement tools


def waitTime(gate, station=None, gate_settle=None):
    """ Return settle times for gates on a station """
    if gate is None:
        return 0.001
    if gate_settle is not None:
        return gate_settle(gate)
    if station is not None:
        if hasattr(station, 'gate_settle'):
            return station.gate_settle(gate)
    return 0.001


def pinchoffFilename(g, od=None):
    ''' Return default filename of pinch-off scan '''
    if od is None:
        basename = 'pinchoff-sweep-1d-%s' % (g,)
    else:
        # old style filename
        basename = '%s-sweep-1d-%s' % (od['name'], g)
    return basename


def scanPinchValue(station, outputdir, gate, basevalues=None, minstrument=[1], stepdelay=None, cache=False, verbose=1, fig=10, full=0, background=False):
    basename = pinchoffFilename(gate, od=None)
    outputfile = os.path.join(outputdir, 'one_dot', basename + '.pickle')
    outputfile = os.path.join(outputdir, 'one_dot', basename)
    figfile = os.path.join(outputdir, 'one_dot', basename + '.png')

    if cache and os.path.exists(outputfile):
        if verbose:
            print('  cached data: skipping pinch-off scans for gate %s' % (gate))
            if verbose>=2:
                print(outputfile)
        alldata = qcodes.load_data(outputfile)
        return alldata

    if stepdelay is None:
        stepdelay = waitTime(gate, station=station)

    if basevalues is None:
        b = 0
    else:
        b = basevalues[gate]
    sweepdata = dict(
        {'param': gate, 'start': max(b, 0), 'end': -750, 'step': -2})
    if full == 0:
        sweepdata['step'] = -6

    scanjob = dict(
        {'sweepdata': sweepdata, 'minstrument': minstrument, 'wait_time': stepdelay})

    station.gates.set(gate, sweepdata['start'])  # set gate to starting value
    time.sleep(stepdelay)

    alldata = scan1D(station, scanjob=scanjob)

    station.gates.set(gate, basevalues[gate])  # reset gate to base value

    # show results
    if fig is not None:
        plot1D(alldata, fig=fig)

    adata = analyseGateSweep(alldata, fig=None, minthr=None, maxthr=None)
    alldata.metadata['adata'] = adata

    alldata = qtt.tools.stripDataset(alldata)
    writeDataset(outputfile, alldata)
    return alldata


#%%


def makeDataset_sweep(data, sweepgate, sweeprange, sweepgate_value=None,
                      ynames=None, gates=None, fig=None, location=None, loc_record=None):
    """Convert the data of a 1D sweep to a DataSet.

    Note: sweepvalues are only an approximation
    
     Args:
        data (1D array or kxN array)
        sweepgate (str)
        sweeprange (float)
        
    Returns:
        dataset

    """
    if sweepgate_value is None:
        if gates is not None:
            sweepgate_param = gates.getattr(sweepgate)
            sweepgate_value = sweepgate_param.get()
        else:
            raise Exception('No gates supplied')

    if isinstance(ynames, list):
        sweeplength = len(data[0])
    else:
        sweeplength = len(data)
    sweepvalues = np.linspace(sweepgate_value - sweeprange / 2, sweepgate_value + sweeprange / 2, sweeplength)

    if ynames is None:
        dataset = makeDataSet1Dplain(sweepgate, sweepvalues, yname='measured',
                                     y=data, location=location, loc_record=loc_record)
    else:
        dataset = makeDataSet1Dplain(sweepgate, sweepvalues, yname=ynames,
                                     y=data, location=location, loc_record=loc_record)

    if fig is None:
        return dataset, None
    else:
        plot = MatPlot(dataset.measured, interval=0, num=fig)
        return dataset, plot


def makeDataset_sweep_2D(data, gates, sweepgates, sweepranges, measure_names='measured', location=None, loc_record=None, fig=None):
    """Convert the data of a 2D sweep to a DataSet."""

    gate_horz = getattr(gates, sweepgates[0])
    gate_vert = getattr(gates, sweepgates[1])

    initval_horz = gate_horz.get()
    initval_vert = gate_vert.get()

    if type(measure_names) is list:
        data_measured = data[0]
    else:
        data_measured = data

    sweep_horz = gate_horz[initval_horz - sweepranges[0] /
                           2:sweepranges[0] / 2 + initval_horz:sweepranges[0] / len(data_measured[0])]
    sweep_vert = gate_vert[initval_vert - sweepranges[1] /
                           2:sweepranges[1] / 2 + initval_vert:sweepranges[1] / len(data_measured)]

    dataset = makeDataSet2D(sweep_vert, sweep_horz, measure_names=measure_names, location=location, loc_record=loc_record, preset_data=data)

    if fig is None:
        return dataset, None
    else:
        if fig is not None:
            plt.figure(fig).clear()
        plot = MatPlot(dataset.measured, interval=0, num=fig)
        return dataset, plot


#%%


def loadOneDotPinchvalues(od, outputdir, verbose=1):
    """ Load the pinch-off values for a one-dot

    Arguments
    ---------
        od : dict
            one-dot structure
        outputdir : string
            location of the data

    """
    print('analyse data for 1-dot: %s' % od['name'])
    gg = od['gates']
    pv = np.zeros((3, 1))
    for ii, g in enumerate(gg):
        basename = pinchoffFilename(g, od=None)

        pfile = os.path.join(outputdir, 'one_dot', basename)
        alldata, mdata = loadDataset(pfile)
        if alldata is None:
            raise Exception('could not load file %s' % pfile)
        adata = analyseGateSweep(
            alldata, fig=None, minthr=None, maxthr=None, verbose=1)
        if verbose:
            print('loadOneDotPinchvalues: pinchvalue for gate %s: %.1f' %
                  (g, adata['pinchvalue']))
        pv[ii] = adata['pinchvalue']
    od['pinchvalues'] = pv
    return od


#%% Testing

from qcodes import ManualParameter
from qcodes.instrument_drivers.devices import VoltageDivider
from qtt.instrument_drivers.gates import virtual_IVVI
from qtt.instrument_drivers.virtual_instruments import VirtualIVVI

def test_scan2D(verbose=0):
    import qcodes
    import qtt.measurements.scans
    from qtt.measurements.scans import scanjob_t
    p = ManualParameter('p'); q = ManualParameter('q')
    R=VoltageDivider(p, 4)
    gates=VirtualIVVI(name=qtt.measurements.scans.instrumentName('gates'), model=None)
    station = qcodes.Station(gates)
    station.gates=gates

    if verbose:
        print('test_scan2D: running scan2D')
    scanjob = scanjob_t({'sweepdata': dict({'param':p, 'start': 0, 'end': 10, 'step': 2}), 'minstrument': [R]})
    scanjob['stepdata'] = dict({'param': q, 'start': 24, 'end': 30, 'step': 1.})
    data = scan2D(station, scanjob, liveplotwindow=False, verbose=0)

    scanjob = scanjob_t({'sweepdata': dict({'param': {'dac1': 1, 'dac2': .1}, 'start': 0, 'range': 10, 'step': 2}), 'minstrument': [R]})
    scanjob['stepdata'] = dict({'param': {'dac2': 1}, 'start': 24, 'range': 6, 'end': np.NaN, 'step': 1.})
    data = scan2D(station, scanjob, liveplotwindow=False, verbose=0)

    # not supported:
    try:
        scanjob = scanjob_t({'sweepdata': dict({'param': {'dac1': 1}, 'start': 0, 'range': 10, 'step': 2, 'wait_time': 0.}), 'minstrument': [R]})
        scanjob['stepdata'] = dict({'param': q, 'start': 24, 'range': 6, 'end': np.NaN, 'step': 1.})
        data = scan2D(station, scanjob, liveplotwindow=False, verbose=0)
    except:
        if verbose:
            print('combination of Parameter and vector argument not supported')

    if verbose:
        print('test_scan2D: running scan1D')
    scanjob = scanjob_t({'sweepdata': dict({'param': p, 'start': 0, 'end': 10, 'step': 2, 'wait_time': 0.}), 'minstrument': [R]})
    data = scan1D(station, scanjob, liveplotwindow=False, verbose=0)
 
    scanjob = scanjob_t({'sweepdata': dict({'param': 'dac1', 'start': 0, 'end': 10, 'step': 2}), 'minstrument': [R]})
    data = scan1D(station, scanjob, liveplotwindow=False, verbose=0)

    scanjob = scanjob_t({'sweepdata': dict({'param': {'dac1': 1}, 'start': 0, 'range': 10, 'step': 2}), 'minstrument': [R]})
    data = scan1D(station, scanjob, liveplotwindow=False, verbose=0)
    
    gates.close()


<|MERGE_RESOLUTION|>--- conflicted
+++ resolved
@@ -695,21 +695,14 @@
             if 'vec' in self['scantype']:
                 param_init = {param: gates.get(param) for param in sweepdata['param']}
                 self['phys_gates_vals'] = {param: np.zeros((len(stepvalues), len(sweepvalues))) for param in sweepdata['param']}
-<<<<<<< HEAD
-                sweep_array2d = np.tile(np.linspace(-sweepdata['range']/2, sweepdata['range']/2, len(sweepvalues)), (len(stepvalues), 1))   
+                sweep_array2d = np.tile(sweepvalues, (len(stepvalues), 1)) 
                 if 'PAT' in self['scantype']:
                     for param in sweepdata['param']:
                         self['phys_gates_vals'][param] = param_init[param] + sweep_array2d * sweepdata['param'][param]
                 else:
-                    step_array2d = np.tile(np.arange(-stepdata['range']/2, stepdata['range']/2, stepdata['step']).reshape(-1, 1), (1, len(sweepvalues)))
+                    step_array2d = np.tile(np.array(stepvalues).reshape(-1, 1), (1, len(sweepvalues)))
                     for param in sweepdata['param']:
-                        self['phys_gates_vals'][param] = param_init[param] + step_array2d * stepdata['param'][param] + sweep_array2d * sweepdata['param'][param]
-=======
-                step_array2d = np.tile(np.array(stepvalues).reshape(-1, 1), (1, len(sweepvalues)))
-                sweep_array2d = np.tile(sweepvalues, (len(stepvalues), 1))   
-                for param in sweepdata['param']:
-                    self['phys_gates_vals'][param] = param_init[param] + step_array2d * stepdata['param'][param] + sweep_array2d * sweepdata['param'][param]    
->>>>>>> 8cf3f468
+                        self['phys_gates_vals'][param] = param_init[param] + step_array2d * stepdata['param'][param] + sweep_array2d * sweepdata['param'][param]   
             self['stepdata'] = stepdata
             self['sweepdata'] = sweepdata
 
