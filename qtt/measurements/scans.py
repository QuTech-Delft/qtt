--- conflicted
+++ resolved
@@ -446,15 +446,8 @@
 
 
 # %%
-<<<<<<< HEAD
-def scan1Dfast(station, scanjob, location=None, liveplotwindow=None, delete=True, verbose=1):
-    """ Fast 1D scan.
-=======
 def scan1Dfast(station, scanjob, location=None, liveplotwindow=None, delete=True, verbose=1, extra_metadata=None):
-    """ Fast 1D scan. 
-
-    The scan is performed by putting a sawtooth signal on the AWG and measuring with a fast acquisition device.
->>>>>>> 9c1a1dda
+    """ Fast 1D scan. The scan is performed by putting a sawtooth signal on the AWG and measuring with a fast acquisition device.
 
     Args:
         station (object): contains all data on the measurement station
@@ -565,18 +558,11 @@
     if not hasattr(alldata, 'metadata'):
         alldata.metadata = dict()
 
-<<<<<<< HEAD
+    if extra_metadata is not None:
+        update_dictionary(alldata.metadata, **extra_metadata)
+
     update_dictionary(alldata.metadata, scanjob=scanjob, dt=dt, station=station.snapshot())
     update_dictionary(alldata.metadata, scantime=str(datetime.datetime.now()), allgatevalues=gatevals)
-=======
-    if extra_metadata is not None:
-        update_dictionary(alldata.metadata, **extra_metadata)
-
-    update_dictionary(alldata.metadata, scanjob=scanjob,
-                      dt=dt, station=station.snapshot())
-    update_dictionary(alldata.metadata, scantime=str(
-        datetime.datetime.now()), allgatevalues=gatevals)
->>>>>>> 9c1a1dda
     update_dictionary(alldata.metadata, code_version=qtt.tools.code_version())
     
     alldata = qtt.tools.stripDataset(alldata)
