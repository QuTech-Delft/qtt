--- conflicted
+++ resolved
@@ -1498,13 +1498,8 @@
         import shapely
         import shapely.geometry
     except Exception as inst:
-<<<<<<< HEAD
 	    #warnings.warn('pmatlab: could not load shapely, not all functionality is available')
 	    pass
-=======
-        warnings.warn('pmatlab: could not load shapely, not all functionality is available')
-        pass
->>>>>>> 85f00271
 
 
     def polyintersect(x1, x2):
