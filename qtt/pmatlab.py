<<<<<<< HEAD
from qtt.pgeometry import *
=======
# -*- coding: utf-8 -*-
"""

pmatlab
-------

Functions to implement part of Matlab's and other functionality on Python.
For additional options also see
`numpy <http://numpy.scipy.org/>`_ and `matplotlib <http://matplotlib.sourceforge.net/>`_.

:platform: Unix, Windows

.. doctest::

  >>> choose(6,2)
  15

Original code:
    Copyright 2011 Pieter Eendebak <pieter.eendebak@gmail.com>
Additions:
    Copyright 2014 - TNO

@author: eendebakpt
"""


# make python2/3 compatible
from __future__ import division
from __future__ import unicode_literals
from __future__ import print_function
from imp import reload

__version__ = '0.2'

#%% Load necessary packages
import os
import sys
import tempfile

# print('pmatlab: start Py modules %s' % str(([x for x in sys.modules.keys() if x.startswith('Py')])) )


def qtModules(verbose=0):
    """ Return list of Qt modules loaded """
    _ll = sys.modules.keys()
    qq = [x for x in _ll if x.startswith('Py')]
    if verbose:
        print('qt modules: %s' % str(qq))
    return qq

import math
import numpy as np
import time
import platform
import warnings
import pickle
import re
import logging
import pkgutil

#%% Load pyqside or pyqt4
# We want to do this before loading matplotlib

_ll = sys.modules.keys()
_pyside = len([_x for _x in _ll if _x.startswith('PySide.QtGui')]) > 0
_pyqt4 = len([_x for _x in _ll if _x.startswith('PyQt4.QtGui')]) > 0
_pyqt5 = len([_x for _x in _ll if _x.startswith('PyQt5.QtGui')]) > 0

try:
    _applocalqt = None
    # print('pmatlab: Py modules %s' % str(([x for x in sys.modules.keys() if x.startswith('Py')])) )

    if _pyside:
        import PySide.QtCore as QtCore
        import PySide.QtGui as QtGui
        import PySide.QtGui as QtWidgets
        from PySide.QtCore import Slot as Slot
        from PySide.QtCore import QObject
        from PySide.QtCore import Signal
    else:
        if _pyqt4:
            import PyQt4.QtCore as QtCore
            import PyQt4.QtGui as QtGui
            import PyQt4.QtGui as QtWidgets
            from PyQt4.QtCore import pyqtSlot as Slot
            from PyQt4.QtCore import QObject
            from PyQt4.QtCore import pyqtSignal as Signal
            # print('pmatlab: using PyQt4')
        elif _pyqt5:
            import PyQt5.QtCore as QtCore
            import PyQt5.QtGui as QtGui
            import PyQt5.QtWidgets as QtWidgets
            from PyQt5.QtCore import pyqtSlot as Slot
            from PyQt5.QtCore import QObject
            from PyQt5.QtCore import pyqtSignal as Signal
            logging.debug('pmatlab: using PyQt5')
        else:
            if 1:
                import PyQt4.QtCore as QtCore
                import PyQt4.QtGui as QtGui
                import PyQt4.QtGui as QtWidgets
                from PyQt4.QtCore import pyqtSlot as Slot
                from PyQt4.QtCore import QObject
                from PyQt4.QtCore import pyqtSignal as Signal
            else:
                import PySide.QtCore as QtCore
                import PySide.QtGui as QtGui
                import PySide.QtGui as QtWidgets
                from PySide.QtCore import Slot as Slot
                from PySide.QtCore import QObject
                from PySide.QtCore import Signal
            # print('pmatlab: using PySide')

    _applocalqt = QtWidgets.QApplication.instance()
    # print('pmatlab: _applocalqt %s' % _applocalqt )
    if _applocalqt is None:
        _applocalqt = QtWidgets.QApplication([])

    def slotTest(txt):
        """ Helper function for Qt slots """
        class slotObject(QtCore.QObject):

            def __init__(self, txt):
                QObject.__init__(self)
                self.txt = txt

            @Slot()
            def slot(self, v=None):
                if v is None:
                    print('slotTest: %s' % self.txt)
                else:
                    print('slotTest: %s: %s' % (self.txt, str(v)))
        s = slotObject(txt)
        return s.slot

    class signalTest(QObject):
        """ Helper function for Qt signals """
        s = Signal()

        def __init__(self):
            QObject.__init__(self)

        def go(self):
            self.s.emit()

except Exception as ex:
    logging.info('pmatlab: load qt: %s' % ex)
    print(ex)
    print('pmatlab: no Qt found')

#%% Load other modules
try:
    import pylab
    import pylab as p
    # print('after pylab'); qtModules(1)

except Exception as inst:
    print(inst)
    print('could not import pylab, not all functionality available...')
    pass

try:
    import matplotlib.pyplot as plt
    import matplotlib
    from mpl_toolkits.mplot3d import Axes3D  # needed for 3d plot points, do not remove!
except Exception as inst:
    # print(inst)
    warnings.warn('could not import matplotlib, not all functionality available...')
    plt = None
    pass

try:
    import skimage.filters
except Exception as inst:
    warnings.warn('pmatlab: could not load skimage.filters, not all functionality is available')
    pass


try:
    import cv2
    _haveOpenCV = True
except:
    _haveOpenCV = False
    warnings.warn('pmatlab: could not find OpenCV, not all functionality is available')
    pass
# if cv2.__version__[0]=='2':
#    import cv


#%% Try numba support
try:
    from numba import jit, autojit
except:
    def autojit(original_function):
        """ dummy autojit decorator """
        def dummy_function(*args, **kwargs):
            return original_function(*args, **kwargs)
        return dummy_function
    pass


#%% Utils

class plotCallback:

    def __init__(self, func=None, xdata=None, ydata=None, scale=[1,1], verbose=0):
        """ Object to facilitate matplotlib figure callbacks

        Args:
            func (function): function to be called
            xdata, ydata (arrays): datapoints to respond to
            verbose (int): output level
        Returns:
            pc (object): plot callback

        Example:
            >>> xdata=np.arange(4); ydata = np.random.rand( xdata.size)/2 + xdata
            >>> def f(plotidx, *args, **kwargs):
            >>>     print('point %d clicked' % plotidx)
            >>> pc = plotCallback(func=f, xdata=xdata, ydata=ydata)
            >>> fig = plt.figure(1); plt.clf(); plt.plot(xdata, ydata, '.-b')
            >>> cid = fig.canvas.mpl_connect('button_press_event', pc)

        """

        self.func = func
        self.xdata = xdata
        self.ydata = ydata
        self.verbose = verbose
        self.scale = scale
        
    def __call__(self, event):
        if self.verbose:
            print(self.func)
        print('button=%d, x=%d, y=%d, xdata=%f, ydata=%f' %
              (event.button, event.x, event.y, event.xdata, event.ydata))

        # pick data point
        idx = None

        if self.xdata is not None:
            xdata = np.array(self.xdata)
            ydata = np.array(self.ydata)
            #pt = np.array(event.xdata, event.ydata)
            #xx = np.vstack((xdata, ydata))
            pt = np.array([event.xdata, event.ydata])
            xx = np.vstack((xdata.flat, ydata.flat)).T
            dd = xx - pt
            dd = np.multiply( np.array(self.scale).reshape( (1,2) ), dd)
            d = np.linalg.norm(dd, axis=1)
            idx = np.argmin(d)
            distance = d[idx]
            if self.verbose:
                print('point %d: distance %.3f' % (idx, distance))
        else:
            if self.verbose:
                print('no xdata')

        # call the function
        self.func(plotidx=idx, button=event.button)
        if self.verbose:
            print('plot callback complete')

def static_var(varname, value):
    """ Helper function to create a static variable """
    def decorate(func):
        setattr(func, varname, value)
        return func
    return decorate


@static_var("time", 0)
def tprint(string, dt=1, output=False):
    """ Print progress of a loop every dt seconds """
    if (time.time() - tprint.time) > dt:
        print(string)
        tprint.time = time.time()
        if output:
            return True
        else:
            return
    else:
        if output:
            return False
        else:
            return


def partiala(method, **kwargs):
    ''' Function to perform functools.partial on named arguments '''
    def t(x):
        return method(x, **kwargs)
    return t


def createCheckerboard(wh, outfile=None, fac=100, fig=None):
    """ Create a checkerboard image of specific size
    Example:
        >>> B,Br=createCheckerboard( [4,6], fac=1, fig=100)

    """
    B = 225 * np.ones((wh[0] + 2, wh[1] + 2))
    B[1:-1, 1:-1] = 0
    for ii in range(B.shape[0]):
        for jj in range(B.shape[1]):
            if ((ii + jj) % 2 == 0) and B[ii, jj] == 0:
                B[ii, jj] = 255

    if fig:
        plt.figure(10)
        plt.clf()
        plt.gray()
        plt.imshow(B, interpolation='nearest')

    Br = cv2.resize(B, (B.shape[1] * fac, B.shape[0] * fac), interpolation=0)

    if not outfile is None:
        #        cv2.imwrite('/home/eendebakpt/tmp/cb.png', B);
        cv2.imwrite(outfile, Br)
    return B, Br


def setFontSizes(labelsize=20, fsize=17, titlesize=None, ax=None,):
    """ Update font sizes for a plot """
    if ax is None:
        ax = plt.gca()
    for tick in ax.xaxis.get_major_ticks():
        tick.label.set_fontsize(fsize)
    for tick in ax.yaxis.get_major_ticks():
        tick.label.set_fontsize(fsize)

    for x in [ax.xaxis.label, ax.yaxis.label]:  # ax.title,
        x.set_fontsize(labelsize)

    plt.tick_params(axis='both', which='major', labelsize=fsize)
    # plt.tick_params(axis='both', which='minor', labelsize=8)

    if titlesize is not None:
        ax.title.set_fontsize(titlesize)

    plt.draw()


def plotCostFunction(fun, x0, fig=None, marker='.', scale=1, c=None):
    """

    Example with variation of Booth's function:

    >>> fun = lambda x: 2*(x[0]+2*x[1]-7)**2 + (2*x[0]+x[1]-5)**2
    >>> plotCostFunction(fun, np.array([1,3]), fig=100, marker='-')

    """
    x0 = np.array(x0).astype(float)
    nn = x0.size
    if fig is not None:
        plt.figure(fig)

    scale = np.array(scale)
    if scale.size == 1:
        scale = scale * np.ones(x0.size)
    tt = np.arange(-1, 1, 5e-2)

    for ii in range(nn):
        val = np.zeros(tt.size)
        for jj in range(tt.size):
            x = x0.copy()
            x[ii] += scale[ii] * tt[jj]
            val[jj] = fun(x)
        if c is None:
            plt.plot(tt, val, marker)
        else:
            plt.plot(tt, val, marker, color=c[ii])
    plt.xlabel('Scaled variables')
    plt.ylabel('Value of cost function')


class fps_t:
    """ Class for framerate measurements
    Example usage:

    >>> fps = fps_t(nn=8)
    >>> for kk in range(12):
    ...       fps.addtime( .2*kk )
    >>> fps.show()
    framerate: 5.000
    """

    def __init__(self, nn=40):
        self.n = nn
        self.tt = np.zeros(self.n)
        self.x = np.zeros(self.n)
        self.ii = 0

    def __repr__(self):
        ss = 'fps_t: buffer size %d, framerate %.3f [fps]' % (
            self.n, self.framerate())
        return ss

    def addtime(self, t, x=0):
        """ Add a timestamp to the object """
        self.ii = self.ii + 1
        iim = self.ii % self.n
        # iimn=(self.ii+1)%self.n
        self.tt[iim] = t
        self.x[iim] = x

    def value(self):
        """ Return mean current values """
        return self.x.mean()

    def iim(self):
        return self.ii % self.n

    def framerate(self):
        """ Return the current framerate """
        iim = self.ii % self.n
        iimn = (self.ii + 1) % self.n
        dt = self.tt[iim] - self.tt[iimn]
        if dt == 0:
            return np.NaN
        fps = float(self.n - 1) / dt
        return fps

    def loop(self, s=''):
        self.addtime(time.time())
        self.showloop(s='')

    def showloop(self, dt=2, s=''):
        """ Print current framerate """
        fps = self.framerate()
        if len(s) == 0:
            tprint('loop %d: framerate: %.1f [fps]' % (self.ii, fps), dt=dt)
        else:
            tprint(
                '%s: loop %d: framerate: %.1f [fps]' % (s, self.ii, fps), dt=dt)

    def show(self):
        ''' Print the current framerate '''
        fps = self.framerate()
        print('framerate: %.3f' % fps)


def mkdirc(d):
    """ Similar to mkdir, but no warnings if the directory already exists """
    try:
        os.mkdir(d)
    except:
        pass
    return d


def projectiveTransformation(H, x):
    """ Apply a projective transformation to a kxN array

    >>> y = projectiveTransformation( np.eye(3), np.random.rand( 2, 10 ))
    """
    k = x.shape[0]
    kout = H.shape[0] - 1
    xx = x.transpose().reshape((-1, 1, k))

    if (xx.dtype is np.integer or xx.dtype == 'int64'):
        xx = xx.astype(np.float32)
    if xx.size > 0:
        ww = cv2.perspectiveTransform(xx, H)
        # ww=cv2.transform(xx, H)
        ww = ww.reshape((-1, kout)).transpose()
        return ww
    else:
        # fixme
        return x


def rottra2mat(rot, tra):
    """ create 4x4 matrix from 3x3 rot and 1x3 tra """
    out = np.eye(4)
    out[0:3, 0:3] = rot
    out[0:3, 3] = tra.transpose()
    return out


def breakLoop(wk=None, dt=0.001, verbose=0):
    """ Break a loop using OpenCV image feedback """
    if wk is None:
        wk = cv2.waitKey(1)
    time.sleep(dt)

    wkm = wk % 256
    if wkm == 27 or wkm == ord('q') or wk == 1048689:
        if verbose:
            print('breakLoop: key q pressed, quitting loop')
        return True
    return False

#%% Camera functions


def camera2opengl(mtx, far=100, near=1):
    """ Convert intrinsic camera calibration to opengl projection matrix

    See http://kgeorge.github.io/2014/03/08/calculating-opengl-perspective-matrix-from-opencv-intrinsic-matrix/
    http://www.scratchapixel.com/lessons/3d-basic-rendering/perspective-and-orthographic-projection-matrix/building-basic-perspective-projection-matrix

    """

    alpha = mtx[0, 0]
    beta = mtx[1, 1]
    cx = mtx[0, 2]
    cy = mtx[1, 2]
    f = far
    n = near
    s = 1
    M = np.array([[alpha / cx, 0, 0, 0], [0, beta / cy, 0, 0], [0, 0, -(f + n) / (f - n), -2 * f * n / (f - n)], [0, 0, -1, 0]])
    return M

#%%

import scipy.io
import numpy


class camera_t():

    """ Class representating a camera """

    def __init__(self, T=np.matrix(np.eye(4)), mtx=None, distcoeff=None, imsize=None, matlabcalibfile=None, im=None, fc=None):
        """ Create a camera structure

        .T : world-to-camera matrix

        Arguments
        ---------
            distcoeff : array
                distortion coefficients
            mtx : array
                matrix with internal calibration
            imsize : array, optional
                size of image



        """
        self.T = T  # world-to-camera matrix
        self.mtx = None
        self.distcoeff = distcoeff
        self.imsize = imsize

        if not matlabcalibfile is None:
            self.loadMatlabCalibration(matlabcalibfile)
            return

        if im is not None:
            self.idealCamera(im, fc)
            self.im = im
            return

        if T is None:
            raise Exception('T matrix should be 4x4 numpy matrix')
        self.T = np.matrix(T)
        if mtx is None:
            self.mtx = np.matrix(np.eye(3))
        else:
            self.mtx = np.matrix(mtx)
        if distcoeff is None:
            self.distcoeff = np.zeros(5,)
        else:
            self.distcoeff = distcoeff
        if imsize is None:
            self.imsize = np.array([0, 0])
        else:
            self.imsize = imsize

    def resizeCamera(self, factor):
        """ Resize a camera to desired size """
        newimsize = (factor * self.imsize).astype(int)
        newmtx = self.mtx.copy()

        newmtx[0, 0] *= factor  # rescale mtx
        newmtx[1, 1] *= factor

        cc = self.mtx[0:2, -1]
        ccnew = (cc - 0.5) * factor
        newmtx[0:2, -1] = ccnew

        newcam = camera_t(self.T, newmtx, self.distcoeff, newimsize)
        return newcam

    def idealCamera(self, im, fc=None):
        """ Set the camera to an ideal camera for the specified image """
        self.imsize = np.array([im.shape[1], im.shape[0]])
        cc1 = float(self.imsize[0]) / 2 - .5
        cc2 = float(self.imsize[1]) / 2 - .5
        if fc is None:
            fc = self.imsize[0]
        self.mtx = np.matrix([[fc, 0, cc1], [0, fc, cc2], [0, 0, 1]])
        self.T = np.matrix(np.eye(4))
        self.distcoeff = np.zeros(5,)

    def undistortImage(self, im):
        if im is None:
            return None
        if self.mtx is None:
            imu = im.copy()
            return imu
        else:
            # w,h=self.imsize[0], self.imsize[1]
            # mapx,mapy = cv2.initUndistortRectifyMap(self.mtx,self.distcoeff,None,self.mtx,(w,h),5)
            # imu = cv2.remap(im,mapx,mapy,cv2.INTER_LINEAR)
            imu = cv2.undistort(im, self.mtx, self.distcoeff, None, self.mtx)
            return imu

    def writeCalibration(self, filename, verbose=1):
        with open(filename, 'wt') as fid:
            for m in self.mtx:
                mm = ' '.join(
                    ['%f' % x for x in (np.array(m).flatten()).tolist()])
                fid.write('%s\n' % mm)

            fid.write('%s\n' % ' '.join(['%f' % float(x) for x in np.array(self.distcoeff).flatten()]))
            fid.write('%d %d\n' % (self.imsize[0], self.imsize[1]))
            fid.write('-1 -1\n')

    def loadMatlabCalibration(self, matlabcalibfile, verbose=1):
        """ Load Matlab calibration generated by the Camera Calibration toolbox (Bougueut) """
        m = scipy.io.loadmat(matlabcalibfile)

        if ('cam' in m) and not ('fc' in m):
            try:
                # print('here')
                m = m['cam']
                fc = m['fc'][0, 0]
                cc = m['cc'][0, 0]
                distc = np.array(m['kc'][0, 0])
                imsize = np.array([m['nx'][0, 0], m['ny'][0, 0]]).flatten()
            except:
                raise Exception('error loading calibration file')
                pass
        else:
            # normal calibration file
            fc = m['fc']
            cc = m['cc']
            distc = np.array(m['kc'])
            imsize = np.array([m['nx'], m['ny']]).flatten()
        mtx = np.matrix(np.eye(3))
        mtx[0, 0] = fc[0]
        mtx[1, 1] = fc[1]
        mtx[0:2, -1] = cc

        self.T = np.matrix(np.eye(4))
        self.mtx = np.matrix(mtx)
        self.distcoeff = distc
        self.imsize = imsize
        if verbose:
            print('camera_t: loaded Matlab calibration fc %.3f' %
                  self.focallength())

    def cameraCentre(self):
        """ Returns the centre of the camera in world coordinates """
        return np.array(self.T.I[0:3, 3])

    def Twc(self):
        """ Return world-to-camera matrix """
        return self.T

    def heading(self):
        """ Return heading of the camera """
        vd = self.viewDirection()
        heading = np.arctan2(vd[0], vd[1])[0, 0]
        return heading

    def fieldOfView(self, imsize, verbose=1):
        """ Return field of view for a camera """
        imsize = np.array(imsize)
        fov = 2 * np.arctan(((imsize / 2.) / self.focallength()))
        if verbose:
            print('camera: horizontal field of view = %.2f degrees\n' % np.rad2deg(fov[0]))

        return fov

    def rpy(self):
        return RBE2euler(self.T[0:3, 0:3])

    def drawHorizon(self, img, height=0, color=(255, 0, 0), thickness=3):
        """ Draw camera horizon on image """
        mtx = self.mtx
        dist = self.distcoeff
        rvecs, tvecs = self.rvectvec()

        vd = self.viewDirection()
        up = self.upDirection()
        side = np.cross(vd.flat, up.flat)
        cc = self.cameraCentre()
        xx = 10000
        gside = np.cross(vd.flat, [0, 0, 1])

        vv2 = np.linspace(-xx, xx, 100) * gside.reshape((3, 1))
        vv1 = cc + vd * xx
        Xhor = vv1 + vv2
        Xhor[2, :] += height
        xhor = self.projectPoints(Xhor)
        # hidx=pointsinrect(xhor, [[1;1] [1600;1200]]);
        # xhor=xhor(:, hidx);

        imgpts = xhor.astype(int)
        img = img.copy()
        corner = tuple(imgpts[0].ravel())
        for ii, x in enumerate(imgpts):
            xx = tuple(x.ravel())
            r = cv2.line(img, corner, xx, color=color, thickness=thickness)
            corner = xx
        return img

    def drawAxis(self, img, scale=0.23):
        """ Draw coordinate axis on image

        Arguments
        ---------
            img : array
                input image
            scale: float
                scale of axis to plot
        """
        mtx = self.mtx
        dist = self.distcoeff
        rvecs, tvecs = self.rvectvec()
        cc = scale * \
            np.array([[0, 0, 0.], [1, 0, 0], [0, 1, 0], [0, 0, 1]]).astype(
                np.float32)
        imgpts = cv2.projectPoints(cc, rvecs, tvecs, mtx, dist)[0]
        img = img.copy()
        corner = tuple(imgpts[0].ravel())
        r = cv2.line(img, corner, tuple(imgpts[1].ravel()), (255, 0, 0), 5)
        r = cv2.line(img, corner, tuple(imgpts[2].ravel()), (0, 255, 0), 5)
        r = cv2.line(img, corner, tuple(imgpts[3].ravel()), (0, 0, 255), 5)
        return img

    def upDirection(self):
        """ Return the current up direction """
        vd = self.T[0:3, 0:3].I * np.array([[0], [-1], [0]])
        return vd / np.linalg.norm(vd)

    def viewDirection(self):
        """ Return the current viewing direction """
        vd = self.T[0:3, 0:3].I * numpy.array([[0], [0], [1]])
        return vd / np.linalg.norm(vd)

    def viewYDirection(self):
        """ Return the current y-image direction """
        vd = self.T[0:3, 0:3].I * np.array([[0], [1], [0]])
        return vd / np.linalg.norm(vd)

    def viewXDirection(self):
        """ Return the current x-image direction """
        vd = self.T[0:3, 0:3].I * np.array([[1], [0], [0]])
        return vd / np.linalg.norm(vd)

    def focallength(self):
        """ return focal length of the camera """
        return (self.mtx[0, 0] + self.mtx[1, 1]) / 2

    def rvectvec(self):
        """ Return OpenCV pose """
        rvec, tvec = T2opencv(self.T)
        return rvec, tvec

    def __repr__(self):
        try:
            cc = self.cameraCentre()
            vd = self.viewDirection()
            return 'camera_t object: center %s, viewdir %s' % (cc.ravel(), vd.ravel())
        except:
            return 'camera_t object: '

    def projectPoints(ecam, X):
        """ Project a set of points to image coordinates
            The 3D points X should be an Nx3 array.

        """
        rvec, tvec = T2opencv(ecam.T)
        if X.shape[0] == 3 and X.shape[1] != 3:
            # legacy mode
            if X.size > 0:
                xim = cv2.projectPoints(X.transpose(), rvec, tvec, ecam.mtx, ecam.distcoeff)[0]
            else:
                xim = np.zeros((0, 1, 2))
        else:
            xim = cv2.projectPoints(X, rvec, tvec, ecam.mtx, ecam.distcoeff)[0]

        return xim

    def reprojectionError(ecam, X, xim):
        """ Calculate reprojection error for a set of 3D and 2D points

        The error calculated is:

        .. math::
            E = \sqrt{ \sum_j ||PX_j-y_j ||^2 }

        """

        xxl = ecam.projectPoints(X).squeeze().transpose()
        dd = xxl - xim
        err = np.linalg.norm(dd, axis=0)
        cost = np.mean(err)
        return cost, err

    def upCamera(self):
        """ Return camera with same position and viewing direction but with camera y-axis aligned to world z-axis """
        cc = self.cameraCentre()
        vd = self.viewDirection()
        side = np.cross(vd.T, np.array([0, 0, 1])).T
        if np.linalg.norm(side) < 1e-6:
            # side=np.array([[1,0,0]]).T
            side = np.cross(vd.T, np.array([0, -1, 0])).T
        side = side / np.linalg.norm(side)
        side = side / np.linalg.norm(side)
        down = np.cross(vd.T, side.T).T
        down = down / np.linalg.norm(down)
        Tnew = pg_rotation2H(np.hstack((side, down, vd)))
        Tnew[0:3, 3] = cc

        upcam = camera_t(Tnew.I, self.mtx, self.distcoeff)
        return upcam

    def frontFilterFast(ecam, X, verbose=0, rect=None, neardist=0.01):
        """ Select points which are in front of the camera (and in a certain region)
            Points in a Nx3 np.array and rect is a 2x5 np.array.float32
        """
        mtx = ecam.mtx
        distcoeff = ecam.distcoeff
        rvec, tvec = ecam.rvectvec()
        Twc = ecam.T
        Tcw = Twc.I
        # apply to all points
        xx = projectiveTransformation(Twc, X.T)
        # valid and invalid indices
        ind = (xx[2, :] >= neardist).nonzero()[0]

        # notind = (bools==False).nonzero()[0]
        if ind.size == 0:
            xim = np.zeros((0, 1, 2))
        else:
            xim = cv2.projectPoints(X[ind, :], rvec, tvec, mtx, distcoeff)[0]

        if verbose >= 2:
            plt.figure(100)
            plt.clf()
            plotPoints(rect, '-m')
            plotPoints(xim.T, '.b')
            if verbose >= 3:
                plotPoints(ximu.T, 'or')
            plt.axis('image')

        return xim, ind

    def frontFilter(ecam, X, verbose=0, rect=None, neardist=0.01):
        """ Select points which are in front of the camera (and in a certain region)
            Points in a 3xN np.array.float32 and rect with in a 2x5 np.array.float32
        """

        mtx = ecam.mtx
        distcoeff = ecam.distcoeff
        rvec, tvec = ecam.rvectvec()
        Twc = ecam.T
        Tcw = Twc.I
        # apply to all points
        xx = projectiveTransformation(Twc, X)
        ximall = cv2.projectPoints(X.transpose(), rvec, tvec, mtx, distcoeff)[0]
        ximuall = cv2.projectPoints(X.transpose(), rvec, tvec, mtx, None)[0]

        # do the z buffer test
        bools = xx[2, :] > neardist
        # do the 2d projection test
        if not rect is None:
            for ii, pt in enumerate(ximuall):
                ptx = tuple(pt.flatten())
                v = cv2.pointPolygonTest(rect.T, ptx, False)
                bools[ii] = bools[ii] and v > 0

        # valid and invalid indices
        ind = (bools == True).nonzero()[0]
        notind = (bools == False).nonzero()[0]
        if ind.size == 0:
            ximu = np.zeros((0, 1, 2))
            xim = np.zeros((0, 1, 2))
            ximall = -np.ones((xx.shape[1], 1, 2))
        else:
            ximu = cv2.projectPoints(
                X[:, ind].transpose(), rvec, tvec, mtx, None)[0]
            xim = cv2.projectPoints(
                X[:, ind].transpose(), rvec, tvec, mtx, distcoeff)[0]
            ximall[notind, :, :] = -1

        if verbose >= 2:
            plt.figure(100)
            plt.clf()
            plotPoints(rect, '-m')
            plotPoints(xim.T, '.b')
            if verbose >= 3:
                plotPoints(ximu.T, 'or')
            plt.axis('image')

        return xim, ind, ximall

    def estimatePose(ecam, XX, xim):
        try:
            pnpmode = cv2.EPNP  # opencv3 dev
            # pnpmode = cv2.CV_ITERATIVE # opencv3 dev
            pnpmodeiter = cv2.CV_ITERATIVE  # opencv3 dev
        except:
            pnpmode = cv2.SOLVEPNP_EPNP  # opencv2?
            pnpmodeiter = cv2.SOLVEPNP_ITERATIVE  # opencv3 dev
            pass
#        pnpmode= cv2.SOLVEPNP_ITERATIVE

        mtx = ecam.mtx
        distcoeff = ecam.distcoeff
        found, rvec, tvec = cv2.solvePnP(XX, xim.reshape((-1, 1, 2)), mtx, distcoeff, None, None, False, pnpmode)  # tvec=init_tvec, rvec=init_rvec, useExtrinsicGuess=1 )
        Tgood = opencv2T(rvec, tvec)  # world-to-camera
        ecamx = camera_t(Tgood, mtx, distcoeff)
        return ecamx

#%%
import subprocess


def runcmd(cmd, verbose=0):
    """ Run command and return output """
    output = subprocess.check_output(cmd, shell=True)
    return output

#%% Geometry functions

#%% Conversion between different representations of angles and frames


def angleDiff(x, y):
    """ Return difference between two angles in radians modulo 2* pi

    >>> d=angleDiff( 0.01, np.pi+0.02)
    >>> d=angleDiff( 0.01, 2*np.pi+0.02)
    """
    return np.abs(((x - y + np.pi) % (2 * np.pi)) - np.pi)


def angleDiffOri(x, y):
    """ Return difference between two angles in radians modulo pi

    >>> d=angleDiff( 0.01, np.pi+0.02)
    >>> d=angleDiff( 0.01, 2*np.pi+0.02)
    """
    return np.abs(((x - y + np.pi / 2) % (np.pi)) - np.pi / 2)


def opencvpose2attpos(rvecs, tvecs):
    tvec = np.array(tvecs).flatten()
    rvec = np.array(rvecs).flatten()
    R, tmp = cv2.Rodrigues(rvec)
    att = RBE2euler(R)
    pos = -R.transpose().dot(np.matrix(tvec.reshape((3, 1))))
    return att, pos


def opencv2TX(rvecs, tvecs):
    """ Convert OpenCV pose to homogenous transform """
    T = np.matrix(np.eye(4))
    R = cv2.Rodrigues(rvecs)[0]
    T[0:3, 0:3] = R
    T[0:3, 3:4] = tvecs
    return T


def opencv2T(rvec, tvec):
    """ Convert OpenCV pose to homogenous transform """
    T = np.matrix(np.eye(4))
    T[0:3, 0:3] = cv2.Rodrigues(rvec)[0]
    T[0:3, 3] = tvec
    return T


def T2opencv(T):
    """ Convert transformation to OpenCV rvec, tvec pair

    Example
    -------
    >>> rvec, tvec = T2opencv(np.eye(4))

    """
    rvec = cv2.Rodrigues(T[0:3, 0:3])[0]
    tvec = T[0:3, 3]
    return rvec, tvec


def frame2T(f):
    """ Convert frame into 4x4 transformation matrix """
    T = np.matrix(np.eye(4))
    T[0:3, 0:3] = euler2RBE(f[3:7])
    T[0:3, 3] = f[0:3].reshape(3, 1)
    return T


def euler2RBE(theta):
    """ Convert Euler angles to rotation matrix

      Example
      -------
      >>> np.set_printoptions(precision=4, suppress=True)
      >>> euler2RBE( [0,0,np.pi/2] )
      matrix([[ 0., -1.,  0.],
              [ 1.,  0.,  0.],
              [-0.,  0.,  1.]])

    """
    cr = math.cos(theta[0])
    sr = math.sin(theta[0])
    cp = math.cos(theta[1])
    sp = math.sin(theta[1])
    cy = math.cos(theta[2])
    sy = math.sin(theta[2])

    out = np.matrix([cp * cy, sr * sp * cy - cr * sy, cr * sp * cy + sr * sy,
                     cp * sy, sr * sp * sy + cr * cy, cr * sp * sy - sr * cy, -sp, sr * cp, cr * cp])
    return out.reshape((3, 3))


def RBE2euler(Rbe):
    """ Convert rotation matrix to Euler angles """
    out = np.zeros([3, 1])
    out[0, 0] = math.atan2(Rbe[2, 1], Rbe[2, 2])
    out[1, 0] = -math.asin(Rbe[2, 0])
    out[2, 0] = math.atan2(Rbe[1, 0], Rbe[0, 0])
    return out

#%% Helper functions


def pg_rotation2H(R):
    """ Convert rotation matrix to homogenous transform matrix """
    X = np.matrix(np.eye((R.shape[0] + 1)))
    X[0:-1, 0:-1] = R
    return X


def directionMean(vec):
    """ Calculate the mean of a set of directions

    The initial direction is determined using the oriented direction. Then a non-linear optimization is done.

    >>> vv=np.array( [[1,0],[1,0.1], [-1,.1]])
    >>> a=directionMean(vv)

    """
    def dist(a, vec):
        phi = np.arctan2(vec[:, 0], vec[:, 1])
        x = a - phi
        x = np.mod(x + np.pi / 2, np.pi) - np.pi / 2
        cost = np.linalg.norm(x)
        return cost
    Nfeval = 1

    def callbackF(Xi):
        global Nfeval
        print(Xi)
        print('{0:4d}   {1: 3.6f}'.format(Nfeval, Xi[0], dist(Xi[0], vec)))
        Nfeval += 1

    m = vec.mean(axis=0)
    a0 = np.arctan2(m[0], m[1])
    ff = lambda a: dist(a, vec)

    r = scipy.optimize.minimize(ff, a0, callback=None, options=dict({'disp': False}))
    a = r.x
    return a


def circular_mean(weights, angles):
    """ Calculate circular mean of a set of 2D vectors """
    x = y = 0.
    for angle, weight in zip(angles, weights):
        x += math.cos(math.radians(angle)) * weight
        y += math.sin(math.radians(angle)) * weight

    mean = math.degrees(math.atan2(y, x))
    return mean


def rot2D_old(phi):
    """ Return 2x2 rotation matrix from angle

    Arguments
    ---------
    phi : float
        Angle in radians
    Returns
    -------
        R : array
            The 2x2 rotation matrix

    Examples
    --------
    >>> R = rot2D(np.pi)

    """
    return np.matrix([[math.cos(phi), -math.sin(phi)], [math.sin(phi), math.cos(phi)]])


@static_var("b", np.matrix(np.zeros((2, 2))))
def rot2D(phi):
    """ Return 2x2 rotation matrix from angle

    Arguments
    ---------
    phi : float
        Angle in radians
    Returns
    -------
        R : array
            The 2x2 rotation matrix

    Examples
    --------
    >>> R = rot2D(np.pi)

    """
    r = rot2D.b.copy()
    c = math.cos(phi)
    s = math.sin(phi)
    r.itemset(0, c)
    r.itemset(1, -s)
    r.itemset(2, s)
    r.itemset(3, c)
    return r


def pg_rotx(phi):
    """ Rotate around the x-axis with angle """
    c = math.cos(phi)
    s = math.sin(phi)
    R = np.eye(3)
    R[1, 1] = c
    R[2, 1] = s
    R[1, 2] = -s
    R[2, 2] = c
    return np.matrix(R)

if platform.node() == 'marmot':
    # transition code to convert all elements to np.array type (and use python 3.5 @ operator)
    # np.array is faster, and with the @ operator we get cleaner code

    def frame2T(f):
        """ Convert frame into 4x4 transformation matrix """
        T = np.array(np.eye(4))
        T[0:3, 0:3] = euler2RBE(f[3:7])
        T[0:3, 3] = f[0:3].reshape(3, 1)
        return T

    @static_var("b", np.array(np.zeros((2, 2))))
    def rot2D(phi):
        """ Return 2x2 rotation matrix from angle

        Arguments
        ---------
        phi : float
            Angle in radians
        Returns
        -------
            R : array
                The 2x2 rotation matrix

        Examples
        --------
        >>> R = rot2D(np.pi)

        """
        r = rot2D.b.copy()
        c = math.cos(phi)
        s = math.sin(phi)
        r.itemset(0, c)
        r.itemset(1, -s)
        r.itemset(2, s)
        r.itemset(3, c)
        return r

    def pg_rotx(phi):
        """ Rotate around the x-axis with angle """
        c = math.cos(phi)
        s = math.sin(phi)
        R = np.zeros((3, 3))
        R.flat = [1, 0, 0, 0, c, -s, 0, s, c]
        return R


def imshowz(im, *args, **kwargs):
    """ Show image with interactive z-values """
    plt.imshow(im, *args, **kwargs)

    sz = im.shape
    numrows, numcols = sz[0], sz[1]

    def format_coord(x, y):
        col = int(x + 0.5)
        row = int(y + 0.5)
        if col >= 0 and col < numcols and row >= 0 and row < numrows:
            z = im[row, col]
            try:
                if len(z) == 1:
                    return 'x=%1.4f, y=%1.4f, z=%1.4f' % (x, y, z)
                else:
                    return 'x=%1.4f, y=%1.4f, z=%s' % (x, y, str(z))
            except:
                return 'x=%1.4f, y=%1.4f, z=%s' % (x, y, str(z))
        else:
            return 'x=%1.4f, y=%1.4f' % (x, y)

    ax = plt.gca()
    ax.format_coord = format_coord


def pg_scaling(scale, cc=None):
    """ Create scaling with specified centre


    Example
    -------
    >>> pg_scaling( [1.,2])
    array([[ 1.,  0.,  0.],
           [ 0.,  2.,  0.],
           [ 0.,  0.,  1.]])

    """
    scale = np.array(scale)
    scale = np.hstack((scale, 1))
    H = np.diag(scale)
    if cc is not None:
        cc = np.array(cc).flatten()
        H = pg_transl2H(cc) * H * pg_transl2H(-cc)

    return H


def pg_transl2H(tr):
    """ Convert translation to homogeneous transform matrix

    >>> pg_transl2H( [1,2])
    matrix([[ 1.,  0.,  1.],
            [ 0.,  1.,  2.],
            [ 0.,  0.,  1.]])

    """
    sh = np.array(tr)
    H = np.eye(sh.size + 1)
    H[0:-1, -1] = sh.flatten()
    H = np.matrix(H)
    return H


def setregion(im, subim, pos):
    """ Set region in Numpy image

    Arguments
    ---------
        im : Numpy array
            image to fill region in
        subim : Numpy array
            subimage
        pos: array
            position to place image
    """
    # TODO: error checking
    h = subim.shape[0]
    w = subim.shape[1]
    im[pos[0]:(pos[0] + h), pos[1]:(pos[1] + w), ...] = subim
    return im


def frontFilter(X, rvec, tvec, mtx, verbose=0, distcoeff=None, rect=None, neardist=0.01, returnall=False):
    """ Select points which are in front of the camera (and in a certain region)
        Points in a 3xN np.array.float32 and rect with in a 2x5 np.array.float32
    """
    T = opencv2T(rvec, tvec)

    # apply to all points
    xx = projectiveTransformation(T, X)
    ximuall = cv2.projectPoints(X.transpose(), rvec, tvec, mtx, None)[0]

    # do the z buffer test
    bools = xx[2, :] > neardist
    # do the 2d projection test
    if not rect is None:
        for ii, pt in enumerate(ximuall):
            ptx = tuple(pt.flatten())
            v = cv2.pointPolygonTest(rect.T, ptx, False)
            bools[ii] = bools[ii] and v > 0

    # valid and invalid indices
    ind = (bools == True).nonzero()[0]
    notind = (bools == False).nonzero()[0]
    if ind.size == 0:
        ximu = np.zeros((0, 1, 2))
        xim = np.zeros((0, 1, 2))
    else:
        ximu = cv2.projectPoints(
            X[:, ind].transpose(), rvec, tvec, mtx, None)[0]
        xim = cv2.projectPoints(
            X[:, ind].transpose(), rvec, tvec, mtx, distcoeff)[0]

    if verbose >= 2:
        plt.figure(100)
        plt.clf()
        plt.imshow(rgb)
        plotPoints(xim.T, '.b')
        plotPoints(ximu.T, 'or')

    if returnall:
        if ind.size == 0:
            ximall = -np.ones((xx.shape[1], 1, 2))
        else:
            ximall = cv2.projectPoints(
                X.transpose(), rvec, tvec, mtx, distcoeff)[0]
            ximall[notind, :, :] = -1
        return xim, ind, ximall
    else:
        return xim, ind

# import matplotlib
# matplotlib.use('TkAgg')


def region2poly(rr):
    """ Convert a region (bounding box xxyy) to polygon """
    if isinstance(rr, tuple) or isinstance(rr, list):
        # x,y,x2,y2 format
        rr = np.array(rr).reshape((2, 2)).transpose()
        poly = np.array([rr[:, 0:1], np.array([[rr[0, 1]], [rr[1, 0]]]), rr[
                        :, 1:2], np.array([[rr[0, 0]], [rr[1, 1]]]), rr[:, 0:1]]).reshape((5, 2)).T
        return poly
        # todo: eliminate transpose
    # poly=np.array( (2, 5), dtype=rr.dtype)
    # poly.flat =rr.flat[ [0,1,1,0, 0, 2,2,3,3,2] ]
    poly = rr.flat[[0, 1, 1, 0, 0, 2, 2, 3, 3, 2]].reshape((2, 5))

    # poly = np.array([rr[:, 0:1], np.array([[rr[0, 1]], [rr[1, 0]]]), rr[ :, 1:2], np.array([[rr[0, 0]], [rr[1, 1]]]), rr[:, 0:1]]).reshape((5, 2)).T
    return poly


def plotLabels(xx, *args, **kwargs):
    """ Plot labels next to points

    Example:
    >>> xx=np.random.rand(2, 10)
    >>> fig=plt.figure(10); plt.clf()
    >>> _ = plotPoints(xx, '.b'); _ = plotLabels(xx)
    """

    if len(np.array(xx).shape) == 1 and xx.shape[0] == 2:
        xx = xx.reshape((2, 1))
    if xx.shape[0] > 2 and xx.shape[1] == 2:
        xx = xx.T
    if len(args) == 0:
        v = range(0, xx.shape[1])
        lbl = ['%d' % i for i in v]
    else:
        lbl = args[0]
        if isinstance(lbl, int):
            lbl = [str(lbl)]
        elif isinstance(lbl, str):
            lbl = [str(lbl)]
    # plt.text(xx[0:], xx[1,:], lbl, **kwargs)
    nn = xx.shape[1]
    ax = plt.gca()
    # print(nn)
    # print(lbl)
    th = [None] * nn
    for ii in range(nn):
        # print('-- %d' % ii)
        ww = str(lbl[ii])
        # print(ww)
        th[ii] = ax.annotate(str(lbl[ii]), xx[:, ii], **kwargs)
    return th


def plot2Dline(line, *args, **kwargs):
    """ Plot a 2D line in a matplotlib figure

    line: 3x1 array

    >>> plot2Dline([-1,1,0], 'b')
    """
    if np.abs(line[1]) > .001:
        xx = plt.xlim()
        xx = np.array(xx)
        yy = (-line[2] - line[0] * xx) / line[1]
        plt.plot(xx, yy, *args, **kwargs)
    else:
        yy = np.array(plt.ylim())
        xx = (-line[2] - line[1] * yy) / line[0]
        plt.plot(xx, yy, *args, **kwargs)


# plotLabels( np.zeros( (2,3)))

#%%

def auto_canny(image, sigma=0.33):
    """ Canny edge detection with automatic parameter detection

    Code from http://www.pyimagesearch.com/2015/04/06/zero-parameter-automatic-canny-edge-detection-with-python-and-opencv/

    >>> imc=auto_canny(np.zeros( (200,300)).astype(np.uint8))

    Arguments
    ---------
        image : array
            input image
    Returns
    -------
        edged : array
            detected edges

    """
    # compute the median of the single channel pixel intensities
    v = np.median(image)
    # apply automatic Canny edge detection using the computed median
    lower = int(max(0, (1.0 - sigma) * v))
    upper = int(min(255, (1.0 + sigma) * v))
    edged = cv2.Canny(image, lower, upper)
    return edged

#%% Plotting functions


def plotPoints(xx, *args, **kwargs):
    """ Plot 2D or 3D points


    Arguments:
        xx - array of points
        \*args - arguments passed to the plot function of matplotlib

    Example:
    >>> plotPoints(np.random.rand(2,10), '.-b')

    """
    if xx.shape[0] == 2:
        h = plt.plot(xx[0, :], xx[1, :], *args, **kwargs)
    elif xx.shape[0] == 3:
        h = plt.plot(xx[0, :], xx[1, :], xx[2, :], *args, **kwargs)
    if xx.shape[0] == 1:
        h = plt.plot(xx[0, :], *args, **kwargs)
    else:
        h = None
    return h


def orthogonal_proj(zfront, zback):
    """ see http://stackoverflow.com/questions/23840756/how-to-disable-perspective-in-mplot3d """
    a = (zfront + zback) / (zfront - zback)
    b = -2 * (zfront * zback) / (zfront - zback)
    return numpy.array([[1, 0, 0, 0],
                        [0, 1, 0, 0],
                        [0, 0, a, b],
                        [0, 0, -1e-9, zback]])


def plotPoints3D(xx, *args, **kwargs):
    """ Plot 3D points

    Arguments
    ---------
    xx: 3xN array
        the 3D data points

    Example
    -------
    >> ax=plotPoints3D(np.random.rand(3, 1) ,'.r', markersize=10, fig=12)

    """

    fig = kwargs.get('fig', None)
    verbose = kwargs.get('verbose', 0)
    if 'fig' in kwargs.keys():
        kwargs.pop('fig')
    if 'verbose' in kwargs.keys():
        kwargs.pop('verbose')

    if verbose:
        print('plotPoints3D: using fig %s' % fig)
        print('plotPoints3D: using args %s' % args)
    # pdb.set_trace()
    if fig is None:
        ax = p.gca()
    else:
        fig = p.figure(fig)
    # ax = p3.Axes3D(fig)
        ax = fig.gca(projection='3d')
        # ax = fig.gca(projection='rectilinear')
        # ax = p3.Axes3D(fig)
    # ax=p.gca()
    # r=ax.plot3D(np.ravel(xx[0,:]),np.ravel(xx[1,:]),np.ravel(xx[2,:]),  *args, **kwargs)
    r = ax.plot(np.ravel(xx[0, :]), np.ravel(xx[1, :]), np.ravel(xx[2, :]), *args, **kwargs)
    # ax.set_xlabel('X'); ax.set_ylabel('Y'); ax.set_zlabel('Z')
    #   fig.add_axes(ax)
    # p.show()
    p.draw()
    return ax

#%%


def polyarea(p):
    """ Return signed area of polygon

    Arguments
    ---------
        p : Nx2 numpy array or list of vertices
            vertices of polygon
    Returns
    -------
        area : float
            area of polygon

    >>> polyarea( [ [0,0], [1,0], [1,1], [0,2]] )
    1.5
    """
    if len(p) <= 1:
        return 0
    if isinstance(p, numpy.ndarray):
        val = 0
        for x in range(len(p)):
            x0 = p[x, 0]
            y0 = p[x, 1]
            xp = x + 1
            if xp >= len(p):
                xp = 0
            x1 = p[xp, 0]
            y1 = p[xp, 1]
            val += 0.5 * (x0 * y1 - x1 * y0)
        return val

    def polysegments(p):
        """ Helper functions """
        if isinstance(p, list):
            return zip(p, p[1:] + [p[0]])
        else:
            return zip(p, np.vstack((p[1:], p[0:1])))
    return 0.5 * abs(sum(x0 * y1 - x1 * y0 for ((x0, y0), (x1, y1)) in polysegments(p)))


try:
    import Polygon as polygon3

    def polyintersect(x1, x2):
        """ Intersection of two polygons

        >>> x1=np.array([(0, 0), (1, 1), (1, 0)] )
        >>> x2=np.array([(1, 0), (1.5, 1.5), (.5, 0.5)])
        >>> x=polyintersect(x1, x2)
        >>> _=plt.figure(10); plt.clf()
        >>> plotPoints(x1.T, '.-r' )
        >>> plotPoints(x2.T, '.-b' )
        >>> plotPoints(x.T, '.-g' , linewidth=2)

        """

        p1 = polygon3.Polygon(x1)
        p2 = polygon3.Polygon(x2)
        p = p1 & p2
        x = np.array(p)
        return x
except:
    try:
        import shapely
        import shapely.geometry
    except Exception as inst:
            # warnings.warn('pmatlab: could not load shapely, not all functionality is available')
        pass

    def polyintersect(x1, x2):
        """ Intersection of two polygons

        >>> x1=np.array([(0, 0), (1, 1), (1, 0)] )
        >>> x2=np.array([(1, 0), (1.5, 1.5), (.5, 0.5)])
        >>> x=polyintersect(x1, x2)
        >>> _=plt.figure(10); plt.clf()
        >>> plotPoints(x1.T, '.-r' )
        >>> plotPoints(x2.T, '.-b' )

        """

        p1 = shapely.geometry.Polygon(x1)
        p2 = shapely.geometry.Polygon(x2)
        p = p1.intersection(p2)
        if p.is_empty:  # len(p)==0:
            return np.zeros((0, 2))
        x = np.array(list(p.exterior.coords))
        return x

#%%


def opencv_draw_points(bgr, imgpts, drawlabel=True, radius=3, color=(255, 0, 0), thickness=-1, copyimage=True):
    """ Draw points on image

    Arguments
    ---------
        bgr : numpy array
            image to draw points into
        impts : array
            locations of points to plot

    """
    if copyimage:
        out = bgr.copy()
    else:
        out = bgr
    fscale = .5 + .5 * (radius * 0.2)
    fthickness = int(fscale + 1)
    for i, pnt in enumerate(imgpts):  # enumerate(imgpts):
        tpnt = tuple(pnt.ravel())
        # print('radius: %f, th %f' % (radius, thickness))
        cv2.circle(out, tpnt, radius, color, thickness)
        if(drawlabel):
            cv2.putText(
                out, '%d' % (i + 1), tpnt, cv2.FONT_HERSHEY_SIMPLEX, fscale, color, fthickness)
    return out


def enlargelims(factor=1.05):
    """ Enlarge the limits of a plot
    Example:
      >>> enlargelims(1.1)

    """
    xl = plt.xlim()
    d = (factor - 1) * (xl[1] - xl[0]) / 2
    xl = (xl[0] - d, xl[1] + d)
    plt.xlim(xl)
    yl = plt.ylim()
    d = (factor - 1) * (yl[1] - yl[0]) / 2
    yl = (yl[0] - d, yl[1] + d)
    plt.ylim(yl)


def finddirectories(p, patt):
    """ Get a list of files """
    lst = os.listdir(p)
    rr = re.compile(patt)
    lst = [l for l in lst if re.match(rr, l)]
    lst = [l for l in lst if os.path.isdir(os.path.join(p, l))]
    return lst


def findfilesR(p, patt):
    """ Get a list of files (recursive)

    Arguments
    ---------

    p (string): directory
    patt (string): pattern to match

    """
    lst = []
    rr = re.compile(patt)
    for root, dirs, files in os.walk(p, topdown=False):
        lst += [os.path.join(root, f) for f in files if re.match(rr, f)]
    return lst


def signedsqrt(val):
    """ Signed square root function

    >>> signedsqrt([-4.,4,0])
    array([-2.,  2.,  0.])
    >>> signedmin(-10, 5)
    -5
    """
    val = np.sign(val) * np.sqrt(np.abs(val))
    return val


def signedmin(val, w):
    """ Signed minimum value function

    >>> signedmin(-3, 5)
    -3
    >>> signedmin(-10, 5)
    -5
    """
    val = np.minimum(val, abs(w))
    val = np.maximum(val, -abs(w))
    return val


def smoothstep(x, x0=0, alpha=1):
    """ Smooth step function

    >>> t=np.arange(0,600,1.)
    >>> _ = plt.plot(t, smoothstep(t, 300, alpha=1./100),'.b')

    """
    x = alpha * (x - x0)
    f = ((x / np.sqrt(1 + x * x)) + 1) / 2
    return f


def logistic(x, x0=0, alpha=1):
    """ Simple logistic function

    >>> t=np.arange(0,600,1.)
    >>> _ = plt.plot(t, logistic(t, 300, alpha=1./100),'.b')

    """
    f = 1 / (1 + np.exp(-2 * alpha * (x - x0)))
    return f


def findfiles(p, patt, recursive=False):
    """ Get a list of files """
    if recursive:
        return findfilesR(p, patt)
    lst = os.listdir(p)
    rr = re.compile(patt)
    lst = [l for l in lst if re.match(rr, l)]
    return lst

#%%


def gaborFilter(ksize, sigma, theta, Lambda=1, psi=0, gamma=1, cut=None):
    """ Create a Gabor filter of specified size


    Input
    -----
    ksize : integer
        kernel size in pixels
    sigma, theta, Lambda, psi: float
        parameters of Gabor function
    cut: boolean
        if True cut off the angular component after specified distance (in radians)

    Output
    ------

    g : array
        constructed kernel

    Example
    -------

    >>> g = gaborFilter(ksize=15, sigma=2,theta=2,Lambda=1, gamma=1)

    """
    h = ((ksize - 1) // 2)
    x, y = np.meshgrid(range(-h, h + 1), range(-h, h + 1))
    sigma_x = sigma
    # print('gamma %s' % gamma)
    sigma_y = float(sigma) / gamma
    # Rotation
    x_theta = x * np.cos(theta) + y * np.sin(theta)
    y_theta = -x * np.sin(theta) + y * np.cos(theta)

    xt = 2 * np.pi / Lambda * x_theta
    if cut is not None:
        pass
        xt = np.minimum(xt, cut)
        xt = np.maximum(xt, -cut)

    gb = np.exp(-.5 * (x_theta**2 / sigma_x**2 + y_theta**2 / sigma_y**2)) * np.cos(xt + psi)
    return gb

#%%

import numpy as np
import scipy.ndimage.filters as filters
import scipy.ndimage.morphology as morphology


def detect_local_minima(arr, thr=None):
    """
    Takes an array and detects the troughs using the local maximum filter.
    Returns a boolean mask of the troughs (i.e. 1 when
    the pixel's value is the neighborhood maximum, 0 otherwise)

    Args:
        arr (array): input array

    """
    # http://stackoverflow.com/questions/3684484/peak-detection-in-a-2d-array/3689710#3689710

    # define an connected neighborhood
    # http://www.scipy.org/doc/api_docs/SciPy.ndimage.morphology.html#generate_binary_structure
    neighborhood = morphology.generate_binary_structure(len(arr.shape), 2)
    # apply the local minimum filter; all locations of minimum value
    # in their neighborhood are set to 1
    # http://www.scipy.org/doc/api_docs/SciPy.ndimage.filters.html#minimum_filter
    local_min = (filters.minimum_filter(arr, footprint=neighborhood) == arr)
    # local_min is a mask that contains the peaks we are
    # looking for, but also the background.
    # In order to isolate the peaks we must remove the background from the mask.
    #
    # we create the mask of the background
    background = (arr == 0)
    #
    # a little technicality: we must erode the background in order to
    # successfully subtract it from local_min, otherwise a line will
    # appear along the background border (artifact of the local minimum filter)
    # http://www.scipy.org/doc/api_docs/SciPy.ndimage.morphology.html#binary_erosion
    eroded_background = morphology.binary_erosion(
        background, structure=neighborhood, border_value=1)
    #
    # we obtain the final mask, containing only peaks,
    # by removing the background from the local_min mask
    detected_minima = local_min - eroded_background
    if thr is not None:
        detected_minima[arr > thr] = 0
    return np.where(detected_minima)


#%% Matlab compatibility functions

__t00 = 0


def tic():
    """ Start timer """
    global __t00
    __t00 = time.time()
    return __t00


def toc(t0=None):
    """ Stop timer

    Returns:
        time elapsed (in seconds) since the start of the timer

    See also: :func:`tic`
    """
    if t0:
        dt = time.time() - t0
    else:
        dt = time.time() - __t00
    return dt


def fullpath(*args):
    """ Return full path from a list """
    p = os.path.join(*args)
    return p


def ginput(n=1, drawmode=''):
    """ Select points from figure

    Press middle mouse button to stop selection

    Arguments:
        n - number of points to select
        drawmode - style to plot selected points

    """
    xx = np.zeros((2, 0))
    for ii in range(0, n):
        x = pylab.ginput(1)
        if len(x) == 0:
            x = x[:, 0:ii]
            break
        x = np.array(x).T
        xx = np.hstack((xx, x))
        if drawmode is not None:
            plt.plot(xx[0, :].T, xx[1, :].T, drawmode)
    return xx


def save(pkl_file, *args):
    """ Save objects to file

    Arguments
    ---------
    pkl_file : string
         filename
    \*args : anything
         Python objects to save
    """

    # save data to disk
    # pdb.set_trace()
    output = open(pkl_file, 'wb')
    pickle.dump(args, output, protocol=2)
    output.close()


def load(pkl_file):
    """ Load objects from file """
    try:
        output = open(pkl_file, 'rb')
        data2 = pickle.load(output)
        output.close()
    except:
        if sys.version_info.major >= 3:
            # if pickle file was saved in python2 we might fix issues with a different encoding
            output = open(pkl_file, 'rb')
            data2 = pickle.load(output, encoding='latin')
            # pickle.load(pkl_file, fix_imports=True, encoding="ASCII", errors="strict")
            output.close()
        else:
            data2 = None
    return data2


def cd(dd=''):
    """ Change current working directory """
    w = os.getcwd()
    if len(dd) < 1:
        return w
    os.chdir(dd)
    return


def choose(n, k):
    """ Binomial coefficients
    Return the n!/((n-k)!k!)

    Arguments:
        n -- Integer
        k -- Integer

    Returns:
        The bionomial coefficient n choose k

    Example:
      >>> choose(6,2)
      15

    """
    ntok = 1
    for t in range(min(k, n - k)):
        ntok = ntok * (n - t) // (t + 1)
    return ntok


def closefn():
    """ Destructor function for the module """
    return
    # print('pmatlab: closefn()')
    # global _applocalqt
import atexit
atexit.register(closefn)

# print('hi there')

#%%
import warnings


def deprecation(message):
    """ Issue a deprecation warning message """
    warnings.warn(message, DeprecationWarning, stacklevel=2)


def anisodiff(img, niter=1, kappa=50, gamma=0.1, step=(1., 1.), option=1, ploton=False):
    """
    Anisotropic diffusion.

    Usage:
    imgout = anisodiff(im, niter, kappa, gamma, option)

    Arguments:
            img    - input image
            niter  - number of iterations
            kappa  - conduction coefficient 20-100 ?
            gamma  - max value of .25 for stability
            step   - tuple, the distance between adjacent pixels in (y,x)
            option - 1 Perona Malik diffusion equation No 1
                     2 Perona Malik diffusion equation No 2
            ploton - if True, the image will be plotted on every iteration

    Returns:
            imgout   - diffused image.

    kappa controls conduction as a function of gradient.  If kappa is low
    small intensity gradients are able to block conduction and hence diffusion
    across step edges.  A large value reduces the influence of intensity
    gradients on conduction.

    gamma controls speed of diffusion (you usually want it at a maximum of
    0.25)

    step is used to scale the gradients in case the spacing between adjacent
    pixels differs in the x and y axes

    Diffusion equation 1 favours high contrast edges over low contrast ones.
    Diffusion equation 2 favours wide regions over smaller ones.

    Reference:
    P. Perona and J. Malik.
    Scale-space and edge detection using ansotropic diffusion.
    IEEE Transactions on Pattern Analysis and Machine Intelligence,
    12(7):629-639, July 1990.

    Original MATLAB code by Peter Kovesi
    School of Computer Science & Software Engineering
    The University of Western Australia
    pk @ csse uwa edu au
    <http://www.csse.uwa.edu.au>

    Translated to Python and optimised by Alistair Muldal
    Department of Pharmacology
    University of Oxford
    <alistair.muldal@pharm.ox.ac.uk>

    June 2000  original version.
    March 2002 corrected diffusion eqn No 2.
    July 2012 translated to Python
    """

    # ...you could always diffuse each color channel independently if you
    # really want
    if img.ndim == 3:
        warnings.warn("Only grayscale images allowed, converting to 2D matrix")
        img = img.mean(2)

    # initialize output array
    img = img.astype('float32')
    imgout = img.copy()

    # initialize some internal variables
    deltaS = np.zeros_like(imgout)
    deltaE = deltaS.copy()
    NS = deltaS.copy()
    EW = deltaS.copy()
    gS = np.ones_like(imgout)
    gE = gS.copy()

    # create the plot figure, if requested
    if ploton:
        import pylab as pl
        from time import sleep

        fig = pl.figure(figsize=(20, 5.5), num="Anisotropic diffusion")
        ax1, ax2 = fig.add_subplot(1, 2, 1), fig.add_subplot(1, 2, 2)

        ax1.imshow(img, interpolation='nearest')
        ih = ax2.imshow(imgout, interpolation='nearest', animated=True)
        ax1.set_title("Original image")
        ax2.set_title("Iteration 0")

        fig.canvas.draw()

    for ii in xrange(niter):

        # calculate the diffs
        deltaS[:-1, :] = np.diff(imgout, axis=0)
        deltaE[:, :-1] = np.diff(imgout, axis=1)

        # conduction gradients (only need to compute one per dim!)
        if option == 1:
            gS = np.exp(-(deltaS / kappa)**2.) / step[0]
            gE = np.exp(-(deltaE / kappa)**2.) / step[1]
        elif option == 2:
            gS = 1. / (1. + (deltaS / kappa)**2.) / step[0]
            gE = 1. / (1. + (deltaE / kappa)**2.) / step[1]

        # update matrices
        E = gE * deltaE
        S = gS * deltaS

        # subtract a copy that has been shifted 'North/West' by one
        # pixel. don't as questions. just do it. trust me.
        NS[:] = S
        EW[:] = E
        NS[1:, :] -= S[:-1, :]
        EW[:, 1:] -= E[:, :-1]

        # update the image
        imgout += gamma * (NS + EW)

        if ploton:
            iterstring = "Iteration %i" % (ii + 1)
            ih.set_data(imgout)
            ax2.set_title(iterstring)
            fig.canvas.draw()
            # sleep(0.01)

    return imgout


#%%
# print('pmatlab: Py modules %s' % str(([x for x in sys.modules.keys() if x.startswith('Py')])) )

try:
    import PIL
    from PIL import ImageFont
    from PIL import Image
    from PIL import ImageDraw

    def writeTxt(im, txt, pos=(10, 10), fontsize=25, color=(0, 0, 0), fonttype='/usr/share/fonts/truetype/msttcorefonts/Arial.ttf'):
        """ Write text on image using PIL """
        font = ImageFont.truetype(fonttype, fontsize)
        im1 = Image.fromarray(im)
        # Drawing the text on the picture
        draw = ImageDraw.Draw(im1)
        draw.text(pos, txt, color, font=font)
        return np.array(im1)
except:
    def writeTxt(*args, **kwargs):
        """ Dummy function """
        warnings.warn('writeTxt: could not find PIL')
        return None
    pass


#%% Copy mplimage to clipboard

try:
    _usegtk = 0
    try:
        import matplotlib.pyplot
        _usegtk = 0
    except:
        import pygtk
        pygtk.require('2.0')
        import gtk
        _usegtk = 1
        pass

    import cv2
    # cb=QtGui.QClipboard

    #%
    def mpl2clipboard(event=None, verbose=1, fig=None):
        """ Copy current Matplotlib figure to clipboard """
        if verbose:
            print('copy current Matplotlib figure to clipboard')
        if fig is None:
            fig = matplotlib.pyplot.gcf()
        else:
            print('mpl2clipboard: figure %s' % fig)
        w, h = fig.canvas.get_width_height()
        buf = np.fromstring(fig.canvas.tostring_argb(), dtype=np.uint8)
        buf.shape = (h, w, 4)
        im = np.roll(buf, 3, axis=2)
        im = cv2.cvtColor(im, cv2.COLOR_RGB2BGR)

        if _usegtk:
            r, tmpfile = tempfile.mkstemp(suffix='.png')
            cv2.imwrite(tmpfile, im)
            image = gtk.gdk.pixbuf_new_from_file(tmpfile)
            clipboard = gtk.clipboard_get()
            clipboard.set_image(image)
            clipboard.store()
        else:
            cb = QtWidgets.QApplication.clipboard()
            r, tmpfile = tempfile.mkstemp(suffix='.bmp')
            cv2.imwrite(tmpfile, im)
            qim = QtWidgets.QPixmap(tmpfile)
            cb.setPixmap(qim)

            if 0:
                im = im[:, :, 0:3].copy()
                qim = QtWidgets.QImage(
                    im.data, im.shape[0], im.shape[1], QtWidgets.QImage.Format_RGB888)
                cb.setImage(qim)


except:
    def mpl2clipboard(event=None, verbose=1, fig=None):
        """ Copy current Matplotlib figure to clipboard

        Dummy implementation
        """
        if verbose:
            print('copy current Matplotlib figure to clipboard not available')

    pass


def addfigurecopy(fig=None):
    """ Add callback to figure window

    By pressing the 'c' key figure is copied to the clipboard

    """
    if fig is None:
        Fig = plt.gcf()
    else:
        Fig = plt.figure(fig)
    ff = lambda xx, figx=Fig: mpl2clipboard(fig=figx)
    Fig.canvas.mpl_connect('key_press_event', ff)  # mpl2clipboard)

#%%


def cfigure(*args, **kwargs):
    """ Create Matplotlib figure with copy to clipboard functionality

    By pressing the 'c' key figure is copied to the clipboard

    """
    if 'facecolor' in kwargs:
        fig = plt.figure(*args, **kwargs)
    else:
        fig = plt.figure(*args, facecolor='w', **kwargs)
    ff = lambda xx, figx=fig: mpl2clipboard(fig=figx)
    fig.canvas.mpl_connect('key_press_event', ff)  # mpl2clipboard)
    return fig

#%%

try:
    def monitorSizes(verbose=0):
        """ Return monitor sizes """
        _qd = QtWidgets.QDesktopWidget()
        if sys.platform == 'win32' and _qd is None:
            import ctypes
            user32 = ctypes.windll.user32
            wa = [
                [0, 0, user32.GetSystemMetrics(0), user32.GetSystemMetrics(1)]]
        else:
            # tmp=QtWidgets.QApplication.startingUp()
            # logging.debug('starting QApplication: startingUp %d' % tmp)
            _applocalqt = QtWidgets.QApplication.instance()

            if _applocalqt is None:
                _applocalqt = QtWidgets.QApplication([])
                _qd = QtWidgets.QDesktopWidget()
            else:
                _qd = QtWidgets.QDesktopWidget()

            nmon = _qd.screenCount()
            wa = [_qd.screenGeometry(ii) for ii in range(nmon)]
            wa = [[w.x(), w.y(), w.width(), w.height()] for w in wa]

            if 0:
                # import gtk # issues with OpenCV...
                window = gtk.Window()
                screen = window.get_screen()

                nmon = screen.get_n_monitors()
                wa = [screen.get_monitor_geometry(ii) for ii in range(nmon)]
                wa = [[w.x, w.y, w.width, w.height] for w in wa]

            if verbose:
                for ii, w in enumerate(wa):
                    print('monitor %d: %s' % (ii, str(w)))
        return wa
except:
    def monitorSizes(verbose=0):
        """ Dummy function for monitor sizes """
        return [[0, 0, 1600, 1200]]
    pass

#%%


def getWindowRectangle():
    """ Return current window rectangle """
    x, y, w, h = None, None, None, None
    mngr = plt.get_current_fig_manager()
    be = matplotlib.get_backend()
    if be == 'WXAgg':
        (x, y) = mngr.canvas.manager.window.GetPosition(x, y)
        (w, h) = mngr.canvas.manager.window.GetSize()
    elif be == 'TkAgg':
        print('getWindowRectangle: not implemented...')
        #_=mngr.canvas.manager.window.wm_geometry("%dx%d+%d+%d" % (w,h,x,y))
    elif be == 'module://IPython.kernel.zmq.pylab.backend_inline':
        pass
    else:
        # assume Qt canvas
        g = mngr.canvas.manager.window.geometry()
        x, y, w, h = g.left(), g.top(), g.width(), g.height()
        # mngr.window.setGeometry(x,y,w,h)
    return (x, y, w, h)


def setWindowRectangle(x, y=None, w=None, h=None, mngr=None, be=None):
    """ Position the current Matplotlib figure at the specified position
    Usage: setWindowRectangle(x,y,w,h)
    """
    if y is None:
        y = x[1]
        w = x[2]
        h = x[3]
        x = x[0]
    if mngr is None:
        mngr = plt.get_current_fig_manager()
    be = matplotlib.get_backend()
    if be == 'WXAgg':
        mngr.canvas.manager.window.SetPosition((x, y))
        mngr.canvas.manager.window.SetSize((w, h))
    elif be == 'TkAgg':
        _ = mngr.canvas.manager.window.wm_geometry("%dx%d+%d+%d" % (w, h, x, y))
    elif be == 'module://IPython.kernel.zmq.pylab.backend_inline':
        pass
    else:
        # assume Qt canvas
        mngr.canvas.manager.window.move(x, y)
        mngr.canvas.manager.window.resize(w, h)
        mngr.canvas.manager.window.setGeometry(x, y, w, h)
        # mngr.window.setGeometry(x,y,w,h)

try:
    # http://forums.xkcd.com/viewtopic.php?f=11&t=99890
    import msvcrt

    def getkey():
        """ Cross-platform get key function """
        if msvcrt.kbhit():
            k = msvcrt.getch()
            return k
        return None
except:
    pass


def raiseWindow(fig):
    """ Raise a matplotlib window to to front """
    plt.figure(fig)  # plt.show()
    w = pylab.get_current_fig_manager().window
    w.setWindowFlags(QtCore.Qt.WindowStaysOnTopHint)
    w.show()

#%%


def ca():
    """ Close all open windows """
    plt.close('all')

#%%


@static_var('monitorindex', -1)
def tilefigs(lst, geometry=[2, 2], ww=None, raisewindows=False, tofront=False, verbose=0):
    """ Tile figure windows on a specified area

    Arguments
    ---------
        lst : list
                list of figure handles or integers
        geometry : 2x1 array
                layout of windows

    """
    mngr = plt.get_current_fig_manager()
    be = matplotlib.get_backend()
    if ww is None:
        ww = monitorSizes()[tilefigs.monitorindex]

    w = ww[2] / geometry[0]
    h = ww[3] / geometry[1]

    # wm=plt.get_current_fig_manager()

    if isinstance(lst, int):
        lst = [lst]

    if verbose:
        print('tilefigs: ww %s, w %d h %d' % (str(ww), w, h))
    for ii, f in enumerate(lst):
        if isinstance(f, matplotlib.figure.Figure):
            fignum = f.number
        else:
            fignum = f
        if not plt.fignum_exists(fignum):
            if verbose >= 2:
                print('tilefigs: fignum: %s' % str(fignum))
            continue
        fig = plt.figure(fignum)
        iim = ii % np.prod(geometry)
        ix = iim % geometry[0]
        iy = np.floor(float(iim) / geometry[0])
        x = ww[0] + ix * w
        y = ww[1] + iy * h
        if verbose:
            print('ii %d: %d %d: f %d: %d %d %d %d' %
                  (ii, ix, iy, fignum, x, y, w, h))
            if verbose >= 2:
                print('  window %s' % mngr.get_window_title())
        if be == 'WXAgg':
            fig.canvas.manager.window.SetPosition((x, y))
            fig.canvas.manager.window.SetSize((w, h))
        if be == 'WX':
            fig.canvas.manager.window.SetPosition((x, y))
            fig.canvas.manager.window.SetSize((w, h))
        if be == 'agg':
            fig.canvas.manager.window.SetPosition((x, y))
            fig.canvas.manager.window.resize(w, h)
        if be == 'Qt4Agg' or be == 'QT4' or be == 'QT5Agg':
            # assume Qt canvas
            try:
                fig.canvas.manager.window.move(x, y)
                fig.canvas.manager.window.resize(w, h)
                fig.canvas.manager.window.setGeometry(x, y, w, h)
                # mngr.window.setGeometry(x,y,w,h)
            except Exception as e:
                print('problem with window manager: ', )
                print(be)
                print(e)
                pass
        if raisewindows:
            mngr.window.raise_()
        if tofront:
            plt.figure(f)

#%%


def robustCost(x, thr, method='L1'):
    """ Robust cost function

    method : string
        method to be used. use 'show' to show the options

    Example
    -------
    >>> robustCost([2,3,4],thr=2.5)
    array([ 2. ,  2.5,  2.5])
    >>> robustCost(2, thr=1)
    1
    >>> methods=robustCost(np.arange(-5,5,.2), thr=2, method='show')
    """
    if method == 'L1':
        y = np.minimum(np.abs(x), thr)
    elif method == 'L2' or method == 'square':
        y = np.minimum(x * x, thr)
    elif method == 'BZ':
        alpha = thr * thr
        epsilon = np.exp(-alpha)
        y = -np.log(np.exp(-x * x) + epsilon)
    elif method == 'BZ0':
        # print('BZ0')
        alpha = thr * thr
        epsilon = np.exp(-alpha)
        y = -np.log(np.exp(-x * x) + epsilon) + np.log(1 + epsilon)
    elif method == 'cauchy':
        b2 = thr * thr
        d2 = x * x
        y = np.log(1 + d2 / b2)
    elif method == 'cg':
        delta = x
        delta2 = delta * delta
        w = 1 / thr  # ratio of std.dev
        w2 = w * w
        A = .1  # fraction of outliers
        y = -np.log(A * np.exp(-delta2) + (1 - A) * np.exp(-delta2 / w2) / w)
        y = y + np.log(A + (1 - A) * 1 / w)
    elif method == 'huber':
        d2 = x * x
        d = 2 * thr * np.abs(x) - thr * thr
        y = d2
        idx = np.abs(y) >= thr * thr
        y[idx] = d[idx]
    elif method == 'show':
        plt.figure(10)
        plt.clf()
        mm = ['L1', 'L2', 'BZ', 'cauchy', 'huber', 'cg']
        for m in mm:
            plt.plot(x, robustCost(x, thr, m), label=m)
        plt.legend()
        # print('robustCost: %s'  % mm)
        y = mm
    else:
        raise Exception('no such method')
    return y

# robustCost(np.arange(-5,5,.1), 2, 'show')

#%%


class timeConverter:
    """ Class to convert time between current time and cyclic log times """
    tstart = None
    tstop = None
    starttimeNow = None
    deltaTime = None
    hh = 0

    def __init__(self, tstart, tstop, startnow):
        self.tstart = tstart
        self.tstop = tstop
        self.loopTime = tstop - tstart
        self.starttimeNow = startnow
        self.deltaTime = startnow - tstart

    def __repr__(self):
        s = 'timeConverter: looptime %.1f [s]' % self.loopTime
        return s

    def current2cyclic(self, t):
        return ((t - self.deltaTime) - self.tstart) % self.loopTime + self.tstart

    def fraction(self, t):
        s = (t - self.starttimeNow)
        f = (s % self.loopTime) / self.loopTime
        return f

    def loopindexlog(self, logtime):
        loopidx = math.floor(float(logtime - self.tstart) / self.loopTime)
        return loopidx

    def loopindex(self, tnow):
        loopidx = math.floor(float(tnow - self.starttimeNow) / self.loopTime)
        return loopidx

    def cyclic2current(self, clt, currenttime, verbose=0):
        tau = currenttime - clt - self.deltaTime
        k = tau / self.loopTime
        loopidx = round(k)
        current = clt + loopidx * self.loopTime + self.deltaTime
        return current

    def passLog(tc, clt, tnow):
        """ Determine whether at current time (tnow) we have passed an entry in the log """

        # logtimenow = tc.cyclic2current(clt, tnow)

        return tc.cyclic2current(clt, tnow) < tnow

    def current2logtime(self, t):
        return t - self.deltaTime

    def cyclic2logtime(self, clt, currenttime, verbose=0):
        current = self.cyclic2current(clt, currenttime, verbose)
        return current - self.deltaTime

    def logtime2current(self, logtime):
        return logtime + self.deltaTime

    def getidx(tc, tnow, logtimes):
        tcylic = tc.current2cyclic(tnow)

        N = logtimes.size
        idx = np.interp(tcylic, logtimes, np.arange(N))
        idx = int(idx)
        idx = np.minimum(idx, N - 1)
        idx = np.maximum(idx, 0)
        return idx

#%% Testing area


def testTimeconverter():
    """ Testing function for the TimeConverter class """
    tc = timeConverter(0, 100, -20)

    tthenlin = np.arange(0, 500, 0.1)
    tcyclic = tthenlin % tc.loopTime
    tnow = tthenlin.copy()
    tthen = tthenlin.copy()
    for ii in range(tnow.size):
        tnow[ii] = tc.cyclic2current(tcyclic[ii], tnow[ii], 0)
        tthen[ii] = tc.cyclic2logtime(tcyclic[ii], tnow[ii], 0)

    plt.figure(100)
    plt.clf()
    plt.plot(tthenlin, tcyclic, '-r')
    plt.plot(tthenlin, tthen, '.b')
    plt.plot(tthenlin, tnow, '.g')
    plt.xlabel('Logtime')
    plt.ylabel('Current time')
    plot2Dline([-1, 0, tc.starttimeNow], 'g')

# testTimeconverter()

#%% Camera control


class uvccamera:

    """ Class representing a UVC camera

    Implementation is Linux only...
    """
    camid = None
    verbose = 0

    def __init__(self, camid):
        self.camid = camid

    def command(self, cmd):
        if platform.os.name == 'posix':
            r = os.system(cmd)
        else:
            print('uvc camera setting not supported on your OS')

    def devicename(self):
        return '/dev/video%d' % self.camid

    def __repr__(self):
        s = 'uvccamera: device %s' % self.devicename()
        return s

    def editControls(self):
        cmd = 'guvcview -o -d %s &' % self.devicename()
        self.command(cmd)

    def ledOff(self):
        cmd = 'uvcdynctrl -d %s --set="LED1 Mode" 0' % self.devicename()
        self.command(cmd)

    def setFocus(self, fc=None):
        camname = self.devicename()
        if fc is None:
            cmd = 'uvcdynctrl -d %s --set="Focus, Auto" 1' % camname
            return
        cmd = 'uvcdynctrl -d %s --set="Focus, Auto" 0' % camname
        self.command(cmd)
        fcx = fc + 130
        cmd = 'uvcdynctrl -d %s --set="Focus (absolute)" %d' % (camname, fcx)
        if self.verbose:
            print('  ' + cmd)
        self.command(cmd)
        time.sleep(.35)
        cmd = 'uvcdynctrl -d %s --set="Focus (absolute)" %d' % (camname, fc)
        if self.verbose:
            print('  ' + cmd)
        self.command(cmd)

    def getProperty(self, prop):
        camname = self.devicename()
        cmd = 'uvcdynctrl -d %s --get="%s"' % (camname, prop)
        self.command(cmd)
        return None

    def setProperty(self, prop, value):
        camname = self.devicename()
        cmd = 'uvcdynctrl -d %s --set="%s" %s' % (camname, prop, value)
        if self.verbose:
            print('uvccamera: set property:  ' + cmd)
        self.command(cmd)

    def ledBlink(self, freq=10):
        camname = self.devicename()
        cmd = 'uvcdynctrl -d %s --set="LED1 Mode" 2' % camname
        if self.verbose:
            print('ledBlink: ' + cmd)
        r = os.system(cmd)
        cmd = 'uvcdynctrl -d %s --set="LED1 Frequency" %d' % (camname, freq)
        # print('  ' + cmd)
        self.command(cmd)

    def listControls(self):
        cmd = 'uvcdynctrl -c -d %s' % self.devicename()
        self.command(cmd)

    @staticmethod
    def listCameras():
        cmd = 'uvcdynctrl -l'
        if platform.os.name == 'posix':
            r = os.system(cmd)
        else:
            print('uvc camera setting not supported on your OS')


#%%

def findImageHandle(fig, verbose=0, otype=matplotlib.image.AxesImage):
    """ Search for specific type of object in Matplotlib figure """
    cc = fig.get_children()
    if verbose:
        print('findImageHandle: %s: %d children' % (str(fig), len(cc)))
    for c in cc:
        if isinstance(c, otype):
            return c
        p = findImageHandle(c, verbose=verbose, otype=otype)
        if p is not None:
            return p
        if verbose >= 2:
            print(type(c))
        # return p
    return None


#%% Make nice plots
#

def niceplot(ax, fig=None, despine=True, verbose=0, figurebg=True, tightlayout=True, legend=None, almost_black='#222222', tickdirection='out', debug=0, figpad=1.0):
    """ Create a good looking plot

    The code
        - removes spines
        - makes legend and spines lighter
        - makes legend lighter

    See also: http://blog.olgabotvinnik.com/prettyplotlib/

    Arguments
    ---------
        ax : axis handle
            Handle for axis to process
        fig : integer
            Figure handle to use


    """

    if debug > 16:
        plt.pause(0.001)
        plt.draw()
        plt.show()
        return

    if isinstance(fig, int):
        fig = plt.figure(fig)

    # Remove top and right axes lines ("spines")
    if verbose >= 2:
        print('niceplot: ax %s, fig %s' % (str(ax), str(fig)))
    if verbose:
        print('niceplot: remove spines')

    spines_to_keep = ['bottom', 'left']
    if despine:
        spines_to_remove = ['top', 'right']
        for spine in spines_to_remove:
            ax.spines[spine].set_visible(False)
    else:
        spines_to_keep += ['top', 'right']
    if debug > 10:
        plt.pause(0.001)
        plt.draw()
        plt.show()
        return

    ax.get_xaxis().tick_bottom()
    ax.get_yaxis().tick_left()

    if verbose:
        print('niceplot: reduce spine intensity')

    for spine in spines_to_keep:
        ax.spines[spine].set_linewidth(0.5)
        ax.spines[spine].set_color(almost_black)

    ax.tick_params(axis='both', direction=tickdirection)

    if debug > 6:
        return

    if legend is not None:
        if verbose:
            print('niceplot: adjust legend')

        # Remove the line around the legend box, and instead fill it with a light grey
        # Also only use one point for the scatterplot legend because the user will
        # get the idea after just one, they don't need three.
        light_grey = np.array([float(241) / float(255)] * 3)
        rect = legend.get_frame()
        rect.set_facecolor(light_grey)
        middle_grey = np.array([float(151) / float(255)] * 3)
        rect.set_edgecolor(middle_grey)
        # rect.set_linewidth(0.0)

        # Change the legend label colors to almost black, too
        texts = legend.texts
        for t in texts:
            t.set_color(almost_black)

        # ttx=legend.get_texts()
        #[v.set_color(almost_black) for v in ttx]

    # fig.tight_layout(pad=0.1)
    if fig is not None and tightlayout:
        fig.tight_layout(pad=figpad)

    if figurebg and (fig is not None):
        fig.set_facecolor('w')

    plt.draw()
    plt.show()


def otsu(im, fig=None):
    """ Calculate threshold on data using Otsu's method

    Arguments
    ---------
    im : array
        data to be processed
    fig : number, optional
        If set to a number show results in a histogram

    Returns
    -------
    thr : float
        The threshold value

    Examples
    --------

    >>> thr = otsu(np.random.rand( 2000), fig=100)

    """
    thr = skimage.filters.threshold_otsu(im)

    if fig is not None:
        plt.figure(fig)
        plt.clf()
        hist, bin_edges = np.histogram(im.flatten(), bins=36)
        bwidth = np.mean(np.diff(bin_edges))
        plt.bar(bin_edges[:-1], hist, width=bwidth)

        plt.xlabel('Value')
        plot2Dline([-1, 0, thr], '--g', linewidth=2, label='Otsu')
        plt.title('Otsu: threshold')
        plt.xlim(min(bin_edges), max(bin_edges))
    return thr

#%%


def histogram(x, nbins=30, fig=1):
    """
    >>> _=histogram(np.random.rand(1,100))
    """
    nn, bin_edges = np.histogram(x, bins=nbins)
    bwidth = np.mean(np.diff(bin_edges))

    if fig:
        plt.figure(fig)
        plt.clf()
        h = plt.bar(bin_edges[:-1:], nn, color='b', width=bwidth)
        plt.ylabel('Frequency')
        return nn, bin_edges, h
    return nn, bin_edges, None


#%%
def decomposeProjectiveTransformation(H, verbose=0):
    """ Decompose projective transformation
    H is decomposed as H = Hs*Ha*Hp with

 Hs = [sR t]
      [0  1]

 Ha = [K 0]
      [0 1]

 Hp = [I 0]
      [v' eta]

 If H is 3-dimensional, then R = [ cos(phi) -sin(phi); sin(phi) cos(phi)];

 For more information see "Multiple View Geometry", paragraph 1.4.6.

    >>> Ha, Hs, Hp, rest = decomposeProjectiveTransformation( np.eye(3) )
    """
    H = np.matrix(H)
    k = H.shape[0]
    km = k - 1

    eta = H[k - 1, k - 1]
    Hp = np.matrix(np.vstack((np.eye(km, k), H[k - 1, :])))
    A = H[0:km, 0:km]
    t = H[0:km, -1]
    v = H[k - 1, 0:km].T

    eps = 1e-10
    if np.abs(np.linalg.det(A)) < 4 * eps:
        print('decomposeProjectiveTransformation: part A of matrix is (near) singular')

    sRK = A - np.matrix(t).dot(np.matrix(v.T))   # upper left block of H*inv(Hp)
    R, K = np.linalg.qr(sRK)
    K = np.matrix(K)
    R = np.matrix(R)

    s = (np.abs(np.linalg.det(K)))**(1. / km)
    K = K / s

    if k == 2 and K[0, 0] < 0:  # in 3-dimensional case normalize sign
        K = np.diag([-1, 1]) * K
        R = R.dot(np.diag([-1, 1]))
    else:
        # primitive...
        sc = np.sign(np.diag(K))
        K = np.diag(sc) * K
        R = R * np.diag(sc)
    br = np.hstack((np.zeros((1, km)), np.ones((1, 1))))
    Hs = np.matrix(np.vstack((np.hstack((s * R, t.reshape((-1, 1)))), br)))
    Ha = np.matrix(np.vstack((np.hstack((K, np.zeros((km, 1)))), br)))

    phi = np.arctan2(R[1, 0], R[0, 0])

    if verbose:
        print('decomposeProjectiveTransformation: size %d' % k)
    rest = (s, phi, t, v, )
    return Ha, Hs, Hp, rest


#%% Debugging

def modulepath(m):
    package = pkgutil.get_loader(m)
    if package is None:
        return None
    return package.get_filename()


def checkmodule(mname):
    import imp
    q = imp.find_module(mname)
    import importlib
    q = importlib.util.find_spec(mname)
    print(q)
    return q


def unittest(verbose=1):
    """ Unittest function for module """
    import doctest
    if verbose >= 2:
        print('pmatlab: running unittest')
    _ = euler2RBE([0, 1, 2])
    doctest.testmod()

#%% Run tests from documentation
if __name__ == "__main__":
    """ Dummy main for doctest
    Run python pmatlab.py -v to test the module
    """
    import doctest
    doctest.testmod()

#%% Testing zone
def points_in_polygon(pts, pp):
    """
    
    Arguments:
        pt (Nx2 array): point
        pp (Nxk array): polygon
    """
    rr=np.zeros( len(pts))
    for i, pt in enumerate(pts):
        r = cv2.pointPolygonTest(np.array(pp).astype(np.float32), (pt[0], pt[1]), measureDist=False)
        rr[i]=r
    return rr
>>>>>>> 0ab703b5
<|MERGE_RESOLUTION|>--- conflicted
+++ resolved
@@ -1,6 +1,3 @@
-<<<<<<< HEAD
-from qtt.pgeometry import *
-=======
 # -*- coding: utf-8 -*-
 """
 
@@ -2940,5 +2937,4 @@
     for i, pt in enumerate(pts):
         r = cv2.pointPolygonTest(np.array(pp).astype(np.float32), (pt[0], pt[1]), measureDist=False)
         rr[i]=r
-    return rr
->>>>>>> 0ab703b5
+    return rr