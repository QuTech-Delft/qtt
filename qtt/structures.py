import numpy as np
import qcodes

from qtt.scans import scan1D
import qtt.data
from qtt.algorithms.coulomb import *
import matplotlib.pyplot as plt

from qtt.tools import freezeclass

@freezeclass
class sensingdot_t:

    def __init__(self, ggv, sdvalv=None, station=None, RFfreq=None, index=None, fpga_ch=None):
        """ Class representing a sensing dot 
    
        Arguments:
            ggv (list): gates to be used
            sdvalv (array or None): values to be set on the gates
        """
        self.verbose = 1
        self.gg = ggv
        if sdvalv is None:
            sdvalv = [station.gates.get(g) for g in ggv]
        self.sdval = sdvalv
        self.targetvalue = 800
        self.goodpeaks = None
        self.station = station
        self.RFfreq = RFfreq  # ?
        self.index = index
        self.instrument = 'keithley%d' % index
        if fpga_ch is None:
            self.fpga_ch = int(self.gg[1][2])
        else:
            self.fpga_ch = fpga_ch

        # values for measurement
        # RFfreq = None
        if index is not None:
            self.valuefunc = station.components[
                'keithley%d' % index].amplitude.get

<<<<<<< HEAD
    def __repr__(self):
        return 'sd gates: %s, %s, %s' % (self.gg[0], self.gg[1], self.gg[2])

=======
    def __getstate__(self):
        """ Override to make the object pickable
        """
        print('sensingdot_t: __getstate__')
        #d=super().__getstate__()
        import copy
        d=copy.copy(self.__dict__)
        for name in ['station', 'valuefunc']:
            if name in d:
                d[name]=str(d[name])
        return d
        
>>>>>>> a95ba4e5
    def show(self):
        gates = self.station.gates
        s = 'sensingdot_t: %s: %s: g %.1f, value %.1f/%.1f' % (
            self.gg[1], str(self.sdval), gates.get(self.gg[1]), self.value(), self.targetvalue)
        return s

    def initialize(self, sdval=None, setPlunger=False):
        gates = self.station.gates
        if not sdval is None:
            self.sdval = sdval
        gg = self.gg
        for ii in [0, 2]:
            gates.set(gg[ii], self.sdval[ii])
        if setPlunger:
            ii = 1
            gates.set(gg[ii], self.sdval[ii])

    def tunegate(self):
        """ Return the gate used for tuning """
        return self.gg[1]

    def value(self):
        """ Return current through sensing dot """
        if self.valuefunc is not None:
            return self.valuefunc()
        global keithley1
        global keithley2
        if self.index == 1:
            keithley = keithley1
            kfactor = keithleyFactor(['keithley1'])[0]
        else:
            keithley = keithley2
            kfactor = keithleyFactor(['keithley2'])[0]
        if keithley is None:
            # raise Exception('sensingdot_t: keithley is None!')
            warnings.warn('keithley is None')
            return None
        Amp = 10
        readval = keithley.readnext()
        if readval is None:
            val = 0
        else:
            val = kfactor * readval * (1e12 / (Amp * 10e6))
        return val

    def scan1D(sd, outputdir=None, step=-2., max_wait_time=.75, scanrange=300):
        """ Make 1D-scan of the sensing dot """
        print('### sensing dot scan')
        keithleyidx = [sd.index]
        gg = sd.gg
        sdval = sd.sdval
        gates = sd.station.gates

        for ii in [0, 2]:
            gates.set(gg[ii], sdval[ii])

        startval = sdval[1] + scanrange
        startval = np.minimum(startval, 100)
        endval = sdval[1] - scanrange
        endval = np.maximum(endval, -700)

        scanjob1 = dict()
        scanjob1['sweepdata'] = dict(
            {'gates': [gg[1]], 'start': startval, 'end': endval, 'step': step})
        scanjob1['keithleyidx'] = keithleyidx
        scanjob1['compensateGates'] = []
        scanjob1['gate_values_corners'] = [[]]

        wait_time = .8
        try:
            wait_time = sd.station.gate_settle(gg[1])
        except:
            pass
        wait_time = np.minimum(wait_time, max_wait_time)
        
        print('sensingdot_t: scan1D: gate %s, wait_time %.3f' %
              (sd.gg[1], wait_time))

        alldata = scan1D(
            scanjob1, sd.station, title_comment='plunger', wait_time=wait_time)

        # if not outputdir == None:
        #    saveCoulombData(outputdir, alldata)

        return alldata

    def scan2D(sd, ds=90, stepsize=-4, fig=None):
        """ Make 2D-scan of the sensing dot """
        keithleyidx = [sd.index]
        gg = sd.gg
        sdval = sd.sdval

        set_gate(gg[1], sdval[1])

        scanjob = dict()
        scanjob['stepdata'] = dict(
            {'gates': [gg[0]], 'start': sdval[0] + ds, 'end': sdval[0] - ds, 'step': stepsize})
        scanjob['sweepdata'] = dict(
            {'gates': [gg[2]], 'start': sdval[2] + ds, 'end': sdval[2] - ds, 'step': stepsize})
        scanjob['keithleyidx'] = keithleyidx
        scanjob['compensateGates'] = []
        scanjob['gate_values_corners'] = [[]]

        alldata = scan2Djob(
            scanjob, TitleComment='2D', activegates=defaultactivegates(), wait_time=0.1)

        if fig is not None:
            show2D(alldata, fig=fig)
        return alldata

    def autoTune(sd, scanjob=None, fig=200, outputdir=None, correctdelay=True, step=-3., max_wait_time=.8, scanrange=300):
        if not scanjob is None:
            sd.autoTuneInit(scanjob)
        alldata = sd.scan1D(outputdir=outputdir, step=step,
                            scanrange=scanrange, max_wait_time=max_wait_time)

        x, y = qtt.data.dataset1Ddata(alldata)

        istep = float(np.abs(alldata.metadata['scanjob']['sweepdata']['step']))
        x, y = peakdataOrientation(x, y)

        goodpeaks = coulombPeaks(
            x, y, verbose=1, fig=fig, plothalf=True, istep=istep)
        if fig is not None:
            plt.title('autoTune: sd %d' % sd.index, fontsize=14)
            #plt.xlabel(sdplg.name)

        sd.goodpeaks = goodpeaks
        sd.tunex = x
        sd.tuney = y

        if len(goodpeaks) > 0:
            sd.sdval[1] = goodpeaks[0]['xhalfl']
            sd.targetvalue = goodpeaks[0]['yhalfl']
            # correction of gate delay
            if correctdelay:
                if sd.gg[1] == 'SD1b' or sd.gg[1] == 'SD2b':
                    # *(getwaittime(sd.gg[1])/max_wait_time )
                    corr = -step * .75
                    sd.sdval[1] += corr
        else:
            print('autoTune: could not find good peak')

        if sd.verbose:
            print(
                'sensingdot_t: autotune complete: value %.1f [mV]' % sd.sdval[1])
        return sd.sdval[1], alldata

    def autoTuneInit(sd, scanjob, mode='center'):
        stepdata = scanjob.get('stepdata', None)
        sweepdata = scanjob['sweepdata']
        # set sweep to center
        gates = sd.station.gates
        gates.set(
            sweepdata['gates'][0], (sweepdata['start'] + sweepdata['end']) / 2)
        if not stepdata is None:
            if mode == 'end':
                # set sweep to center
                gates.set(stepdata['gates'][0], (stepdata['end']))
            elif mode == 'start':
                # set sweep to center
                gates.set(stepdata['gates'][0], (stepdata['start']))
            else:
                # set sweep to center
                gates.set(
                    stepdata['gates'][0], (stepdata['start'] + stepdata['end']) / 2)

    def fineTune(sd, fig=300, stephalfmv=8):
        g = sd.tunegate()
        readfunc = sd.value

        if sd.verbose:
            print('fineTune: delta %.1f [mV]' % (stephalfmv))

        cvalstart = sd.sdval[1]
        sdstart = autotunePlunger(
            g, cvalstart, readfunc, dstep=.5, stephalfmv=stephalfmv, targetvalue=sd.targetvalue, fig=fig + 1)
        set_gate(g, sdstart)
        sd.sdval[1] = sdstart
        time.sleep(.5)
        if sd.verbose:
            print('fineTune: target %.1f, reached %.1f' %
                  (sd.targetvalue, sd.value()))
        return (sdstart, None)

    def autoTuneFine(sd, sweepdata=None, scanjob=None, fig=300):
        if sweepdata is None:
            sweepdata = scanjob['sweepdata']
            stepdata = scanjob.get('stepdata', None)
        g = sd.tunegate()
        gt = stepdata['gates'][0]
        cdata = stepdata
        factor = sdInfluenceFactor(sd.index, gt)
        d = factor * (cdata['start'] - cdata['end'])
        readfunc = sd.value

        if sd.verbose:
            print('autoTuneFine: factor %.2f, delta %.1f' % (factor, d))

        # set sweep to center
        set_gate(sweepdata['gates'][0], (sweepdata[
                 'start'] + sweepdata['end']) / 2)

        sdmiddle = sd.sdval[1]
        if 1:
            set_gate(cdata['gates'][0], (cdata['start'] + cdata['end']) / 2)

            sdmiddle = autotunePlunger(
                g, sd.sdval[1], readfunc, targetvalue=sd.targetvalue, fig=fig)

        set_gate(cdata['gates'][0], cdata['start'])  # set step to start value
        cvalstart = sdmiddle - d / 2
        sdstart = autotunePlunger(
            g, cvalstart, readfunc, targetvalue=sd.targetvalue, fig=fig + 1)
        if sd.verbose >= 2:
            print(' autoTuneFine: cvalstart %.1f, sdstart %.1f' %
                  (cvalstart, sdstart))

        set_gate(cdata['gates'][0], cdata['end'])  # set step to end value
        # cvalstart2=((sdstart+d) + (sd.sdval[1]+d/2) )/2
        cvalstart2 = sdmiddle + (sdmiddle - sdstart)
        if sd.verbose >= 2:
            print(' autoTuneFine: cvalstart2 %.1f = %.1f + %.1f (d %.1f)' %
                  (cvalstart2, sdmiddle, (sdmiddle - sdstart), d))
        sdend = autotunePlunger(
            g, cvalstart2, readfunc, targetvalue=sd.targetvalue, fig=fig + 2)

        return (sdstart, sdend, sdmiddle)

    def fastTune(self, Naverage=50, sweeprange=79, period=.5e-3, fig=201, sleeptime=2, delete=True):
        ''' Fast tuning of the sensing dot plunger '''

        waveform, sweep_info = self.station.awg.sweep_gate(
            self.gg[1], sweeprange, period, wave_name='fastTune_%s' % self.gg[1], delete=delete)

        # time for AWG to settle
        qtt.time.sleep(sleeptime)

        ReadDevice = ['FPGA_ch%d' % self.fpga_ch]
        _, DataRead_ch1, DataRead_ch2 = self.station.fpga.readFPGA(
            Naverage=Naverage, ReadDevice=ReadDevice)

        self.station.awg.stop()

        if self.fpga_ch == 1:
            datr = DataRead_ch1
        else:
            datr = DataRead_ch2
        data = self.station.awg.sweep_process(datr, waveform, Naverage)

        sdplg = getattr(self.station.gates, self.gg[1])
        initval = sdplg.get()
        sweepvalues = sdplg[initval - sweeprange /
                            2:sweeprange / 2 + initval:sweeprange / len(data)]

        alldata = qtt.data.makeDataSet1D(sweepvalues, y=data)

        y = np.array(alldata.arrays['measured'])
        x = alldata.arrays[self.gg[1]]
        x, y = peakdataOrientation(x, y)

        goodpeaks = coulombPeaks(
            x, y, verbose=1, fig=fig, plothalf=True, istep=1)

        if fig is not None:
            plt.title('autoTune: sd %d' % self.index, fontsize=14)
            plt.xlabel(sdplg.name)
            
        if len(goodpeaks) > 0:
            self.sdval[1] = goodpeaks[0]['xhalfl']
            self.targetvalue = goodpeaks[0]['yhalfl']
        else:
            print('autoTune: could not find good peak, may need to adjust mirrorfactor')

        if self.verbose:
            print(
                'sensingdot_t: autotune complete: value %.1f [mV]' % self.sdval[1])

        return self.sdval[1], alldata<|MERGE_RESOLUTION|>--- conflicted
+++ resolved
@@ -40,11 +40,9 @@
             self.valuefunc = station.components[
                 'keithley%d' % index].amplitude.get
 
-<<<<<<< HEAD
     def __repr__(self):
         return 'sd gates: %s, %s, %s' % (self.gg[0], self.gg[1], self.gg[2])
 
-=======
     def __getstate__(self):
         """ Override to make the object pickable
         """
@@ -57,7 +55,6 @@
                 d[name]=str(d[name])
         return d
         
->>>>>>> a95ba4e5
     def show(self):
         gates = self.station.gates
         s = 'sensingdot_t: %s: %s: g %.1f, value %.1f/%.1f' % (
