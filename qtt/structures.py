--- conflicted
+++ resolved
@@ -519,21 +519,13 @@
         self.unit = 'a.u.'
         self.vals = None
 
-<<<<<<< HEAD
-    def get(self):
-=======
     def get_raw(self):
->>>>>>> 2a1906ba
         values = []
         for p in self.params:
             values.append(p.get())
         return values
 
-<<<<<<< HEAD
-    def set(self, values):
-=======
     def set_raw(self, values):
->>>>>>> 2a1906ba
         for idp, p in enumerate(self.params):
             p.set(values[idp])
 
