import numpy as np
import qcodes

from qtt.scans import scan1D
import qtt.data
from qtt.algorithms.coulomb import *
import matplotlib.pyplot as plt

from qtt.tools import freezeclass

@freezeclass
class sensingdot_t:


    def __init__(self, ggv, sdvalv=None, station=None, RFfreq=None, index=None, fpga_ch=None):
        """ Class representing a sensing dot 
    
        Arguments:
            ggv (list): gates to be used
            sdvalv (array or None): values to be set on the gates
        """
        self.verbose = 1
        self.gg = ggv
        if sdvalv is None:
            sdvalv = [station.gates.get(g) for g in ggv]
        self.sdval = sdvalv
        self.targetvalue = 800
        self.goodpeaks = None
        self.station = station
        self.RFfreq = RFfreq  # ?
        self.index = index
        self.instrument = 'keithley%d' % index
        if fpga_ch is None:
            self.fpga_ch = int(self.gg[1][2])
        else:
            self.fpga_ch = fpga_ch

        # values for measurement
        # RFfreq = None
        if index is not None:
            self.valuefunc = station.components[
                'keithley%d' % index].amplitude.get

    def __repr__(self):
        return 'sd gates: %s, %s, %s' % (self.gg[0], self.gg[1], self.gg[2])

    def show(self):
        gates = self.station.gates
        s = 'sensingdot_t: %s: %s: g %.1f, value %.1f/%.1f' % (
            self.gg[1], str(self.sdval), gates.get(self.gg[1]), self.value(), self.targetvalue)
        return s

    def initialize(self, sdval=None, setPlunger=False):
        gates = self.station.gates
        if not sdval is None:
            self.sdval = sdval
        gg = self.gg
        for ii in [0, 2]:
            gates.set(gg[ii], self.sdval[ii])
        if setPlunger:
            ii = 1
            gates.set(gg[ii], self.sdval[ii])

    def tunegate(self):
        """ Return the gate used for tuning """
        return self.gg[1]

    def value(self):
        """ Return current through sensing dot """
        if self.valuefunc is not None:
            return self.valuefunc()
        global keithley1
        global keithley2
        if self.index == 1:
            keithley = keithley1
            kfactor = keithleyFactor(['keithley1'])[0]
        else:
            keithley = keithley2
            kfactor = keithleyFactor(['keithley2'])[0]
        if keithley is None:
            # raise Exception('sensingdot_t: keithley is None!')
            warnings.warn('keithley is None')
            return None
        Amp = 10
        readval = keithley.readnext()
        if readval is None:
            val = 0
        else:
            val = kfactor * readval * (1e12 / (Amp * 10e6))
        return val

    def scan1D(sd, outputdir=None, step=-2., max_wait_time=.75, scanrange=300):
        """ Make 1D-scan of the sensing dot """
        print('### sensing dot scan')
        keithleyidx = [sd.index]
        gg = sd.gg
        sdval = sd.sdval
        gates = sd.station.gates

        for ii in [0, 2]:
            gates.set(gg[ii], sdval[ii])

        startval = sdval[1] + scanrange
        startval = np.minimum(startval, 100)
        endval = sdval[1] - scanrange
        endval = np.maximum(endval, -700)

        scanjob1 = dict()
        scanjob1['sweepdata'] = dict(
            {'gates': [gg[1]], 'start': startval, 'end': endval, 'step': step})
        scanjob1['keithleyidx'] = keithleyidx
        scanjob1['compensateGates'] = []
        scanjob1['gate_values_corners'] = [[]]

<<<<<<< HEAD
        if hasattr(sd.station,'gate_settle'):
            wait_time = sd.station.gate_settle(gg[1])
        else:
            wait_time = 1.5 #FIXME
=======
        wait_time = .8
        try:
            wait_time = sd.station.gate_settle(gg[1])
        except:
            pass
>>>>>>> 33671f69
        wait_time = np.minimum(wait_time, max_wait_time)
        
        print('sensingdot_t: scan1D: gate %s, wait_time %.3f' %
              (sd.gg[1], wait_time))

        alldata = scan1D(
            scanjob1, sd.station, title_comment='plunger', wait_time=wait_time)

        # if not outputdir == None:
        #    saveCoulombData(outputdir, alldata)

        return alldata

    def scan2D(sd, ds=90, stepsize=-4, fig=None):
        """ Make 2D-scan of the sensing dot """
        keithleyidx = [sd.index]
        gg = sd.gg
        sdval = sd.sdval

        set_gate(gg[1], sdval[1])

        scanjob = dict()
        scanjob['stepdata'] = dict(
            {'gates': [gg[0]], 'start': sdval[0] + ds, 'end': sdval[0] - ds, 'step': stepsize})
        scanjob['sweepdata'] = dict(
            {'gates': [gg[2]], 'start': sdval[2] + ds, 'end': sdval[2] - ds, 'step': stepsize})
        scanjob['keithleyidx'] = keithleyidx
        scanjob['compensateGates'] = []
        scanjob['gate_values_corners'] = [[]]

        alldata = scan2Djob(
            scanjob, TitleComment='2D', activegates=defaultactivegates(), wait_time=0.1)

        if fig is not None:
            show2D(alldata, fig=fig)
        return alldata

    def autoTune(sd, scanjob=None, fig=200, outputdir=None, correctdelay=True, step=-3., max_wait_time=.8, scanrange=300):
        if not scanjob is None:
            sd.autoTuneInit(scanjob)
        alldata = sd.scan1D(outputdir=outputdir, step=step,
                            scanrange=scanrange, max_wait_time=max_wait_time)

        x, y = qtt.data.dataset1Ddata(alldata)

        istep = float(np.abs(alldata.metadata['scanjob']['sweepdata']['step']))
        x, y = peakdataOrientation(x, y)

        goodpeaks = coulombPeaks(
            x, y, verbose=1, fig=fig, plothalf=True, istep=istep)
        if fig is not None:
            plt.title('autoTune: sd %d' % sd.index, fontsize=14)

        sd.goodpeaks = goodpeaks
        sd.tunex = x
        sd.tuney = y

        if len(goodpeaks) > 0:
            sd.sdval[1] = goodpeaks[0]['xhalfl']
            sd.targetvalue = goodpeaks[0]['yhalfl']
            # correction of gate delay
            if correctdelay:
                if sd.gg[1] == 'SD1b' or sd.gg[1] == 'SD2b':
                    # *(getwaittime(sd.gg[1])/max_wait_time )
                    corr = -step * .75
                    sd.sdval[1] += corr
        else:
            print('autoTune: could not find good peak')

        if sd.verbose:
            print(
                'sensingdot_t: autotune complete: value %.1f [mV]' % sd.sdval[1])
        return sd.sdval[1], alldata

    def autoTuneInit(sd, scanjob, mode='center'):
        stepdata = scanjob.get('stepdata', None)
        sweepdata = scanjob['sweepdata']
        # set sweep to center
        gates = sd.station.gates
        gates.set(
            sweepdata['gates'][0], (sweepdata['start'] + sweepdata['end']) / 2)
        if not stepdata is None:
            if mode == 'end':
                # set sweep to center
                gates.set(stepdata['gates'][0], (stepdata['end']))
            elif mode == 'start':
                # set sweep to center
                gates.set(stepdata['gates'][0], (stepdata['start']))
            else:
                # set sweep to center
                gates.set(
                    stepdata['gates'][0], (stepdata['start'] + stepdata['end']) / 2)

    def fineTune(sd, fig=300, stephalfmv=8):
        g = sd.tunegate()
        readfunc = sd.value

        if sd.verbose:
            print('fineTune: delta %.1f [mV]' % (stephalfmv))

        cvalstart = sd.sdval[1]
        sdstart = autotunePlunger(
            g, cvalstart, readfunc, dstep=.5, stephalfmv=stephalfmv, targetvalue=sd.targetvalue, fig=fig + 1)
        set_gate(g, sdstart)
        sd.sdval[1] = sdstart
        time.sleep(.5)
        if sd.verbose:
            print('fineTune: target %.1f, reached %.1f' %
                  (sd.targetvalue, sd.value()))
        return (sdstart, None)

    def autoTuneFine(sd, sweepdata=None, scanjob=None, fig=300):
        if sweepdata is None:
            sweepdata = scanjob['sweepdata']
            stepdata = scanjob.get('stepdata', None)
        g = sd.tunegate()
        gt = stepdata['gates'][0]
        cdata = stepdata
        factor = sdInfluenceFactor(sd.index, gt)
        d = factor * (cdata['start'] - cdata['end'])
        readfunc = sd.value

        if sd.verbose:
            print('autoTuneFine: factor %.2f, delta %.1f' % (factor, d))

        # set sweep to center
        set_gate(sweepdata['gates'][0], (sweepdata[
                 'start'] + sweepdata['end']) / 2)

        sdmiddle = sd.sdval[1]
        if 1:
            set_gate(cdata['gates'][0], (cdata['start'] + cdata['end']) / 2)

            sdmiddle = autotunePlunger(
                g, sd.sdval[1], readfunc, targetvalue=sd.targetvalue, fig=fig)

        set_gate(cdata['gates'][0], cdata['start'])  # set step to start value
        cvalstart = sdmiddle - d / 2
        sdstart = autotunePlunger(
            g, cvalstart, readfunc, targetvalue=sd.targetvalue, fig=fig + 1)
        if sd.verbose >= 2:
            print(' autoTuneFine: cvalstart %.1f, sdstart %.1f' %
                  (cvalstart, sdstart))

        set_gate(cdata['gates'][0], cdata['end'])  # set step to end value
        # cvalstart2=((sdstart+d) + (sd.sdval[1]+d/2) )/2
        cvalstart2 = sdmiddle + (sdmiddle - sdstart)
        if sd.verbose >= 2:
            print(' autoTuneFine: cvalstart2 %.1f = %.1f + %.1f (d %.1f)' %
                  (cvalstart2, sdmiddle, (sdmiddle - sdstart), d))
        sdend = autotunePlunger(
            g, cvalstart2, readfunc, targetvalue=sd.targetvalue, fig=fig + 2)

        return (sdstart, sdend, sdmiddle)

    def fastTune(self, Naverage=50, sweeprange=79, period=.5e-3, fig=201, sleeptime=2, delete=True):
        ''' Fast tuning of the sensing dot plunger '''

        waveform, sweep_info = self.station.awg.sweep_gate(
            self.gg[1], sweeprange, period, wave_name='fastTune_%s' % self.gg[1], delete=delete)

        qtt.time.sleep(sleeptime)

        ReadDevice = ['FPGA_ch%d' % self.fpga_ch]
        _, DataRead_ch1, DataRead_ch2 = self.station.fpga.readFPGA(
            Naverage=Naverage, ReadDevice=ReadDevice)

        self.station.awg.stop()

        if self.fpga_ch == 1:
            datr = DataRead_ch1
        else:
            datr = DataRead_ch2
        data = self.station.awg.sweep_process(datr, waveform, Naverage)

        sdplg = getattr(self.station.gates, self.gg[1])
        initval = sdplg.get()
        sweepvalues = sdplg[initval - sweeprange /
                            2:sweeprange / 2 + initval:sweeprange / len(data)]

        alldata = qtt.data.makeDataSet1D(sweepvalues, y=data)

        y = np.array(alldata.arrays['measured'])
        x = alldata.arrays[self.gg[1]]
        x, y = peakdataOrientation(x, y)

        goodpeaks = coulombPeaks(
            x, y, verbose=1, fig=fig, plothalf=True, istep=1)

        if fig is not None:
            plt.title('autoTune: sd %d' % self.index, fontsize=14)

        if len(goodpeaks) > 0:
            self.sdval[1] = goodpeaks[0]['xhalfl']
            self.targetvalue = goodpeaks[0]['yhalfl']
        else:
            print('autoTune: could not find good peak, may need to adjust mirrorfactor')

        if self.verbose:
            print(
                'sensingdot_t: autotune complete: value %.1f [mV]' % self.sdval[1])

        return self.sdval[1], alldata<|MERGE_RESOLUTION|>--- conflicted
+++ resolved
@@ -112,18 +112,11 @@
         scanjob1['compensateGates'] = []
         scanjob1['gate_values_corners'] = [[]]
 
-<<<<<<< HEAD
-        if hasattr(sd.station,'gate_settle'):
-            wait_time = sd.station.gate_settle(gg[1])
-        else:
-            wait_time = 1.5 #FIXME
-=======
         wait_time = .8
         try:
             wait_time = sd.station.gate_settle(gg[1])
         except:
             pass
->>>>>>> 33671f69
         wait_time = np.minimum(wait_time, max_wait_time)
         
         print('sensingdot_t: scan1D: gate %s, wait_time %.3f' %
