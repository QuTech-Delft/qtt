from qcodes import Parameter
from qtt.instrument_drivers.virtualAwg.awgs.common import AwgCommon, AwgCommonError


class ZurichInstrumentsHDAWG8(AwgCommon):
    __sampling_rate_map = {0: 2.4e9, 1: 1.2e9, 2: 600e6, 3: 300e6, 4: 150e6, 5: 72e6, 6: 37.50e6, 7: 18.75e6,
                           8: 9.4e6, 9: 4.5e6, 10: 2.34e6, 11: 1.2e3, 12: 586e3, 13: 293e3}

    def __init__(self, awg, awg_number=0):
        """ Implements the common functionality of the AwgCommon for the Zurich Instruments HDAWG8 to be controlled by
        the virtual AWG.

        Note:
            Channels are zero based so channel '0' is output '1' on the physical device.

        Note:
            This backend is setup to work with grouping 1x8 where one awg controls 8 outputs.

        Args:
            awg (ZIHDAWG8): Instance of the QCoDeS ZIHDAWG8 driver.
            awg_number (int): The number of the AWG that is to be controlled. The ZI HDAWG8 has 4 AWGs and the default
                              one is the first one (index 0).
        """
        super().__init__('ZIHDAWG8', channel_numbers=list(range(0, 8)),
                         marker_numbers=list(range(0, 8)))
        if type(awg).__name__ is not self._awg_name:
            raise AwgCommonError('The AWG does not correspond with {}'.format(self._awg_name))
        self.__awg = awg
        self.__awg_number = awg_number
<<<<<<< HEAD
        self.__settings = {'sampling_rate': Parameter(name='sampling_rate', unit='GS/s', 
=======
        self.__settings = {'sampling_rate': Parameter(name='sampling_rate', unit='GS/s',
>>>>>>> 2107a0a1
                                                      set_cmd=self.update_sampling_rate,
                                                      get_cmd=self.retrieve_sampling_rate)}

    @property
    def fetch_awg(self):
        return self.__awg

    def run(self):
        self.__awg.start_awg(self.__awg_number)

    def stop(self):
        self.__awg.stop_awg(self.__awg_number)

    def reset(self):
        raise NotImplementedError

    def enable_outputs(self, channels=None):
        if channels is None:
            channels = self._channel_numbers
        if not all([ch in self._channel_numbers for ch in channels]):
            raise AwgCommonError("Invalid channel numbers {}".format(channels))
        [self.__awg.enable_channel(ch) for ch in channels]

    def disable_outputs(self, channels=None):
        if channels is None:
            channels = self._channel_numbers
        if not all([ch in self._channel_numbers for ch in channels]):
            raise AwgCommonError("Invalid channel numbers {}".format(channels))
        [self.__awg.disable_channel(ch) for ch in channels]

    def change_setting(self, name, value):
        if name not in self.__settings:
            raise ValueError('No such setting: {}'.format(name))
        self.__settings[name].set(value)

    def retrieve_setting(self, name):
        if name not in self.__settings:
            raise ValueError('No such setting: {}'.format(name))
        return self.__settings[name].get()

    def update_running_mode(self, mode):
        raise NotImplementedError

    def retrieve_running_mode(self):
        raise NotImplementedError

    def update_sampling_rate(self, sampling_rate):
        for sampling_rate_key, sampling_rate_value in ZurichInstrumentsHDAWG8.__sampling_rate_map.items():
            if sampling_rate == sampling_rate_value:
                self.__awg.set('awgs_{}_time'.format(self.__awg_number), sampling_rate_key)
                return
        raise ValueError('Sampling rate {} not in available a list of available values: {}'.format(
            sampling_rate, ZurichInstrumentsHDAWG8.__sampling_rate_map))

    def retrieve_sampling_rate(self):
        sampling_rate_key = self.__awg.get('awgs_{}_time'.format(self.__awg_number))
        return ZurichInstrumentsHDAWG8.__sampling_rate_map[sampling_rate_key]

    def update_gain(self, gain):
        [self.__awg.set('sigouts_{}_range'.format(ch), gain) for ch in self._channel_numbers]

    def retrieve_gain(self):
        gains = [self.__awg.get('sigouts_{}_range'.format(ch)) for ch in self._channel_numbers]
        if not all(g == gains[0] for g in gains):
            raise ValueError('Not all channel gains are equal. Please reset!')
        return gains[0]

    def upload_waveforms(self, sequence_names, sequence_channels, sequence_items, reload=True):
        channel_map = {}
        for name, channel, sequence in zip(sequence_names, sequence_channels, sequence_items):
            if len(channel) == 2:
                sequence = sequence.astype(int)
            channel = channel[0] + 1
            self.__awg.waveform_to_csv(name, sequence)
            if channel in channel_map:
                channel_map[channel].append(name)
            else:
                channel_map[channel] = [name]
        wave_infos = []
        for channel, waves in channel_map.items():
            if len(waves) < 2:
                waves.append(None)
            wave_infos.append((channel, *waves))
        sequence_program = self.__awg.generate_csv_sequence_program(wave_infos)
        self.__awg.upload_sequence_program(self.__awg_number, sequence_program)

    def retrieve_waveforms(self):
        raise NotImplementedError

    def delete_waveforms(self):
        pass<|MERGE_RESOLUTION|>--- conflicted
+++ resolved
@@ -27,11 +27,7 @@
             raise AwgCommonError('The AWG does not correspond with {}'.format(self._awg_name))
         self.__awg = awg
         self.__awg_number = awg_number
-<<<<<<< HEAD
-        self.__settings = {'sampling_rate': Parameter(name='sampling_rate', unit='GS/s', 
-=======
         self.__settings = {'sampling_rate': Parameter(name='sampling_rate', unit='GS/s',
->>>>>>> 2107a0a1
                                                       set_cmd=self.update_sampling_rate,
                                                       get_cmd=self.retrieve_sampling_rate)}
 
