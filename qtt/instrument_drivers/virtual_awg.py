--- conflicted
+++ resolved
@@ -650,11 +650,7 @@
 
         return data_processed
 
-<<<<<<< HEAD
-    def pulse_gates(self, gate_voltages, waittimes, filtercutoff=None, reset_to_zero = False, delete=True):
-=======
-    def pulse_gates(self, gate_voltages, waittimes, reps=1, filtercutoff=None, delete=True):
->>>>>>> a77b6ade
+    def pulse_gates(self, gate_voltages, waittimes, reps=1, filtercutoff=None, reset_to_zero=False, delete=True):
         ''' Send a pulse sequence with the AWG that can span over any gate space.
         Sends a marker to measurement instrument at the start of the sequence.
         Only works with physical gates.
@@ -663,7 +659,8 @@
             gate_voltages (dict): keys are gates to apply the sequence to, and values
             are arrays with the voltage levels to be applied in the sequence
             waittimes (list of floats): duration of each pulse in the sequence
-            reset_to_zero (bool): if True, the function offsets the voltages values so that the last point is 0 V on all gates (i.e. it centers the pulse sequence on the last point)
+            reset_to_zero (bool): if True, the function offsets the voltages values so that the last point is 0V
+                                  on all gates (i.e. it centers the pulse sequence on the last point).
 
         Returns:
             waveform (dict): The waveform being send with the AWG.
@@ -673,7 +670,7 @@
         period = sum(waittimes)
         if reset_to_zero:
             for g in gate_voltages:
-                gate_voltages[g] = [x - gate_voltages[g][-1] for x in gate_voltages[g]]
+                gate_voltages[g] = [x-gate_voltages[g][-1] for x in gate_voltages[g]]
         allvoltages = np.concatenate([v for v in gate_voltages.values()])
         mvrange = [max(allvoltages), min(allvoltages)]
         waveform = dict()
