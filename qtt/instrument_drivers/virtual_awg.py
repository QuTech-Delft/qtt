--- conflicted
+++ resolved
@@ -7,21 +7,12 @@
 
 #%%
 import numpy as np
-<<<<<<< HEAD
-from qcodes import Instrument
-from qcodes.plots.pyqtgraph import QtPlot
-from qcodes import DataArray
-import scipy.signal
-import logging
-import qcodes
-=======
 import scipy.signal
 import logging
 import qcodes
 from qcodes import Instrument
 from qcodes.plots.pyqtgraph import QtPlot
 from qcodes import DataArray
->>>>>>> 60f5d113
 import qtt
 
 #%%
@@ -210,14 +201,10 @@
         samplerate = 1. / self.AWG_clock
         tt = np.arange(0, period * repetitionnr + samplerate, samplerate)
         v_wave = float(sweeprange / ((self.ch_amp / 2.0)))
-<<<<<<< HEAD
         wave_raw = (v_wave / 2) * scipy.signal.sawtooth(2 * np.pi * tt / period, width=width)
-=======
-        wave_raw = (v_wave / 2) * scipy.signal.sawtooth(2 *
-                                                    np.pi * tt / period, width=width)
->>>>>>> 60f5d113
 
         return wave_raw
+
 
     def sweep_gate(self, gate, sweeprange, period, width=.95, wave_name=None, delete=True):
         ''' Send a sawtooth signal with the AWG to a gate to sweep. Also
@@ -292,19 +279,11 @@
             raise Exception('resolution is set higher than FPGA memory allows')
 
         samp_freq = fpga_samp_freq
-<<<<<<< HEAD
 
         error_corr = resolution[0] * self.corr
         period_horz = resolution[0] / samp_freq + error_corr
         period_vert = resolution[1] * period_horz
 
-=======
-
-        error_corr = resolution[0] * self.corr
-        period_horz = resolution[0] / samp_freq + error_corr
-        period_vert = resolution[1] * period_horz
-
->>>>>>> 60f5d113
         waveform = dict()
         # horizontal waveform
         wave_horz_raw = self.make_sawtooth(
@@ -337,15 +316,9 @@
 
         sweep_info = self.sweep_init(waveform, delete)
         self.sweep_run(sweep_info)
-<<<<<<< HEAD
-        
-        waveform['width_horz'] = .95
-        waveform['sweeprange_horz'] = sweepranges[0]    
-=======
 
         waveform['width_horz'] = .95
         waveform['sweeprange_horz'] = sweepranges[0]
->>>>>>> 60f5d113
         waveform['width_vert'] = .95
         waveform['sweeprange_vert'] = sweepranges[1]
         waveform['resolution'] = resolution
@@ -353,15 +326,11 @@
 
         return waveform, sweep_info
 
-<<<<<<< HEAD
-
-=======
->>>>>>> 60f5d113
+
     def sweep_2D_process(self, data, waveform, diff_dir=None):
         ''' Process data from sweep_2D '''
         width_horz = waveform['width_horz']
         width_vert = waveform['width_vert']
-<<<<<<< HEAD
         resolution = waveform['resolution']    
         
         # split up the fpga data in chunks of horizontal sweeps        
@@ -374,22 +343,6 @@
         
         return data_processed
 
-=======
-        resolution = waveform['resolution']
-
-        # split up the fpga data in chunks of horizontal sweeps
-        chunks_ch1 = [data[x:x + resolution[0]]
-                      for x in range(0, len(data), resolution[0])]
-        chunks_ch1 = [chunks_ch1[i][
-            1:int(width_horz * len(chunks_ch1[i]))] for i in range(0, len(chunks_ch1))]
-        data_processed = chunks_ch1[:int(width_vert * len(chunks_ch1))]
-
-        if diff_dir is not None:
-            data_processed = qtt.diffImageSmooth(
-                data_processed, dy=diff_dir, sigma=1)
-
-        return data_processed
->>>>>>> 60f5d113
 
 #%%
 def plot_wave_raw(wave_raw, samplerate=None, station=None):
