--- conflicted
+++ resolved
@@ -159,28 +159,6 @@
                 params+=[ x ]
     return params
 
-<<<<<<< HEAD
-def getDefaultParameter(data):
-    if 'amplitude' in data.arrays.keys():
-        return data.amplitude
-    if 'amplitude_0' in data.arrays.keys():
-        return data.amplitude_0
-    if 'amplitude_1' in data.arrays.keys():
-        return data.amplitude_1
-
-    vv=[v for v in (data.arrays.keys()) if v.endswith('amplitude')]
-    if (len(vv)>0):
-        name = vv[0]
-        return name
-        
-    try:
-        name = next(iter(data.arrays.keys()))
-        return getattr(data, name)
-    except:
-        pass
-    return None
-=======
->>>>>>> 35c608c5
 
     
 def scan1D(scanjob, station, location=None, delay=.01, liveplotwindow=None, background=False, title_comment=None):
