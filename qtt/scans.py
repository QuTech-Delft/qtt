--- conflicted
+++ resolved
@@ -695,13 +695,8 @@
     stepdata = parse_stepdata(scanjob['stepdata'])
     sweepdata = parse_stepdata(scanjob['sweepdata'])
 
-<<<<<<< HEAD
-    sweepgates = [stepdata['param'], sweepdata['param']]
-    sweepranges = [stepdata['end'] - stepdata['start'], sweepdata['end'] - sweepdata['start']]
-=======
-    sweepgates = [sweepdata['gate'], stepdata['gate']]
+    sweepgates = [sweepdata['param'], stepdata['param']]
     sweepranges = [sweepdata['end'] - sweepdata['start'], stepdata['end'] - stepdata['start']]
->>>>>>> 9381e4ae
 
     sd = scanjob['sd']
     Naverage = scanjob.get('Naverage', 20)
