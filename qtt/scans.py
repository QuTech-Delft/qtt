--- conflicted
+++ resolved
@@ -570,21 +570,14 @@
     Arguments:
         station (qcodes station): contains all of the instruments
         scangates (list): the two gates to scan
-<<<<<<< HEAD
-        coords (array): coordinates of the points to scan between
-=======
         coords (2 x 2 array): coordinates of the points to scan between
->>>>>>> 054b9379
         sd (object): corresponds to the sensing dot used for read-out
         
     Returns:
         dataset (qcodes Dataset): measurement data and metadata
     '''
     #TODO: put a different parameter and values on the horizontal axis?
-<<<<<<< HEAD
-=======
     #TODO: extend functionality to any number of gates (virtual gates?)
->>>>>>> 054b9379
     x0 = [coords[0,0], coords[1,0]]
     x1 = [coords[1,0], coords[1,1]]
     sweeprange = np.sqrt((x0[0]-x1[0])**2+(x0[1]-x1[1])**2)
