--- conflicted
+++ resolved
@@ -261,22 +261,6 @@
         if liveplotwindow is not None:
             liveplotwindow.clear()
             liveplotwindow.add(getDefaultParameter(data))
-<<<<<<< HEAD
-=======
-        
-        data=loop.with_bg_task(liveplotwindow.update, min_delay=0.25)
-        print('loop.run returned...:' )
-        
-
-    if background:
-        data.background_functions = dict({'qt': pg.mkQApp().processEvents})
-        data.complete(delay=.25)
-        data.sync()
-        dt = -1
-        if qcodes.get_bg() is not None:
-            logging.info('background measurement not completed')
-            time.sleep(.1)
->>>>>>> cef23b5c
 
         dt = time.time() - t0
         if liveplotwindow is not None:
@@ -287,10 +271,11 @@
                 if verbose>=2:
                     print('scan1D: myupdate: %.3f ' % (time.time()-t0))
                 
-            data=loop.run(background=background)
+            data=loop.with_bg_task(myupdate, min_delay=.4).run(background=background)
         else:
             data=loop.run(background=background)            
         data.sync()
+
 
     if not hasattr(data, 'metadata'):
         data.metadata = dict()
