--- conflicted
+++ resolved
@@ -17,12 +17,7 @@
 from qtt import pgeometry
 import qtt.tools
 import qtt.algorithms.generic
-<<<<<<< HEAD
-#from qtt.tools import diffImageSmooth
-=======
-from qtt.tools import diffImageSmooth
 from qcodes.plots.qcmatplotlib import MatPlot
->>>>>>> cb344a93
 
 #%%
 
@@ -267,12 +262,7 @@
     ny = vstep.size
     nx = vsweep.size
 
-<<<<<<< HEAD
     im = qtt.tools.diffImageSmooth(impixel, dy=dy, sigma=sigma)
-=======
-    im = diffImageSmooth(impixel, dy=dy, sigma=sigma)
->>>>>>> cb344a93
-
     if verbose:
         print('show2D: nx %d, ny %d' % (nx, ny,))
 
