from unittest import TestCase

import qcodes
import qcodes.tests.data_mocks

import qtt.data

#%%


class Test1(TestCase):

    def test_transform(self):
        dataset = qcodes.tests.data_mocks.DataSet2D()
        # print(dataset)
        tr = qtt.data.image_transform(dataset, arrayname='z')
<<<<<<< HEAD
        istep = tr.istep()
=======
	istep = tr.istep()
>>>>>>> 0ab703b5
        #print(tr)
    
if __name__=='__main__':
    t1=Test1()
    t1.test_transform()

<|MERGE_RESOLUTION|>--- conflicted
+++ resolved
@@ -6,22 +6,16 @@
 import qtt.data
 
 #%%
-
-
 class Test1(TestCase):
-
     def test_transform(self):
-        dataset = qcodes.tests.data_mocks.DataSet2D()
-        # print(dataset)
+        dataset=qcodes.tests.data_mocks.DataSet2D()
+        #print(dataset)
         tr = qtt.data.image_transform(dataset, arrayname='z')
-<<<<<<< HEAD
-        istep = tr.istep()
-=======
 	istep = tr.istep()
->>>>>>> 0ab703b5
         #print(tr)
     
 if __name__=='__main__':
     t1=Test1()
     t1.test_transform()
 
+
