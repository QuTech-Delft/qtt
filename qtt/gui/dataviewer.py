#%% Load packages

import os
import re
import logging

import qtpy.QtGui as QtGui
import qtpy.QtWidgets as QtWidgets
<<<<<<< HEAD
from  qtpy.QtWidgets import QWidget
=======
from qtpy.QtWidgets import QWidget
>>>>>>> c7ec083d

import pyqtgraph as pg
import argparse

import qcodes
from qcodes.plots.pyqtgraph import QtPlot

import qtt

#%% Helper functions


def findfilesR(p, patt):
    """ Get a list of files (recursive)

    Arguments
    ---------

    p (string): directory
    patt (string): pattern to match

    """
    lst = []
    rr = re.compile(patt)
    for root, _, files in os.walk(p, topdown=False):
        lst += [os.path.join(root, f) for f in files if re.match(rr, f)]
    return lst

#%% Main class


class DataViewer(QtWidgets.QWidget):

    ''' Simple viewer for Qcodes data

    Arugments
    ---------

        datadir (string or None): directory to scan for experiments
        default_parameter (string): name of default parameter to plot
    '''

    def __init__(self, datadir=None, window_title='Data browser', default_parameter='amplitude', extensions=['dat', 'hdf5']):
        super(DataViewer, self).__init__()

        self.default_parameter = default_parameter

        if datadir is None:
            datadir = qcodes.DataSet.default_io.base_location
        self.datadir = datadir

        self.extensions = extensions
        qcodes.DataSet.default_io = qcodes.DiskIO(datadir)
        logging.info('DataViewer: data directory %s' % datadir)

        # setup GUI

        self.dataset = None

        self.text = QtWidgets.QLabel()
        self.text.setText('Log files at %s' %
                          self.datadir)
        self.logtree = QtWidgets.QTreeView()  # QTreeWidget
        self.logtree.setSelectionBehavior(
            QtWidgets.QAbstractItemView.SelectRows)
        self._treemodel = QtGui.QStandardItemModel()
        self.logtree.setModel(self._treemodel)
        self.__debug = dict()
        if isinstance(QtPlot, QWidget):
            self.qplot = QtPlot()  # remote=False, interval=0)
        else:
            self.qplot = QtPlot(remote=False)  # remote=False, interval=0)
        if isinstance(self.qplot, QWidget):
            self.plotwindow = self.qplot
        else:
            self.plotwindow = self.qplot.win
<<<<<<< HEAD
    
=======

>>>>>>> c7ec083d
        topLayout = QtWidgets.QHBoxLayout()
        self.reloadbutton = QtWidgets.QPushButton()
        self.reloadbutton.setText('Reload data')
        topLayout.addWidget(self.text)
        topLayout.addWidget(self.reloadbutton)

        vertLayout = QtWidgets.QVBoxLayout()

        vertLayout.addItem(topLayout)
        vertLayout.addWidget(self.logtree)
        vertLayout.addWidget(self.plotwindow)

        self.pptbutton = QtWidgets.QPushButton()
        self.pptbutton.setText('Send data to powerpoint')
        self.clipboardbutton = QtWidgets.QPushButton()
        self.clipboardbutton.setText('Copy image to clipboard')
        bLayout = QtWidgets.QHBoxLayout()
        bLayout.addWidget(self.pptbutton)
        bLayout.addWidget(self.clipboardbutton)
        vertLayout.addItem(bLayout)

        self.setLayout(vertLayout)

        self.setWindowTitle(window_title)
        self.logtree.header().resizeSection(0, 240)

        # disable edit
        self.logtree.setEditTriggers(
            QtWidgets.QAbstractItemView.NoEditTriggers)
        self.logtree.doubleClicked.connect(self.logCallback)

        self.reloadbutton.clicked.connect(self.updateLogs)
        self.pptbutton.clicked.connect(self.pptCallback)
        self.clipboardbutton.clicked.connect(self.clipboardCallback)

        # get logs from disk
        self.updateLogs()
        self.datatag = None

    def pptCallback(self):
        if self.dataset is None:
            print('no data selected')
            return
        qtt.tools.addPPT_dataset(self.dataset)
    def clipboardCallback(self):
        dataviewer.plotwindow.copyToClipboard()

    def updateLogs(self):
        ''' Update the list of measurements '''
        model = self._treemodel
        #dd = findfilesR(self.datadir, '.*dat')
        dd = []
        for e in self.extensions:
            dd += findfilesR(self.datadir, '.*%s' % e)
        print('found %d files' % (len(dd)))
        # print(dd)

        self.datafiles = sorted(dd)
        self.datafiles = [os.path.join(self.datadir, d) for d in self.datafiles]

        model.clear()
        model.setHorizontalHeaderLabels(['Log', 'Comments'])

        logs = dict()
        for i, d in enumerate(dd):
            try:
                datetag, logtag = d.split(os.sep)[-3:-1]
                if not datetag in logs:
                    logs[datetag] = dict()
                logs[datetag][logtag] = d
            except Exception:
                pass
        self.logs = logs

        for i, datetag in enumerate(sorted(logs.keys())[::-1]):
            parent1 = QtGui.QStandardItem(datetag)
            for j, logtag in enumerate(sorted(logs[datetag])):
                child1 = QtGui.QStandardItem(logtag)
                child2 = QtGui.QStandardItem('info about plot')
                print('datetag %s, logtag %s' % (datetag, logtag))
                child3 = QtGui.QStandardItem(os.path.join(datetag, logtag))
                parent1.appendRow([child1, child2, child3])
            model.appendRow(parent1)
            # span container columns
            self.logtree.setFirstColumnSpanned(
                i, self.logtree.rootIndex(), True)

    def plot_parameter(self, data):
        ''' Return parameter to be plotted '''
        arraynames = data.arrays.keys()
        if self.default_parameter in arraynames:
            return self.default_parameter
        return data.default_parameter_name()

    def selectedDatafile(self):
        return self.datatag

    def logCallback(self, index):
        ''' Function called when a log entry is selected '''
        logging.info('logCallback!')
        logging.debug('logCallback: index %s' % str(index))
        self.__debug['last'] = index
        pp = index.parent()
        row = index.row()

        tag = pp.child(row, 2).data()
        self.datatag = tag

        # load data
        if tag is not None:
            print('logCallback! tag %s' % tag)
            try:
                logging.debug('load tag %s' % tag)

                try:
                    # load with default formatter
                    from qcodes.data.gnuplot_format import GNUPlotFormat
                    hformatter = GNUPlotFormat()
                    data = qcodes.load_data(tag, formatter=hformatter)
                    logging.debug('loaded GNUPlotFormat datasett %s' % tag)

                except Exception as ex:
                    print('default formatter not working, trying HDF5')
                    print('tag: %s' % tag)
                    print(ex)
                    from qcodes.data.hdf5_format import HDF5Format
                    hformatter = HDF5Format()
                    data = qcodes.load_data(tag, formatter=hformatter)

                self.dataset = data

                self.qplot.clear()

                infotxt = 'arrays: ' + ', '.join(list(data.arrays.keys()))
                q = pp.child(row, 1).model()
                q.setData(pp.child(row, 1), infotxt)

                param_name = self.plot_parameter(data)

                if param_name is not None:
                    logging.info(
                        'using parameter %s for plotting' % param_name)
                    self.qplot.add(getattr(data, param_name))
                else:
                    logging.info('could not find parameter for DataSet')
            except Exception as e:
                print('logCallback! error ...')
                print(e)
                logging.warning(e)
        pass


#%% Run the GUI as a standalone program


if __name__ == '__main__':
    import sys
    if len(sys.argv) < 2:
        #sys.argv += ['-d', os.path.join(os.path.expanduser('~'), 'data', 'qutech', 'data')]
        sys.argv += ['-d', os.path.join(os.path.expanduser('~'), 'tmp', 'qdata')]

    parser = argparse.ArgumentParser()
    parser.add_argument('-v', '--verbose', default=1, help="verbosity level")
    parser.add_argument(
        '-d', '--datadir', type=str, default=None, help="data directory")
    args = parser.parse_args()
    verbose = args.verbose
    datadir = args.datadir

    app = pg.mkQApp()

    dataviewer = DataViewer(datadir=datadir, extensions=['dat', 'hdf5'])
    dataviewer.setGeometry(1280, 60, 700, 800)
    dataviewer.plotwindow.setMaximumHeight(400)
    dataviewer.show()
    self = dataviewer

    app.exec()


#%%

if 0:
    tag = list(list(dataviewer.logs.items())[0][1].items())[0][1]
    data = qcodes.load_data(tag)

    l = data.location

    data.formatter = HDF5Format()
    data.write()
    data._h5_base_group.close()<|MERGE_RESOLUTION|>--- conflicted
+++ resolved
@@ -6,11 +6,7 @@
 
 import qtpy.QtGui as QtGui
 import qtpy.QtWidgets as QtWidgets
-<<<<<<< HEAD
-from  qtpy.QtWidgets import QWidget
-=======
 from qtpy.QtWidgets import QWidget
->>>>>>> c7ec083d
 
 import pyqtgraph as pg
 import argparse
@@ -87,11 +83,6 @@
             self.plotwindow = self.qplot
         else:
             self.plotwindow = self.qplot.win
-<<<<<<< HEAD
-    
-=======
-
->>>>>>> c7ec083d
         topLayout = QtWidgets.QHBoxLayout()
         self.reloadbutton = QtWidgets.QPushButton()
         self.reloadbutton.setText('Reload data')
