""" Simulation of a coupled dot system

"""
#%% Load packages
import numpy as np
from numpy import linalg as la
import itertools
import matplotlib.pyplot as plt
import time
import copy
from abc import abstractmethod
from functools import partial
import sys

try:
    import graphviz
except:
    pass

try:
    import multiprocessing as mp
    from multiprocessing import Pool

    _have_mp = True
except:
    _have_mp = False
    pass

import qtt.tools
from qtt import pgeometry 

#%% Helper functions


def showGraph(dot, fig=10):
    """ Show graphviz object in matplotlib window """
    dot.format = 'png'
    outfile = dot.render('dot-dummy', view=False)
    print(outfile)

    im = plt.imread(outfile)
    plt.figure(fig)
    plt.clf()
    plt.imshow(im)
    plt.axis('off')


def static_var(varname, value):
    """ Helper function to create a static variable """
    def decorate(func):
        setattr(func, varname, value)
        return func
    return decorate


@static_var("time", 0)
def tprint(string, dt=1, output=False):
    """ Print progress of a loop every dt seconds """
    if (time.time() - tprint.time) > dt:
        print(string)
        tprint.time = time.time()
        if output:
            return True
        else:
            return
    else:
        if output:
            return False
        else:
            return


def isdiagonal(HH):
    """ Helper function """
    return not(np.any(HH - np.diag(np.diagonal(HH))))



def simulate_row(i, ds, npointsy, usediag):
    """ Helper function """
    dsx = copy.deepcopy(ds)
    paramnames = list(dsx.vals2D.keys())
    for j in range(npointsy):
        for name in paramnames:
            setattr(dsx, name, dsx.vals2D[name][i][j])
        dsx.makeH()
        dsx.solveH(usediag=usediag)
        dsx.hcgs[i, j] = dsx.OCC
    return dsx.hcgs[i]


#%%

@qtt.tools.deprecated
def defaultVmatrix(n):
    """ Helper function 
    >>> m=defaultVmatrix(2)
    """
    Vmatrix = np.eye(n)
    vals = [1, .25, .07, .02, .001, 0, 0]
    for x in range(1, n):
        for i in range(n - x):
            Vmatrix[i, i + x] = vals[x]
            Vmatrix[i + x, i] = vals[x]

    VmatrixF = np.eye(n + 1)
    VmatrixF[0:n, 0:n] = Vmatrix
    return VmatrixF

class GateTransform:

    def __init__(self, Vmatrix, sourcenames, targetnames):
        """ Class to describe a linear transformation between source and target gates """
        self.Vmatrix = np.array(Vmatrix).astype(np.float32)
        self.sourcenames = sourcenames
        self.targetnames = targetnames

    def transformGateScan(self, vals2D, nn=None):
        """ Get a list of parameter names and [c1 c2 c3 c4] 'corner' values
        to generate dictionary self.vals2D[name] = matrix of values
        """
        vals2Dout = {}

        zz = np.zeros(nn, dtype=float)
        if isinstance(vals2D, dict):
            xx = [vals2D.get(s, zz) for s in self.sourcenames]
            xx = [x.flatten() for x in xx]
            v = np.vstack(xx).astype(np.float32)
        else:
            xx = vals2D
            v = np.array(xx).astype(np.float32)

        vout = pgeometry.projectiveTransformation(self.Vmatrix, v)

        for j, n in enumerate(self.targetnames):
            vals2Dout[n] = vout[j].reshape(nn).astype(np.float)
        return vals2Dout
#%%

class BaseDotSystem():
    """ Base class for the dot simulation classes
    
    Based on the arguments the system calculates the energies of the different
    dot states. Using the energies the ground state, occupancies etc. can be calculated.
    The spin-state of electrons in the dots is ignored.

    The main functionality:
            
        * Build a Hamiltonian from the number of dots 
        * Solve for the eigenvalues and eigenstates of the Hamiltonian
        * Present the results.
            
    The model used is [reference xxx]        

    Attributes:
        
        Nt (int): number of basis states
        H (array): Hamiltonian of the system
        
        energies (array): calculated energy for each state (ordered)
        states (array): eigenstates expressed in the basis states
        stateprobs (array): ?
        stateoccs (array): ?
        nstates (array): for each state the number of electrons
        
    """
    
    @abstractmethod
    def calculate_ground_state(self, gatevalues):
        """ Calculate ground state for a set of gatevalues """
        pass

    # could be a static method
    def findtransitions(self, occs):
        """ Find transitions in occupancy image """
        transitions = np.full([np.shape(occs)[0], np.shape(occs)[1]], 0, dtype=float)
        delocalizations = np.full([np.shape(occs)[0], np.shape(occs)[1]], 0, dtype=float)

        d1 = np.sum(np.absolute(occs - np.roll(occs, 1, axis=0)), axis=2)
        d2 = np.sum(np.absolute(occs - np.roll(occs, -1, axis=0)), axis=2)
        d3 = np.sum(np.absolute(occs - np.roll(occs, 1, axis=1)), axis=2)
        d4 = np.sum(np.absolute(occs - np.roll(occs, -1, axis=1)), axis=2)
        transitions = d1 + d2 + d3 + d4
        # fix borders
        transitions[0, :] = 0
        transitions[-1, :] = 0
        transitions[:, 0] = 0
        transitions[:, -1] = 0

        occs1 = occs % 1

        for mi in range(occs.shape[2]):
            m1 = np.minimum(occs1[:, :, mi], np.abs(1 - occs1[:, :, mi]))
            delocalizations[1:-1, 1:-1] += m1[1:-1, 1:-1]

        return transitions, delocalizations

    def orderstatesbyN(self):
        """ Order the calculated states by occupation """
        sortinds = np.argsort(self.nstates)
        self.energies = self.energies[sortinds]
        self.states = self.states[sortinds]
        self.stateprobs = self.stateprobs[sortinds]
        self.stateoccs = self.stateoccs[sortinds]
        self.nstates = self.nstates[sortinds]

    def orderstatesbyE(self):
        """ Order the calculated states by energy """
        sortinds = np.argsort(self.energies)
        self.energies = self.energies[sortinds]
        self.states = self.states[sortinds]
        self.stateprobs = self.stateprobs[sortinds]
        self.stateoccs = self.stateoccs[sortinds]
        self.nstates = self.nstates[sortinds]

    def showstates(self, n):
        """ List states of the system with energies """
        print('\nEnergies/states list for %s:' % self.name)
        print('-----------------------------------')
        for i in range(n):
            print(str(i) + '       - energy: ' + str(np.around(self.energies[i], decimals=2)) + ' ,      state: ' + str(np.around(self.stateoccs[i], decimals=2)) + ' ,      Ne = ' + str(self.nstates[i]))
        print(' ')

    def makebasis(self, ndots, maxelectrons=2):
        """ Define a basis of occupancy states with a specified number of dots and max occupancy
        
        The basis consists of vectors of length (ndots) where each entry in the vector indicates the number of electrons in a dot.
        The number of electrons in the total system is specified in `nbasis`
        
        """
        self.maxelectrons = maxelectrons
        self.ndots = ndots

        basis = list(itertools.product(range(maxelectrons + 1), repeat=ndots))
        basis = np.asarray(sorted(basis, key=lambda x: sum(x)))
        self.basis = np.ndarray.astype(basis, int)
        self.nbasis = np.sum(self.basis, axis=1)
        self.Nt = len(self.nbasis)
        self.H = np.zeros((self.Nt, self.Nt), dtype=float)
        self.eigenstates = np.zeros((self.Nt, self.Nt), dtype=float)        
        
        
#%%


class DotSystem(BaseDotSystem):
    
    
    def __init__(self, name='dotsystem', ndots=3, **kwargs):
        """ Class to simulate a system of interacting quantum dots
             
        Args:
            name (str): name of the system
            ndots (int): number of dots to simulate

        Attributes:
        
            detX (float): for each dot the value of the chemical potential in the dot
        
        TODO: Make the Mxxx variables private
        """
        self.name = name
        self.ndots = ndots
        self.temperature = 0



    def makevars(self):
        for name in self.varnames:
            setattr(self, name, 0)
            # also define that these are float32 numbers!
            setattr(self, 'M' + name, np.full((self.Nt, self.Nt), 0, dtype=int))

    def makevarMs(self, ring=False):
        ''' Create matrices for the interactions 
        
        Args:
            ring (bool): is the dot array in a ring configuration? (e.g. 2x2)
        '''
        m = np.zeros((self.ndots), dtype=int)

        def mkb(i, j):
            mx = m.copy()
            mx[i] = 1
            mx[j] = -1
            return mx

        for i in range(self.Nt):
            for j in range(self.Nt):
                if i == j:
                    for dot in range(1, self.ndots + 1):
                        n = self.basis[i, dot - 1]
                        getattr(self, 'Mdet%i' % dot)[i, i] = [0, -1, -2, -3][n] # chemical potential
                        getattr(self, 'MosC%i' % dot)[i, i] = [0, 0, 1, 3][n] # on site charging energy
                        n2 = self.basis[i, dot % self.ndots]
                        n3 = self.basis[i,(dot + 1) % self.ndots]
                        getattr(self, 'MisC%i' % dot)[i, i] = n*n2 # nearest-neighbour charging energy
                        if hasattr(self, 'isC%i' % (self.ndots + 1)):
                            if i % 2:
                                getattr(self, 'MisC%i' % (self.ndots + 2))[i, i] = n*n3 # next-nearest-neighbour charging energy
                            else:
                                getattr(self, 'MisC%i' % (self.ndots + 1))[i, i] = n*n3 # next-nearest-neighbour charging energy
                        for orb in range(1, n + 1):                                                            
                            var = 'Meps%i%i' % (dot, orb)
                            if hasattr(self, var):
                                getattr(self, var)[i, i] = 1 # orbital energy
                else:
                    statediff = self.basis[i, :] - self.basis[j, :]

                    for p in range(self.ndots - 1):   
                        pn = p + 1
                        if (statediff == mkb(p,pn)).all() or (statediff == mkb(pn,p)).all():
                            getattr(self, 'Mtun%i' % pn)[i, j] = -1 # tunneling term
                        elif ring and ((statediff == mkb(0,self.ndots-1)).all() or (statediff == mkb(self.ndots-1,0)).all()):
                            getattr(self, 'Mtun%i' % self.ndots)[i, j] = -1 # tunneling term at boundary
                        pass

        self.initSparse()

    def initSparse(self):
        ''' Create sparse structures '''
        self.H = np.zeros((self.Nt, self.Nt), dtype=float)
        # self.sH = smtype(self.H)

        for name in self.varnames:
            A = getattr(self, 'M' + name)
            ind = A.flatten().nonzero()[0]
            setattr(self, 'indM' + name, ind)
            setattr(self, 'sparseM' + name, A.flat[ind])

    def makeH(self):
        ''' Create a new Hamiltonian '''
        self.H.fill(0)
        for name in self.varnames:
            val = getattr(self, name)
            if not val == 0:
                self.H += getattr(self, 'M' + name) * val
        self.solved = False
        return self.H

    def makeHsparse(self, verbose=0):
        ''' Create a new Hamiltonian '''
        self.H.fill(0)
        for name in self.varnames:
            if verbose:
                print('set %s: %f' % (name, getattr(self, name)))
            val = float(getattr(self, name))
            if not val == 0:
                a = getattr(self, 'sparseM' + name)
                ind = getattr(self, 'indM' + name)
                self.H.flat[ind] += a * val
                # self.H[ri, ci] +=a.data * val
        self.solved = False
        return self.H

    def solveH(self, usediag=False):
        """ Solve the system by calculating the eigenvalues and eigenstates of the Hamiltonian """
        if usediag:
            self.energies = self.H.diagonal()
            idx = np.argsort(self.energies)
            self.energies = self.energies[idx]
            self.eigenstates[:] = 0  # =np.zeros( (self.Nt, self.Nt), dtype=float)
            for i, j in enumerate(idx):
                self.eigenstates[j, i] = 1
        else:
            self.energies, self.eigenstates = la.eigh(self.H)
        self.states = self.eigenstates
        self.stateprobs = np.square(np.absolute(self.states))
        self.stateoccs = np.dot(self.stateprobs.T, self.basis)
        self.nstates = np.sum(self.stateoccs, axis=1, dtype=float)
        self.orderstatesbyE()
        self.solved = True
        self.findcurrentoccupancy()
        return self.energies, self.eigenstates

    #%% Helper functions
    def getall(self, param):
        ''' Return all stored values for a particular parameter
        
        Args:
            param (str): det, osC, isC or tun
        
        Returns:
            vals (list): values corresponding to the parameter that was queried
        '''
        numvars = 0
        for var in self.varnames:
            if var.startswith(param): numvars += 1
        vals = [getattr(self, param + str(i + 1)) for i in range(numvars)]
        return vals
    
    def setall(self, param, vals):
        ''' Sets all values for a particular parameter
        
        Args:
            param (str): det, osC, isC or tun
            vals (list): values corresponding to the parameter to be set
        '''
        numvars = 0
        for var in self.varnames:
            if var.startswith(param): numvars += 1
        if len(vals) != numvars: raise(Exception('Need same amount of values as '+param))
        for i in range(numvars):
            setattr(self, param + str(i + 1), vals[i])
    
<<<<<<< HEAD
=======
    def setdetfromgates(self):
        ''' After manually setting gates, run this function to set the correct det values that match that gate combination '''
        pvals = np.array([getattr(self, 'P%d' % (i+1)) for i in range(self.ndots)])
        dets = np.dot(self.la_mat,pvals)
        for i in range(self.ndots):
            setattr(self, 'det%d' % (i+1), dets[i])
        return dets
    
    def setgatesfromdet(self):
        ''' After manually setting det variables, run this function to set the correct gate values '''
        dvals = [getattr(self, 'det%d' % (i+1)) for i in range(self.ndots)]
        gates = np.dot(np.linalg.inv(self.la_mat),dvals)
        for i in range(self.ndots):
#            gate = np.sum(vg_mat[i,:] * np.array(dvals))
            setattr(self, 'P%d' % (i+1), gates[i])
            
    def increment(self, param, val):
        ''' Increment the value of a parameter
        
        Args:
            param (str): det, P, osC, isC or tun
            val (float): increment value for the parameter
        '''
        setattr(self, param, getattr(self, param) + val)
        if 'P' in param:
            self.setdetfromgates()
        elif 'det' in param:
            self.setgatesfromdet()

>>>>>>> c772772e
    def simulate_honeycomb(self, paramvalues2D, verbose=1, usediag=False, multiprocess=True):
        self.vals2D = {}
        for i in range(paramvalues2D.shape[0]):
            nm = 'det%d' % (i + 1)
            self.vals2D[nm] = paramvalues2D[i, :, :]
        return self.simulatehoneycomb(verbose=verbose, usediag=usediag, multiprocess=multiprocess)

    def simulatehoneycomb(self, verbose=1, usediag=False, multiprocess=True):
        '''Loop over the 2D matrix of parameter values defined by makeparamvalues2D, calculate the ground state
        for each point, search for transitions and save in self.honeycomb'''
        t0 = time.time()
        paramnames = list(self.vals2D.keys())
        initparamvalues = self.getall('det')
        npointsx = np.shape(self.vals2D[paramnames[0]])[0]
        npointsy = np.shape(self.vals2D[paramnames[0]])[1]
        self.hcgs = np.empty((npointsx, npointsy, self.ndots))

        self.initSparse()

        if multiprocess and _have_mp:
            pool = Pool(processes=4)
            aa = [(i, self, npointsy, usediag) for i in range(npointsx)]
            result = pool.starmap_async(simulate_row, aa)
            out = result.get()
            self.hcgs = np.array(out)
        else:
            for i in range(npointsx):
                if verbose:
                    tprint('simulatehoneycomb: %d/%d' % (i, npointsx))

                for j in range(npointsy):
                    for name in paramnames:
                        setattr(self, name, self.vals2D[name][i][j])
                    self.makeHsparse()
                    self.solveH(usediag=usediag)
                    self.hcgs[i, j] = self.OCC
        self.honeycomb, self.deloc = self.findtransitions(self.hcgs)
        self.setall('det', initparamvalues)

        if verbose:
            print('simulatehoneycomb: %.2f [s]' % (time.time() - t0))

        sys.stdout.flush()

    def simulatehoneycomb_original(self, verbose=1, usediag=False):
        '''Loop over the 2D matrix of parameter values defined by makeparamvalues2D, calculate the ground state
        for each point, search for transitions and save in self.honeycomb'''
        t0 = time.time()
        paramnames = list(self.vals2D.keys())
        npointsx = np.shape(self.vals2D[paramnames[0]])[0]
        npointsy = np.shape(self.vals2D[paramnames[0]])[1]
        self.hcgs = np.empty((npointsx, npointsy, self.ndots))
        for i in range(npointsx):
            if verbose:
                tprint('simulatehoneycomb: %d/%d' % (i, npointsx))
            for j in range(npointsy):
                for name in paramnames:
                    exec('self.' + name + ' = self.vals2D[name][' + str(i) + '][' + str(j) + ']')
				
                self.makeH()
                self.solveH(usediag=usediag)
                self.hcgs[i, j] = self.OCC
        self.honeycomb, self.deloc = self.findtransitions(self.hcgs)

        if verbose:
            print('simulatehoneycomb: %.1f [s]' % (time.time() - t0))

    def calculate_energies(self, gatevalues):
        """ Calculate energies of the different states in the system
        
        Args:
             gatevalues (list): values for the chemical potentials in the dots
        """
        for i, val in enumerate(gatevalues):
            setattr(self, 'det%d' % (i + 1), val)
        self.makeHsparse()
        self.solveH()
        return self.energies

    def calculate_ground_state(self, gatevalues):
        """ Calculate the ground state of the dot system, given a set of gate values.
        Returns a state array. """
        energies = self.calculate_energies(gatevalues)
        return self.stateoccs[0]  # self.basis[np.argmin(energies)]

    def findcurrentoccupancy(self, exact=True):
        if self.solved == True:
            self.orderstatesbyE()
            if exact:
                # almost exact...
                idx = self.energies == self.energies[0]
                self.OCC = np.around(np.mean(self.stateoccs[idx], axis=0), decimals=2)
            else:
                # first order approximation
                self.OCC = np.around(self.stateoccs[0], decimals=2)
        else:
            self.solveH()
        return self.OCC

    def makeparamvalues1D(self, paramnames, startend, npoints):
        '''Get a list of parameter names and [start end] values
        to generate dictionary self.vals1D[name] = vector of values'''
        self.vals1D = {}
        for i in range(len(paramnames)):
            name = paramnames[i]
            self.vals1D[name] = np.linspace(startend[i][0], startend[i][1], num=npoints)

    def makeparamvalues2D(self, paramnames, cornervals, npointsx, npointsy):
        '''Get a list of parameter names and [c1 c2 c3 c4] 'corner' values
        to generate dictionary self.vals2D[name] = matrix of values'''
        self.vals2D = {}
        for i in range(len(paramnames)):
            name = paramnames[i]
            if len(cornervals[i]) == 2:
                cornervals[i] = np.append(cornervals[i], cornervals[i])
                bottomrow = np.linspace(cornervals[i][0], cornervals[i][1], num=npointsx)
                toprow = np.linspace(cornervals[i][2], cornervals[i][3], num=npointsx)
            bottomrow = np.linspace(cornervals[i][0], cornervals[i][2], num=npointsx)
            toprow = np.linspace(cornervals[i][1], cornervals[i][3], num=npointsx)
            self.vals2D[name] = np.array([np.linspace(i, j, num=npointsy) for i, j in zip(bottomrow, toprow)])

    @qtt.tools.deprecated
    def makeparamvalues2Dx(self, paramnames, bottomtop, rangex, npointsx, npointsy):
        '''Get a list of parameter names and [bottom top] values
        to generate dictionary self.vals2D[name] = matrix of values
        where the x-direction detunes dots 1,3'''
        self.vals2D = {}
        for i in range(len(paramnames)):
            name = paramnames[i]
            self.vals2D[name] = np.transpose(np.array([np.linspace(bottomtop[i][0], bottomtop[i][1], num=npointsy) for j in range(npointsy)]))
            if name == 'det1':
                self.vals2D[name] = self.vals2D[name] + np.array([np.linspace(rangex / 2, -rangex / 2, num=npointsx) for i in range(npointsx)])
            elif name == 'det3':
                self.vals2D[name] = self.vals2D[name] + np.array([np.linspace(-rangex / 2, rangex / 2, num=npointsx) for i in range(npointsx)])
            else:
                pass

    def resetMu(self, value=0):
        ''' Reset chemical potential '''
        for ii in range(self.ndots):
            setattr(self, 'det%d' % (ii + 1), value)

    def showMmatrix(self, name='det1', fig=10):
        plt.figure(fig)
        plt.clf()
        plt.imshow(getattr(self, 'M' + name), interpolation='nearest')
        plt.title('M' + name)
        plt.grid('on')

    def showvars(self):
        print('\nVariable list for %s:' % self.name)
        print('----------------------------')
        for name in self.varnames:
            print(name + ' = ' + str(eval('self.' + name)))
        print(' ')

    @qtt.tools.deprecated
    def getHn(self, numberofelectrons):
        inds = np.where(self.nbasis == numberofelectrons)[0]
        return self.H[inds[0]:inds[-1] + 1, inds[0]:inds[-1] + 1]

    def visualize(self, fig=1):
        ''' Create a graphical representation of the system (needs graphviz) '''
        if self.ndots is None:
            print('no number of dots defined...')
            return
        dot = graphviz.Digraph(name=self.name)

        for ii in range(self.ndots):
            # dot.node('%d'% ii)
            dot.node(str(ii), label='dot %d' % ii)
            dot.edge(str(ii), str(ii), label='det%d' % ii)

        showGraph(dot, fig=fig)


@qtt.tools.rdeprecated('Sep 1 2018')
def setDotSystem(ds, gate_transform, gv):
    """ Set dot system values using gate transform """
    tv = gate_transform.transformGateScan(gv)
    for k, val in tv.items():
        setattr(ds, k, val)


@qtt.tools.rdeprecated('Sep 1 2018')
def defaultDotValues(ds):
    for ii in range(ds.ndots):
        setattr(ds, 'osC%d' % (ii + 1), 55)
    for ii in range(ds.ndots - 1):
        setattr(ds, 'isC%d' % (ii + 1), 3)


#%% Example dot systems

class OneDot(DotSystem):

    def __init__(self, name='doubledot', maxelectrons=3):
        """ Simulation of a single quantum dot """
        super().__init__(name=name, ndots=1)
        self.makebasis(ndots=self.ndots, maxelectrons=maxelectrons)
        self.varnames = ['det1', 'osC1', 'isC1']
        self.varnames += itertools.chain(* [['eps%d%d' % (d + 1, orb + 1) for d in range(self.ndots)] for orb in range(0, self.maxelectrons)])
        self.makevars()
        self.makevarMs()
        # initial run
        self.makeH()
        self.solveH()
        self.findcurrentoccupancy()


class DoubleDot(DotSystem):

    def __init__(self, name='doubledot'):
        """ Simulation of double-dot system
        
        See: DotSytem
        """

        super().__init__(name=name, ndots=2)
        self.makebasis(ndots=self.ndots, maxelectrons=3)
        self.varnames = ['det1', 'det2',
                         'osC1', 'osC2', 'isC1', 'isC2', 'tun1', 'tun2']
        self.varnames += itertools.chain(* [['eps%d%d' % (d + 1, orb + 1) for d in range(self.ndots)] for orb in range(0, self.maxelectrons)])
        self.makevars()
        self.makevarMs()
        # initial run
        self.makeH()
        self.solveH()
        self.findcurrentoccupancy()


class TripleDot(DotSystem):

    def __init__(self, name='tripledot', maxelectrons=3):
        """ Simulation of triple-dot system """
        super().__init__(name=name, ndots=3)
        self.makebasis(ndots=self.ndots, maxelectrons=maxelectrons)
        self.varnames = ['det1', 'det2', 'det3',
                         'eps11', 'eps12', 'eps13', 'eps21', 'eps22', 'eps23', 'eps31', 'eps32', 'eps33',
                         'osC1', 'osC2', 'osC3',
                         'isC1', 'isC2', 'isC3',
                         'tun1', 'tun2']
        self.makevars()
        self.makevarMs()
        # initial run
        self.makeH()
        self.solveH()
        self.findcurrentoccupancy()


class FourDot(DotSystem):

    def __init__(self, name='fourdot', use_tunneling=True, use_orbits=False, **kwargs):
        """ Simulation of 4-dot system """
        super().__init__(name=name, ndots=4, **kwargs)

        self.use_tunneling = use_tunneling
        self.use_orbits = use_orbits
        self.makebasis(ndots=self.ndots, maxelectrons=2)
        self.varnames = ['det%d' % (i + 1) for i in range(self.ndots)]
        self.varnames += ['osC%d' % (i + 1) for i in range(self.ndots)]
        self.varnames += ['isC%d' % (i + 1) for i in range(self.ndots)]
        if self.use_tunneling:
            self.varnames += ['tun%d' % (i + 1) for i in range(self.ndots)]
        if self.use_orbits:
            self.varnames += itertools.chain(* [['eps%d%d' % (d + 1, orb + 1) for d in range(self.ndots)] for orb in range(0, self.maxelectrons)])
        self.makevars()
        self.makevarMs()
        # initial run
        self.makeH()
        self.solveH()
        self.findcurrentoccupancy()

class TwoXTwo(DotSystem):    
    def __init__(self, name='2x2'):
        super().__init__(name=name, ndots=4)									
        self.makebasis(ndots=self.ndots, maxelectrons=2)
        self.varnames = ['det1','det2','det3','det4',
                         'osC1','osC2','osC3','osC4',
                         'isC1','isC2','isC3','isC4','isC5','isC6',
                         'tun1','tun2','tun3','tun4']
        self.makevars()
        self.makevarMs(ring=True)
        # initial run
        self.makeH()
        self.solveH()
        self.findcurrentoccupancy()

def test_twoxtwo():
    m=TwoXTwo()
    m.calculate_energies(np.random.rand(m.ndots))
    m.solveH()
    if __name__=='__main__':
        m.showstates(81)

if __name__=='__main__':
    test_twoxtwo()<|MERGE_RESOLUTION|>--- conflicted
+++ resolved
@@ -403,38 +403,6 @@
         for i in range(numvars):
             setattr(self, param + str(i + 1), vals[i])
     
-<<<<<<< HEAD
-=======
-    def setdetfromgates(self):
-        ''' After manually setting gates, run this function to set the correct det values that match that gate combination '''
-        pvals = np.array([getattr(self, 'P%d' % (i+1)) for i in range(self.ndots)])
-        dets = np.dot(self.la_mat,pvals)
-        for i in range(self.ndots):
-            setattr(self, 'det%d' % (i+1), dets[i])
-        return dets
-    
-    def setgatesfromdet(self):
-        ''' After manually setting det variables, run this function to set the correct gate values '''
-        dvals = [getattr(self, 'det%d' % (i+1)) for i in range(self.ndots)]
-        gates = np.dot(np.linalg.inv(self.la_mat),dvals)
-        for i in range(self.ndots):
-#            gate = np.sum(vg_mat[i,:] * np.array(dvals))
-            setattr(self, 'P%d' % (i+1), gates[i])
-            
-    def increment(self, param, val):
-        ''' Increment the value of a parameter
-        
-        Args:
-            param (str): det, P, osC, isC or tun
-            val (float): increment value for the parameter
-        '''
-        setattr(self, param, getattr(self, param) + val)
-        if 'P' in param:
-            self.setdetfromgates()
-        elif 'det' in param:
-            self.setgatesfromdet()
-
->>>>>>> c772772e
     def simulate_honeycomb(self, paramvalues2D, verbose=1, usediag=False, multiprocess=True):
         self.vals2D = {}
         for i in range(paramvalues2D.shape[0]):
